--- conflicted
+++ resolved
@@ -233,21 +233,13 @@
         } else {
             // To avoid focus concurrence b/w IE and EmbeddedFrame
             // activation is postponed by means of posting it to EDT.
-<<<<<<< HEAD
-            EventQueue.invokeLater(new Runnable() {
-                    public void run() {
-                        ((WFramePeer)getPeer()).emulateActivation(true);
-                    }
-                });
-=======
             Runnable r = new Runnable() {
                 public void run() {
-                    ((WEmbeddedFramePeer)getPeer()).synthesizeWmActivate(true);
+                    ((WFramePeer)getPeer()).emulateActivation(true);
                 }
             };
             WToolkit.postEvent(WToolkit.targetToAppContext(this),
                                new InvocationEvent(this, r));
->>>>>>> f5518d2c
         }
     }
 
