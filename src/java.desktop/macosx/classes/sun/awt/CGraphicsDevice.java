--- conflicted
+++ resolved
@@ -65,13 +65,9 @@
 
     public CGraphicsDevice(final int displayID) {
         this.displayID = displayID;
-<<<<<<< HEAD
         config = MacOSFlags.isMetalEnabled() ?
                 MTLGraphicsConfig.getConfig(this, displayID, 0) :
-                CGLGraphicsConfig.getConfig(this, displayID, 0);
-=======
-        config = CGLGraphicsConfig.getConfig(this);
->>>>>>> cf22b4e7
+                CGLGraphicsConfig.getConfig(this);
         // initializes default device state, might be redundant step since we
         // call "displayChanged()" later anyway, but we do not want to leave the
         // device in an inconsistent state after construction
