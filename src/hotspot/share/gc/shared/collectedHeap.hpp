--- conflicted
+++ resolved
@@ -209,21 +209,18 @@
     Parallel,
     CMS,
     G1,
-<<<<<<< HEAD
+    Epsilon,
+    Z,
     Shenandoah
-=======
-    Epsilon,
-    Z
->>>>>>> c444168e
   };
 
   static inline size_t filler_array_max_size() {
     return _filler_array_max_size;
   }
 
+  virtual HeapWord* tlab_post_allocation_setup(HeapWord* obj);
+
   virtual Name kind() const = 0;
-
-  virtual HeapWord* tlab_post_allocation_setup(HeapWord* obj);
 
   virtual const char* name() const = 0;
 
