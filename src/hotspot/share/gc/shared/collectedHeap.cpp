--- conflicted
+++ resolved
@@ -135,15 +135,6 @@
   _barrier_set->print_on(st);
 }
 
-<<<<<<< HEAD
-void CollectedHeap::register_nmethod(nmethod* nm) {
-  assert_locked_or_safepoint(CodeCache_lock);
-}
-
-void CollectedHeap::unregister_nmethod(nmethod* nm) {
-  assert_locked_or_safepoint(CodeCache_lock);
-}
-
 void CollectedHeap::pin_object(oop o) {
   // Defaults to no-op
 }
@@ -152,8 +143,6 @@
   // Defaults to no-op
 }
 
-=======
->>>>>>> a4f55c27
 void CollectedHeap::trace_heap(GCWhen::Type when, const GCTracer* gc_tracer) {
   const GCHeapSummary& heap_summary = create_heap_summary();
   gc_tracer->report_gc_heap_summary(when, heap_summary);
@@ -628,6 +617,7 @@
   _reserved.set_start(start);
   _reserved.set_end(end);
 }
+
 HeapWord* CollectedHeap::tlab_post_allocation_setup(HeapWord* obj) {
   return obj;
 }
