/*
 * Copyright (c) 2005, 2018, Oracle and/or its affiliates. All rights reserved.
 * DO NOT ALTER OR REMOVE COPYRIGHT NOTICES OR THIS FILE HEADER.
 *
 * This code is free software; you can redistribute it and/or modify it
 * under the terms of the GNU General Public License version 2 only, as
 * published by the Free Software Foundation.
 *
 * This code is distributed in the hope that it will be useful, but WITHOUT
 * ANY WARRANTY; without even the implied warranty of MERCHANTABILITY or
 * FITNESS FOR A PARTICULAR PURPOSE.  See the GNU General Public License
 * version 2 for more details (a copy is included in the LICENSE file that
 * accompanied this code).
 *
 * You should have received a copy of the GNU General Public License version
 * 2 along with this work; if not, write to the Free Software Foundation,
 * Inc., 51 Franklin St, Fifth Floor, Boston, MA 02110-1301 USA.
 *
 * Please contact Oracle, 500 Oracle Parkway, Redwood Shores, CA 94065 USA
 * or visit www.oracle.com if you need additional information or have any
 * questions.
 *
 */

#include "precompiled.hpp"
#include "c1/c1_Compilation.hpp"
#include "c1/c1_Defs.hpp"
#include "c1/c1_FrameMap.hpp"
#include "c1/c1_Instruction.hpp"
#include "c1/c1_LIRAssembler.hpp"
#include "c1/c1_LIRGenerator.hpp"
#include "c1/c1_ValueStack.hpp"
#include "ci/ciArrayKlass.hpp"
#include "ci/ciInstance.hpp"
#include "ci/ciObjArray.hpp"
#include "ci/ciUtilities.hpp"
#include "gc/shared/barrierSet.hpp"
#include "gc/shared/c1/barrierSetC1.hpp"
#include "runtime/arguments.hpp"
#include "runtime/sharedRuntime.hpp"
#include "runtime/stubRoutines.hpp"
#include "runtime/vm_version.hpp"
#include "utilities/bitMap.inline.hpp"
#include "utilities/macros.hpp"

#ifdef ASSERT
#define __ gen()->lir(__FILE__, __LINE__)->
#else
#define __ gen()->lir()->
#endif

#ifndef PATCHED_ADDR
#define PATCHED_ADDR  (max_jint)
#endif

void PhiResolverState::reset(int max_vregs) {
  // Initialize array sizes
  _virtual_operands.at_put_grow(max_vregs - 1, NULL, NULL);
  _virtual_operands.trunc_to(0);
  _other_operands.at_put_grow(max_vregs - 1, NULL, NULL);
  _other_operands.trunc_to(0);
  _vreg_table.at_put_grow(max_vregs - 1, NULL, NULL);
  _vreg_table.trunc_to(0);
}



//--------------------------------------------------------------
// PhiResolver

// Resolves cycles:
//
//  r1 := r2  becomes  temp := r1
//  r2 := r1           r1 := r2
//                     r2 := temp
// and orders moves:
//
//  r2 := r3  becomes  r1 := r2
//  r1 := r2           r2 := r3

PhiResolver::PhiResolver(LIRGenerator* gen, int max_vregs)
 : _gen(gen)
 , _state(gen->resolver_state())
 , _temp(LIR_OprFact::illegalOpr)
{
  // reinitialize the shared state arrays
  _state.reset(max_vregs);
}


void PhiResolver::emit_move(LIR_Opr src, LIR_Opr dest) {
  assert(src->is_valid(), "");
  assert(dest->is_valid(), "");
  __ move(src, dest);
}


void PhiResolver::move_temp_to(LIR_Opr dest) {
  assert(_temp->is_valid(), "");
  emit_move(_temp, dest);
  NOT_PRODUCT(_temp = LIR_OprFact::illegalOpr);
}


void PhiResolver::move_to_temp(LIR_Opr src) {
  assert(_temp->is_illegal(), "");
  _temp = _gen->new_register(src->type());
  emit_move(src, _temp);
}


// Traverse assignment graph in depth first order and generate moves in post order
// ie. two assignments: b := c, a := b start with node c:
// Call graph: move(NULL, c) -> move(c, b) -> move(b, a)
// Generates moves in this order: move b to a and move c to b
// ie. cycle a := b, b := a start with node a
// Call graph: move(NULL, a) -> move(a, b) -> move(b, a)
// Generates moves in this order: move b to temp, move a to b, move temp to a
void PhiResolver::move(ResolveNode* src, ResolveNode* dest) {
  if (!dest->visited()) {
    dest->set_visited();
    for (int i = dest->no_of_destinations()-1; i >= 0; i --) {
      move(dest, dest->destination_at(i));
    }
  } else if (!dest->start_node()) {
    // cylce in graph detected
    assert(_loop == NULL, "only one loop valid!");
    _loop = dest;
    move_to_temp(src->operand());
    return;
  } // else dest is a start node

  if (!dest->assigned()) {
    if (_loop == dest) {
      move_temp_to(dest->operand());
      dest->set_assigned();
    } else if (src != NULL) {
      emit_move(src->operand(), dest->operand());
      dest->set_assigned();
    }
  }
}


PhiResolver::~PhiResolver() {
  int i;
  // resolve any cycles in moves from and to virtual registers
  for (i = virtual_operands().length() - 1; i >= 0; i --) {
    ResolveNode* node = virtual_operands().at(i);
    if (!node->visited()) {
      _loop = NULL;
      move(NULL, node);
      node->set_start_node();
      assert(_temp->is_illegal(), "move_temp_to() call missing");
    }
  }

  // generate move for move from non virtual register to abitrary destination
  for (i = other_operands().length() - 1; i >= 0; i --) {
    ResolveNode* node = other_operands().at(i);
    for (int j = node->no_of_destinations() - 1; j >= 0; j --) {
      emit_move(node->operand(), node->destination_at(j)->operand());
    }
  }
}


ResolveNode* PhiResolver::create_node(LIR_Opr opr, bool source) {
  ResolveNode* node;
  if (opr->is_virtual()) {
    int vreg_num = opr->vreg_number();
    node = vreg_table().at_grow(vreg_num, NULL);
    assert(node == NULL || node->operand() == opr, "");
    if (node == NULL) {
      node = new ResolveNode(opr);
      vreg_table().at_put(vreg_num, node);
    }
    // Make sure that all virtual operands show up in the list when
    // they are used as the source of a move.
    if (source && !virtual_operands().contains(node)) {
      virtual_operands().append(node);
    }
  } else {
    assert(source, "");
    node = new ResolveNode(opr);
    other_operands().append(node);
  }
  return node;
}


void PhiResolver::move(LIR_Opr src, LIR_Opr dest) {
  assert(dest->is_virtual(), "");
  // tty->print("move "); src->print(); tty->print(" to "); dest->print(); tty->cr();
  assert(src->is_valid(), "");
  assert(dest->is_valid(), "");
  ResolveNode* source = source_node(src);
  source->append(destination_node(dest));
}


//--------------------------------------------------------------
// LIRItem

void LIRItem::set_result(LIR_Opr opr) {
  assert(value()->operand()->is_illegal() || value()->operand()->is_constant(), "operand should never change");
  value()->set_operand(opr);

  if (opr->is_virtual()) {
    _gen->_instruction_for_operand.at_put_grow(opr->vreg_number(), value(), NULL);
  }

  _result = opr;
}

void LIRItem::load_item() {
  if (result()->is_illegal()) {
    // update the items result
    _result = value()->operand();
  }
  if (!result()->is_register()) {
    LIR_Opr reg = _gen->new_register(value()->type());
    __ move(result(), reg);
    if (result()->is_constant()) {
      _result = reg;
    } else {
      set_result(reg);
    }
  }
}


void LIRItem::load_for_store(BasicType type) {
  if (_gen->can_store_as_constant(value(), type)) {
    _result = value()->operand();
    if (!_result->is_constant()) {
      _result = LIR_OprFact::value_type(value()->type());
    }
  } else if (type == T_BYTE || type == T_BOOLEAN) {
    load_byte_item();
  } else {
    load_item();
  }
}

void LIRItem::load_item_force(LIR_Opr reg) {
  LIR_Opr r = result();
  if (r != reg) {
    _result = _gen->force_opr_to(r, reg);
  }
}

LIR_Opr LIRGenerator::force_opr_to(LIR_Opr op, LIR_Opr reg) {
  if (op != reg) {
#if !defined(ARM) && !defined(E500V2)
    if (op->type() != reg->type()) {
      // moves between different types need an intervening spill slot
      op = force_to_spill(op, reg->type());
    }
#endif
    __ move(op, reg);
    return reg;
  } else {
    return op;
  }
}

ciObject* LIRItem::get_jobject_constant() const {
  ObjectType* oc = type()->as_ObjectType();
  if (oc) {
    return oc->constant_value();
  }
  return NULL;
}


jint LIRItem::get_jint_constant() const {
  assert(is_constant() && value() != NULL, "");
  assert(type()->as_IntConstant() != NULL, "type check");
  return type()->as_IntConstant()->value();
}


jint LIRItem::get_address_constant() const {
  assert(is_constant() && value() != NULL, "");
  assert(type()->as_AddressConstant() != NULL, "type check");
  return type()->as_AddressConstant()->value();
}


jfloat LIRItem::get_jfloat_constant() const {
  assert(is_constant() && value() != NULL, "");
  assert(type()->as_FloatConstant() != NULL, "type check");
  return type()->as_FloatConstant()->value();
}


jdouble LIRItem::get_jdouble_constant() const {
  assert(is_constant() && value() != NULL, "");
  assert(type()->as_DoubleConstant() != NULL, "type check");
  return type()->as_DoubleConstant()->value();
}


jlong LIRItem::get_jlong_constant() const {
  assert(is_constant() && value() != NULL, "");
  assert(type()->as_LongConstant() != NULL, "type check");
  return type()->as_LongConstant()->value();
}



//--------------------------------------------------------------


void LIRGenerator::block_do_prolog(BlockBegin* block) {
#ifndef PRODUCT
  if (PrintIRWithLIR) {
    block->print();
  }
#endif

  // set up the list of LIR instructions
  assert(block->lir() == NULL, "LIR list already computed for this block");
  _lir = new LIR_List(compilation(), block);
  block->set_lir(_lir);

  __ branch_destination(block->label());

  if (LIRTraceExecution &&
      Compilation::current()->hir()->start()->block_id() != block->block_id() &&
      !block->is_set(BlockBegin::exception_entry_flag)) {
    assert(block->lir()->instructions_list()->length() == 1, "should come right after br_dst");
    trace_block_entry(block);
  }
}


void LIRGenerator::block_do_epilog(BlockBegin* block) {
#ifndef PRODUCT
  if (PrintIRWithLIR) {
    tty->cr();
  }
#endif

  // LIR_Opr for unpinned constants shouldn't be referenced by other
  // blocks so clear them out after processing the block.
  for (int i = 0; i < _unpinned_constants.length(); i++) {
    _unpinned_constants.at(i)->clear_operand();
  }
  _unpinned_constants.trunc_to(0);

  // clear our any registers for other local constants
  _constants.trunc_to(0);
  _reg_for_constants.trunc_to(0);
}


void LIRGenerator::block_do(BlockBegin* block) {
  CHECK_BAILOUT();

  block_do_prolog(block);
  set_block(block);

  for (Instruction* instr = block; instr != NULL; instr = instr->next()) {
    if (instr->is_pinned()) do_root(instr);
  }

  set_block(NULL);
  block_do_epilog(block);
}


//-------------------------LIRGenerator-----------------------------

// This is where the tree-walk starts; instr must be root;
void LIRGenerator::do_root(Value instr) {
  CHECK_BAILOUT();

  InstructionMark im(compilation(), instr);

  assert(instr->is_pinned(), "use only with roots");
  assert(instr->subst() == instr, "shouldn't have missed substitution");

  instr->visit(this);

  assert(!instr->has_uses() || instr->operand()->is_valid() ||
         instr->as_Constant() != NULL || bailed_out(), "invalid item set");
}


// This is called for each node in tree; the walk stops if a root is reached
void LIRGenerator::walk(Value instr) {
  InstructionMark im(compilation(), instr);
  //stop walk when encounter a root
  if ((instr->is_pinned() && instr->as_Phi() == NULL) || instr->operand()->is_valid()) {
    assert(instr->operand() != LIR_OprFact::illegalOpr || instr->as_Constant() != NULL, "this root has not yet been visited");
  } else {
    assert(instr->subst() == instr, "shouldn't have missed substitution");
    instr->visit(this);
    // assert(instr->use_count() > 0 || instr->as_Phi() != NULL, "leaf instruction must have a use");
  }
}


CodeEmitInfo* LIRGenerator::state_for(Instruction* x, ValueStack* state, bool ignore_xhandler) {
  assert(state != NULL, "state must be defined");

#ifndef PRODUCT
  state->verify();
#endif

  ValueStack* s = state;
  for_each_state(s) {
    if (s->kind() == ValueStack::EmptyExceptionState) {
      assert(s->stack_size() == 0 && s->locals_size() == 0 && (s->locks_size() == 0 || s->locks_size() == 1), "state must be empty");
      continue;
    }

    int index;
    Value value;
    for_each_stack_value(s, index, value) {
      assert(value->subst() == value, "missed substitution");
      if (!value->is_pinned() && value->as_Constant() == NULL && value->as_Local() == NULL) {
        walk(value);
        assert(value->operand()->is_valid(), "must be evaluated now");
      }
    }

    int bci = s->bci();
    IRScope* scope = s->scope();
    ciMethod* method = scope->method();

    MethodLivenessResult liveness = method->liveness_at_bci(bci);
    if (bci == SynchronizationEntryBCI) {
      if (x->as_ExceptionObject() || x->as_Throw()) {
        // all locals are dead on exit from the synthetic unlocker
        liveness.clear();
      } else {
        assert(x->as_MonitorEnter() || x->as_ProfileInvoke(), "only other cases are MonitorEnter and ProfileInvoke");
      }
    }
    if (!liveness.is_valid()) {
      // Degenerate or breakpointed method.
      bailout("Degenerate or breakpointed method");
    } else {
      assert((int)liveness.size() == s->locals_size(), "error in use of liveness");
      for_each_local_value(s, index, value) {
        assert(value->subst() == value, "missed substition");
        if (liveness.at(index) && !value->type()->is_illegal()) {
          if (!value->is_pinned() && value->as_Constant() == NULL && value->as_Local() == NULL) {
            walk(value);
            assert(value->operand()->is_valid(), "must be evaluated now");
          }
        } else {
          // NULL out this local so that linear scan can assume that all non-NULL values are live.
          s->invalidate_local(index);
        }
      }
    }
  }

  return new CodeEmitInfo(state, ignore_xhandler ? NULL : x->exception_handlers(), x->check_flag(Instruction::DeoptimizeOnException));
}


CodeEmitInfo* LIRGenerator::state_for(Instruction* x) {
  return state_for(x, x->exception_state());
}


void LIRGenerator::klass2reg_with_patching(LIR_Opr r, ciMetadata* obj, CodeEmitInfo* info, bool need_resolve) {
  /* C2 relies on constant pool entries being resolved (ciTypeFlow), so if TieredCompilation
   * is active and the class hasn't yet been resolved we need to emit a patch that resolves
   * the class. */
  if ((TieredCompilation && need_resolve) || !obj->is_loaded() || PatchALot) {
    assert(info != NULL, "info must be set if class is not loaded");
    __ klass2reg_patch(NULL, r, info);
  } else {
    // no patching needed
    __ metadata2reg(obj->constant_encoding(), r);
  }
}


void LIRGenerator::array_range_check(LIR_Opr array, LIR_Opr index,
                                    CodeEmitInfo* null_check_info, CodeEmitInfo* range_check_info) {
  CodeStub* stub = new RangeCheckStub(range_check_info, index, array);
  if (index->is_constant()) {
    cmp_mem_int(lir_cond_belowEqual, array, arrayOopDesc::length_offset_in_bytes(),
                index->as_jint(), null_check_info);
    __ branch(lir_cond_belowEqual, T_INT, stub); // forward branch
  } else {
    cmp_reg_mem(lir_cond_aboveEqual, index, array,
                arrayOopDesc::length_offset_in_bytes(), T_INT, null_check_info);
    __ branch(lir_cond_aboveEqual, T_INT, stub); // forward branch
  }
}


void LIRGenerator::nio_range_check(LIR_Opr buffer, LIR_Opr index, LIR_Opr result, CodeEmitInfo* info) {
  CodeStub* stub = new RangeCheckStub(info, index);
  if (index->is_constant()) {
    cmp_mem_int(lir_cond_belowEqual, buffer, java_nio_Buffer::limit_offset(), index->as_jint(), info);
    __ branch(lir_cond_belowEqual, T_INT, stub); // forward branch
  } else {
    cmp_reg_mem(lir_cond_aboveEqual, index, buffer,
                java_nio_Buffer::limit_offset(), T_INT, info);
    __ branch(lir_cond_aboveEqual, T_INT, stub); // forward branch
  }
  __ move(index, result);
}



void LIRGenerator::arithmetic_op(Bytecodes::Code code, LIR_Opr result, LIR_Opr left, LIR_Opr right, bool is_strictfp, LIR_Opr tmp_op, CodeEmitInfo* info) {
  LIR_Opr result_op = result;
  LIR_Opr left_op   = left;
  LIR_Opr right_op  = right;

  if (TwoOperandLIRForm && left_op != result_op) {
    assert(right_op != result_op, "malformed");
    __ move(left_op, result_op);
    left_op = result_op;
  }

  switch(code) {
    case Bytecodes::_dadd:
    case Bytecodes::_fadd:
    case Bytecodes::_ladd:
    case Bytecodes::_iadd:  __ add(left_op, right_op, result_op); break;
    case Bytecodes::_fmul:
    case Bytecodes::_lmul:  __ mul(left_op, right_op, result_op); break;

    case Bytecodes::_dmul:
      {
        if (is_strictfp) {
          __ mul_strictfp(left_op, right_op, result_op, tmp_op); break;
        } else {
          __ mul(left_op, right_op, result_op); break;
        }
      }
      break;

    case Bytecodes::_imul:
      {
        bool did_strength_reduce = false;

        if (right->is_constant()) {
          jint c = right->as_jint();
          if (c > 0 && is_power_of_2(c)) {
            // do not need tmp here
            __ shift_left(left_op, exact_log2(c), result_op);
            did_strength_reduce = true;
          } else {
            did_strength_reduce = strength_reduce_multiply(left_op, c, result_op, tmp_op);
          }
        }
        // we couldn't strength reduce so just emit the multiply
        if (!did_strength_reduce) {
          __ mul(left_op, right_op, result_op);
        }
      }
      break;

    case Bytecodes::_dsub:
    case Bytecodes::_fsub:
    case Bytecodes::_lsub:
    case Bytecodes::_isub: __ sub(left_op, right_op, result_op); break;

    case Bytecodes::_fdiv: __ div (left_op, right_op, result_op); break;
    // ldiv and lrem are implemented with a direct runtime call

    case Bytecodes::_ddiv:
      {
        if (is_strictfp) {
          __ div_strictfp (left_op, right_op, result_op, tmp_op); break;
        } else {
          __ div (left_op, right_op, result_op); break;
        }
      }
      break;

    case Bytecodes::_drem:
    case Bytecodes::_frem: __ rem (left_op, right_op, result_op); break;

    default: ShouldNotReachHere();
  }
}


void LIRGenerator::arithmetic_op_int(Bytecodes::Code code, LIR_Opr result, LIR_Opr left, LIR_Opr right, LIR_Opr tmp) {
  arithmetic_op(code, result, left, right, false, tmp);
}


void LIRGenerator::arithmetic_op_long(Bytecodes::Code code, LIR_Opr result, LIR_Opr left, LIR_Opr right, CodeEmitInfo* info) {
  arithmetic_op(code, result, left, right, false, LIR_OprFact::illegalOpr, info);
}


void LIRGenerator::arithmetic_op_fpu(Bytecodes::Code code, LIR_Opr result, LIR_Opr left, LIR_Opr right, bool is_strictfp, LIR_Opr tmp) {
  arithmetic_op(code, result, left, right, is_strictfp, tmp);
}


void LIRGenerator::shift_op(Bytecodes::Code code, LIR_Opr result_op, LIR_Opr value, LIR_Opr count, LIR_Opr tmp) {

  if (TwoOperandLIRForm && value != result_op
      // Only 32bit right shifts require two operand form on S390.
      S390_ONLY(&& (code == Bytecodes::_ishr || code == Bytecodes::_iushr))) {
    assert(count != result_op, "malformed");
    __ move(value, result_op);
    value = result_op;
  }

  assert(count->is_constant() || count->is_register(), "must be");
  switch(code) {
  case Bytecodes::_ishl:
  case Bytecodes::_lshl: __ shift_left(value, count, result_op, tmp); break;
  case Bytecodes::_ishr:
  case Bytecodes::_lshr: __ shift_right(value, count, result_op, tmp); break;
  case Bytecodes::_iushr:
  case Bytecodes::_lushr: __ unsigned_shift_right(value, count, result_op, tmp); break;
  default: ShouldNotReachHere();
  }
}


void LIRGenerator::logic_op (Bytecodes::Code code, LIR_Opr result_op, LIR_Opr left_op, LIR_Opr right_op) {
  if (TwoOperandLIRForm && left_op != result_op) {
    assert(right_op != result_op, "malformed");
    __ move(left_op, result_op);
    left_op = result_op;
  }

  switch(code) {
    case Bytecodes::_iand:
    case Bytecodes::_land:  __ logical_and(left_op, right_op, result_op); break;

    case Bytecodes::_ior:
    case Bytecodes::_lor:   __ logical_or(left_op, right_op, result_op);  break;

    case Bytecodes::_ixor:
    case Bytecodes::_lxor:  __ logical_xor(left_op, right_op, result_op); break;

    default: ShouldNotReachHere();
  }
}


void LIRGenerator::monitor_enter(LIR_Opr object, LIR_Opr lock, LIR_Opr hdr, LIR_Opr scratch, int monitor_no, CodeEmitInfo* info_for_exception, CodeEmitInfo* info) {
  if (!GenerateSynchronizationCode) return;
  // for slow path, use debug info for state after successful locking
  CodeStub* slow_path = new MonitorEnterStub(object, lock, info);
  __ load_stack_address_monitor(monitor_no, lock);
  // for handling NullPointerException, use debug info representing just the lock stack before this monitorenter
  __ lock_object(hdr, object, lock, scratch, slow_path, info_for_exception);
}


void LIRGenerator::monitor_exit(LIR_Opr object, LIR_Opr lock, LIR_Opr new_hdr, LIR_Opr scratch, int monitor_no) {
  if (!GenerateSynchronizationCode) return;
  // setup registers
  LIR_Opr hdr = lock;
  lock = new_hdr;
  CodeStub* slow_path = new MonitorExitStub(lock, UseFastLocking, monitor_no);
  __ load_stack_address_monitor(monitor_no, lock);
  __ unlock_object(hdr, object, lock, scratch, slow_path);
}

#ifndef PRODUCT
void LIRGenerator::print_if_not_loaded(const NewInstance* new_instance) {
  if (PrintNotLoaded && !new_instance->klass()->is_loaded()) {
    tty->print_cr("   ###class not loaded at new bci %d", new_instance->printable_bci());
  } else if (PrintNotLoaded && (TieredCompilation && new_instance->is_unresolved())) {
    tty->print_cr("   ###class not resolved at new bci %d", new_instance->printable_bci());
  }
}
#endif

void LIRGenerator::new_instance(LIR_Opr dst, ciInstanceKlass* klass, bool is_unresolved, LIR_Opr scratch1, LIR_Opr scratch2, LIR_Opr scratch3, LIR_Opr scratch4, LIR_Opr klass_reg, CodeEmitInfo* info) {
  klass2reg_with_patching(klass_reg, klass, info, is_unresolved);
  // If klass is not loaded we do not know if the klass has finalizers:
  if (UseFastNewInstance && klass->is_loaded()
      && !Klass::layout_helper_needs_slow_path(klass->layout_helper())) {

    Runtime1::StubID stub_id = klass->is_initialized() ? Runtime1::fast_new_instance_id : Runtime1::fast_new_instance_init_check_id;

    CodeStub* slow_path = new NewInstanceStub(klass_reg, dst, klass, info, stub_id);

    assert(klass->is_loaded(), "must be loaded");
    // allocate space for instance
    assert(klass->size_helper() >= 0, "illegal instance size");
    const int instance_size = align_object_size(klass->size_helper());
    __ allocate_object(dst, scratch1, scratch2, scratch3, scratch4,
                       oopDesc::header_size(), instance_size, klass_reg, !klass->is_initialized(), slow_path);
  } else {
    CodeStub* slow_path = new NewInstanceStub(klass_reg, dst, klass, info, Runtime1::new_instance_id);
    __ branch(lir_cond_always, T_ILLEGAL, slow_path);
    __ branch_destination(slow_path->continuation());
  }
}


static bool is_constant_zero(Instruction* inst) {
  IntConstant* c = inst->type()->as_IntConstant();
  if (c) {
    return (c->value() == 0);
  }
  return false;
}


static bool positive_constant(Instruction* inst) {
  IntConstant* c = inst->type()->as_IntConstant();
  if (c) {
    return (c->value() >= 0);
  }
  return false;
}


static ciArrayKlass* as_array_klass(ciType* type) {
  if (type != NULL && type->is_array_klass() && type->is_loaded()) {
    return (ciArrayKlass*)type;
  } else {
    return NULL;
  }
}

static ciType* phi_declared_type(Phi* phi) {
  ciType* t = phi->operand_at(0)->declared_type();
  if (t == NULL) {
    return NULL;
  }
  for(int i = 1; i < phi->operand_count(); i++) {
    if (t != phi->operand_at(i)->declared_type()) {
      return NULL;
    }
  }
  return t;
}

void LIRGenerator::arraycopy_helper(Intrinsic* x, int* flagsp, ciArrayKlass** expected_typep) {
  Instruction* src     = x->argument_at(0);
  Instruction* src_pos = x->argument_at(1);
  Instruction* dst     = x->argument_at(2);
  Instruction* dst_pos = x->argument_at(3);
  Instruction* length  = x->argument_at(4);

  // first try to identify the likely type of the arrays involved
  ciArrayKlass* expected_type = NULL;
  bool is_exact = false, src_objarray = false, dst_objarray = false;
  {
    ciArrayKlass* src_exact_type    = as_array_klass(src->exact_type());
    ciArrayKlass* src_declared_type = as_array_klass(src->declared_type());
    Phi* phi;
    if (src_declared_type == NULL && (phi = src->as_Phi()) != NULL) {
      src_declared_type = as_array_klass(phi_declared_type(phi));
    }
    ciArrayKlass* dst_exact_type    = as_array_klass(dst->exact_type());
    ciArrayKlass* dst_declared_type = as_array_klass(dst->declared_type());
    if (dst_declared_type == NULL && (phi = dst->as_Phi()) != NULL) {
      dst_declared_type = as_array_klass(phi_declared_type(phi));
    }

    if (src_exact_type != NULL && src_exact_type == dst_exact_type) {
      // the types exactly match so the type is fully known
      is_exact = true;
      expected_type = src_exact_type;
    } else if (dst_exact_type != NULL && dst_exact_type->is_obj_array_klass()) {
      ciArrayKlass* dst_type = (ciArrayKlass*) dst_exact_type;
      ciArrayKlass* src_type = NULL;
      if (src_exact_type != NULL && src_exact_type->is_obj_array_klass()) {
        src_type = (ciArrayKlass*) src_exact_type;
      } else if (src_declared_type != NULL && src_declared_type->is_obj_array_klass()) {
        src_type = (ciArrayKlass*) src_declared_type;
      }
      if (src_type != NULL) {
        if (src_type->element_type()->is_subtype_of(dst_type->element_type())) {
          is_exact = true;
          expected_type = dst_type;
        }
      }
    }
    // at least pass along a good guess
    if (expected_type == NULL) expected_type = dst_exact_type;
    if (expected_type == NULL) expected_type = src_declared_type;
    if (expected_type == NULL) expected_type = dst_declared_type;

    src_objarray = (src_exact_type && src_exact_type->is_obj_array_klass()) || (src_declared_type && src_declared_type->is_obj_array_klass());
    dst_objarray = (dst_exact_type && dst_exact_type->is_obj_array_klass()) || (dst_declared_type && dst_declared_type->is_obj_array_klass());
  }

  // if a probable array type has been identified, figure out if any
  // of the required checks for a fast case can be elided.
  int flags = LIR_OpArrayCopy::all_flags;

  if (!src_objarray)
    flags &= ~LIR_OpArrayCopy::src_objarray;
  if (!dst_objarray)
    flags &= ~LIR_OpArrayCopy::dst_objarray;

  if (!x->arg_needs_null_check(0))
    flags &= ~LIR_OpArrayCopy::src_null_check;
  if (!x->arg_needs_null_check(2))
    flags &= ~LIR_OpArrayCopy::dst_null_check;


  if (expected_type != NULL) {
    Value length_limit = NULL;

    IfOp* ifop = length->as_IfOp();
    if (ifop != NULL) {
      // look for expressions like min(v, a.length) which ends up as
      //   x > y ? y : x  or  x >= y ? y : x
      if ((ifop->cond() == If::gtr || ifop->cond() == If::geq) &&
          ifop->x() == ifop->fval() &&
          ifop->y() == ifop->tval()) {
        length_limit = ifop->y();
      }
    }

    // try to skip null checks and range checks
    NewArray* src_array = src->as_NewArray();
    if (src_array != NULL) {
      flags &= ~LIR_OpArrayCopy::src_null_check;
      if (length_limit != NULL &&
          src_array->length() == length_limit &&
          is_constant_zero(src_pos)) {
        flags &= ~LIR_OpArrayCopy::src_range_check;
      }
    }

    NewArray* dst_array = dst->as_NewArray();
    if (dst_array != NULL) {
      flags &= ~LIR_OpArrayCopy::dst_null_check;
      if (length_limit != NULL &&
          dst_array->length() == length_limit &&
          is_constant_zero(dst_pos)) {
        flags &= ~LIR_OpArrayCopy::dst_range_check;
      }
    }

    // check from incoming constant values
    if (positive_constant(src_pos))
      flags &= ~LIR_OpArrayCopy::src_pos_positive_check;
    if (positive_constant(dst_pos))
      flags &= ~LIR_OpArrayCopy::dst_pos_positive_check;
    if (positive_constant(length))
      flags &= ~LIR_OpArrayCopy::length_positive_check;

    // see if the range check can be elided, which might also imply
    // that src or dst is non-null.
    ArrayLength* al = length->as_ArrayLength();
    if (al != NULL) {
      if (al->array() == src) {
        // it's the length of the source array
        flags &= ~LIR_OpArrayCopy::length_positive_check;
        flags &= ~LIR_OpArrayCopy::src_null_check;
        if (is_constant_zero(src_pos))
          flags &= ~LIR_OpArrayCopy::src_range_check;
      }
      if (al->array() == dst) {
        // it's the length of the destination array
        flags &= ~LIR_OpArrayCopy::length_positive_check;
        flags &= ~LIR_OpArrayCopy::dst_null_check;
        if (is_constant_zero(dst_pos))
          flags &= ~LIR_OpArrayCopy::dst_range_check;
      }
    }
    if (is_exact) {
      flags &= ~LIR_OpArrayCopy::type_check;
    }
  }

  IntConstant* src_int = src_pos->type()->as_IntConstant();
  IntConstant* dst_int = dst_pos->type()->as_IntConstant();
  if (src_int && dst_int) {
    int s_offs = src_int->value();
    int d_offs = dst_int->value();
    if (src_int->value() >= dst_int->value()) {
      flags &= ~LIR_OpArrayCopy::overlapping;
    }
    if (expected_type != NULL) {
      BasicType t = expected_type->element_type()->basic_type();
      int element_size = type2aelembytes(t);
      if (((arrayOopDesc::base_offset_in_bytes(t) + s_offs * element_size) % HeapWordSize == 0) &&
          ((arrayOopDesc::base_offset_in_bytes(t) + d_offs * element_size) % HeapWordSize == 0)) {
        flags &= ~LIR_OpArrayCopy::unaligned;
      }
    }
  } else if (src_pos == dst_pos || is_constant_zero(dst_pos)) {
    // src and dest positions are the same, or dst is zero so assume
    // nonoverlapping copy.
    flags &= ~LIR_OpArrayCopy::overlapping;
  }

  if (src == dst) {
    // moving within a single array so no type checks are needed
    if (flags & LIR_OpArrayCopy::type_check) {
      flags &= ~LIR_OpArrayCopy::type_check;
    }
  }
  *flagsp = flags;
  *expected_typep = (ciArrayKlass*)expected_type;
}


LIR_Opr LIRGenerator::round_item(LIR_Opr opr) {
  assert(opr->is_register(), "why spill if item is not register?");

  if (RoundFPResults && UseSSE < 1 && opr->is_single_fpu()) {
    LIR_Opr result = new_register(T_FLOAT);
    set_vreg_flag(result, must_start_in_memory);
    assert(opr->is_register(), "only a register can be spilled");
    assert(opr->value_type()->is_float(), "rounding only for floats available");
    __ roundfp(opr, LIR_OprFact::illegalOpr, result);
    return result;
  }
  return opr;
}


LIR_Opr LIRGenerator::force_to_spill(LIR_Opr value, BasicType t) {
  assert(type2size[t] == type2size[value->type()],
         "size mismatch: t=%s, value->type()=%s", type2name(t), type2name(value->type()));
  if (!value->is_register()) {
    // force into a register
    LIR_Opr r = new_register(value->type());
    __ move(value, r);
    value = r;
  }

  // create a spill location
  LIR_Opr tmp = new_register(t);
  set_vreg_flag(tmp, LIRGenerator::must_start_in_memory);

  // move from register to spill
  __ move(value, tmp);
  return tmp;
}

void LIRGenerator::profile_branch(If* if_instr, If::Condition cond) {
  if (if_instr->should_profile()) {
    ciMethod* method = if_instr->profiled_method();
    assert(method != NULL, "method should be set if branch is profiled");
    ciMethodData* md = method->method_data_or_null();
    assert(md != NULL, "Sanity");
    ciProfileData* data = md->bci_to_data(if_instr->profiled_bci());
    assert(data != NULL, "must have profiling data");
    assert(data->is_BranchData(), "need BranchData for two-way branches");
    int taken_count_offset     = md->byte_offset_of_slot(data, BranchData::taken_offset());
    int not_taken_count_offset = md->byte_offset_of_slot(data, BranchData::not_taken_offset());
    if (if_instr->is_swapped()) {
      int t = taken_count_offset;
      taken_count_offset = not_taken_count_offset;
      not_taken_count_offset = t;
    }

    LIR_Opr md_reg = new_register(T_METADATA);
    __ metadata2reg(md->constant_encoding(), md_reg);

    LIR_Opr data_offset_reg = new_pointer_register();
    __ cmove(lir_cond(cond),
             LIR_OprFact::intptrConst(taken_count_offset),
             LIR_OprFact::intptrConst(not_taken_count_offset),
             data_offset_reg, as_BasicType(if_instr->x()->type()));

    // MDO cells are intptr_t, so the data_reg width is arch-dependent.
    LIR_Opr data_reg = new_pointer_register();
    LIR_Address* data_addr = new LIR_Address(md_reg, data_offset_reg, data_reg->type());
    __ move(data_addr, data_reg);
    // Use leal instead of add to avoid destroying condition codes on x86
    LIR_Address* fake_incr_value = new LIR_Address(data_reg, DataLayout::counter_increment, T_INT);
    __ leal(LIR_OprFact::address(fake_incr_value), data_reg);
    __ move(data_reg, data_addr);
  }
}

// Phi technique:
// This is about passing live values from one basic block to the other.
// In code generated with Java it is rather rare that more than one
// value is on the stack from one basic block to the other.
// We optimize our technique for efficient passing of one value
// (of type long, int, double..) but it can be extended.
// When entering or leaving a basic block, all registers and all spill
// slots are release and empty. We use the released registers
// and spill slots to pass the live values from one block
// to the other. The topmost value, i.e., the value on TOS of expression
// stack is passed in registers. All other values are stored in spilling
// area. Every Phi has an index which designates its spill slot
// At exit of a basic block, we fill the register(s) and spill slots.
// At entry of a basic block, the block_prolog sets up the content of phi nodes
// and locks necessary registers and spilling slots.


// move current value to referenced phi function
void LIRGenerator::move_to_phi(PhiResolver* resolver, Value cur_val, Value sux_val) {
  Phi* phi = sux_val->as_Phi();
  // cur_val can be null without phi being null in conjunction with inlining
  if (phi != NULL && cur_val != NULL && cur_val != phi && !phi->is_illegal()) {
    Phi* cur_phi = cur_val->as_Phi();
    if (cur_phi != NULL && cur_phi->is_illegal()) {
      // Phi and local would need to get invalidated
      // (which is unexpected for Linear Scan).
      // But this case is very rare so we simply bail out.
      bailout("propagation of illegal phi");
      return;
    }
    LIR_Opr operand = cur_val->operand();
    if (operand->is_illegal()) {
      assert(cur_val->as_Constant() != NULL || cur_val->as_Local() != NULL,
             "these can be produced lazily");
      operand = operand_for_instruction(cur_val);
    }
    resolver->move(operand, operand_for_instruction(phi));
  }
}


// Moves all stack values into their PHI position
void LIRGenerator::move_to_phi(ValueStack* cur_state) {
  BlockBegin* bb = block();
  if (bb->number_of_sux() == 1) {
    BlockBegin* sux = bb->sux_at(0);
    assert(sux->number_of_preds() > 0, "invalid CFG");

    // a block with only one predecessor never has phi functions
    if (sux->number_of_preds() > 1) {
      int max_phis = cur_state->stack_size() + cur_state->locals_size();
      PhiResolver resolver(this, _virtual_register_number + max_phis * 2);

      ValueStack* sux_state = sux->state();
      Value sux_value;
      int index;

      assert(cur_state->scope() == sux_state->scope(), "not matching");
      assert(cur_state->locals_size() == sux_state->locals_size(), "not matching");
      assert(cur_state->stack_size() == sux_state->stack_size(), "not matching");

      for_each_stack_value(sux_state, index, sux_value) {
        move_to_phi(&resolver, cur_state->stack_at(index), sux_value);
      }

      for_each_local_value(sux_state, index, sux_value) {
        move_to_phi(&resolver, cur_state->local_at(index), sux_value);
      }

      assert(cur_state->caller_state() == sux_state->caller_state(), "caller states must be equal");
    }
  }
}


LIR_Opr LIRGenerator::new_register(BasicType type) {
  int vreg = _virtual_register_number;
  // add a little fudge factor for the bailout, since the bailout is
  // only checked periodically.  This gives a few extra registers to
  // hand out before we really run out, which helps us keep from
  // tripping over assertions.
  if (vreg + 20 >= LIR_OprDesc::vreg_max) {
    bailout("out of virtual registers");
    if (vreg + 2 >= LIR_OprDesc::vreg_max) {
      // wrap it around
      _virtual_register_number = LIR_OprDesc::vreg_base;
    }
  }
  _virtual_register_number += 1;
  return LIR_OprFact::virtual_register(vreg, type);
}


// Try to lock using register in hint
LIR_Opr LIRGenerator::rlock(Value instr) {
  return new_register(instr->type());
}


// does an rlock and sets result
LIR_Opr LIRGenerator::rlock_result(Value x) {
  LIR_Opr reg = rlock(x);
  set_result(x, reg);
  return reg;
}


// does an rlock and sets result
LIR_Opr LIRGenerator::rlock_result(Value x, BasicType type) {
  LIR_Opr reg;
  switch (type) {
  case T_BYTE:
  case T_BOOLEAN:
    reg = rlock_byte(type);
    break;
  default:
    reg = rlock(x);
    break;
  }

  set_result(x, reg);
  return reg;
}


//---------------------------------------------------------------------
ciObject* LIRGenerator::get_jobject_constant(Value value) {
  ObjectType* oc = value->type()->as_ObjectType();
  if (oc) {
    return oc->constant_value();
  }
  return NULL;
}


void LIRGenerator::do_ExceptionObject(ExceptionObject* x) {
  assert(block()->is_set(BlockBegin::exception_entry_flag), "ExceptionObject only allowed in exception handler block");
  assert(block()->next() == x, "ExceptionObject must be first instruction of block");

  // no moves are created for phi functions at the begin of exception
  // handlers, so assign operands manually here
  for_each_phi_fun(block(), phi,
                   operand_for_instruction(phi));

  LIR_Opr thread_reg = getThreadPointer();
  __ move_wide(new LIR_Address(thread_reg, in_bytes(JavaThread::exception_oop_offset()), T_OBJECT),
               exceptionOopOpr());
  __ move_wide(LIR_OprFact::oopConst(NULL),
               new LIR_Address(thread_reg, in_bytes(JavaThread::exception_oop_offset()), T_OBJECT));
  __ move_wide(LIR_OprFact::oopConst(NULL),
               new LIR_Address(thread_reg, in_bytes(JavaThread::exception_pc_offset()), T_OBJECT));

  LIR_Opr result = new_register(T_OBJECT);
  __ move(exceptionOopOpr(), result);
  set_result(x, result);
}


//----------------------------------------------------------------------
//----------------------------------------------------------------------
//----------------------------------------------------------------------
//----------------------------------------------------------------------
//                        visitor functions
//----------------------------------------------------------------------
//----------------------------------------------------------------------
//----------------------------------------------------------------------
//----------------------------------------------------------------------

void LIRGenerator::do_Phi(Phi* x) {
  // phi functions are never visited directly
  ShouldNotReachHere();
}


// Code for a constant is generated lazily unless the constant is frequently used and can't be inlined.
void LIRGenerator::do_Constant(Constant* x) {
  if (x->state_before() != NULL) {
    // Any constant with a ValueStack requires patching so emit the patch here
    LIR_Opr reg = rlock_result(x);
    CodeEmitInfo* info = state_for(x, x->state_before());
    __ oop2reg_patch(NULL, reg, info);
  } else if (x->use_count() > 1 && !can_inline_as_constant(x)) {
    if (!x->is_pinned()) {
      // unpinned constants are handled specially so that they can be
      // put into registers when they are used multiple times within a
      // block.  After the block completes their operand will be
      // cleared so that other blocks can't refer to that register.
      set_result(x, load_constant(x));
    } else {
      LIR_Opr res = x->operand();
      if (!res->is_valid()) {
        res = LIR_OprFact::value_type(x->type());
      }
      if (res->is_constant()) {
        LIR_Opr reg = rlock_result(x);
        __ move(res, reg);
      } else {
        set_result(x, res);
      }
    }
  } else {
    set_result(x, LIR_OprFact::value_type(x->type()));
  }
}


void LIRGenerator::do_Local(Local* x) {
  // operand_for_instruction has the side effect of setting the result
  // so there's no need to do it here.
  operand_for_instruction(x);
}


void LIRGenerator::do_IfInstanceOf(IfInstanceOf* x) {
  Unimplemented();
}


void LIRGenerator::do_Return(Return* x) {
  if (compilation()->env()->dtrace_method_probes()) {
    BasicTypeList signature;
    signature.append(LP64_ONLY(T_LONG) NOT_LP64(T_INT));    // thread
    signature.append(T_METADATA); // Method*
    LIR_OprList* args = new LIR_OprList();
    args->append(getThreadPointer());
    LIR_Opr meth = new_register(T_METADATA);
    __ metadata2reg(method()->constant_encoding(), meth);
    args->append(meth);
    call_runtime(&signature, args, CAST_FROM_FN_PTR(address, SharedRuntime::dtrace_method_exit), voidType, NULL);
  }

  if (x->type()->is_void()) {
    __ return_op(LIR_OprFact::illegalOpr);
  } else {
    LIR_Opr reg = result_register_for(x->type(), /*callee=*/true);
    LIRItem result(x->result(), this);

    result.load_item_force(reg);
    __ return_op(result.result());
  }
  set_no_result(x);
}

// Examble: ref.get()
// Combination of LoadField and g1 pre-write barrier
void LIRGenerator::do_Reference_get(Intrinsic* x) {

  const int referent_offset = java_lang_ref_Reference::referent_offset;
  guarantee(referent_offset > 0, "referent offset not initialized");

  assert(x->number_of_arguments() == 1, "wrong type");

  LIRItem reference(x->argument_at(0), this);
  reference.load_item();

  // need to perform the null check on the reference objecy
  CodeEmitInfo* info = NULL;
  if (x->needs_null_check()) {
    info = state_for(x);
  }

  LIR_Opr result = rlock_result(x, T_OBJECT);
  access_load_at(IN_HEAP | ON_WEAK_OOP_REF, T_OBJECT,
                 reference, LIR_OprFact::intConst(referent_offset), result);
}

// Example: clazz.isInstance(object)
void LIRGenerator::do_isInstance(Intrinsic* x) {
  assert(x->number_of_arguments() == 2, "wrong type");

  // TODO could try to substitute this node with an equivalent InstanceOf
  // if clazz is known to be a constant Class. This will pick up newly found
  // constants after HIR construction. I'll leave this to a future change.

  // as a first cut, make a simple leaf call to runtime to stay platform independent.
  // could follow the aastore example in a future change.

  LIRItem clazz(x->argument_at(0), this);
  LIRItem object(x->argument_at(1), this);
  clazz.load_item();
  object.load_item();
  LIR_Opr result = rlock_result(x);

  // need to perform null check on clazz
  if (x->needs_null_check()) {
    CodeEmitInfo* info = state_for(x);
    __ null_check(clazz.result(), info);
  }

  LIR_Opr call_result = call_runtime(clazz.value(), object.value(),
                                     CAST_FROM_FN_PTR(address, Runtime1::is_instance_of),
                                     x->type(),
                                     NULL); // NULL CodeEmitInfo results in a leaf call
  __ move(call_result, result);
}

// Example: object.getClass ()
void LIRGenerator::do_getClass(Intrinsic* x) {
  assert(x->number_of_arguments() == 1, "wrong type");

  LIRItem rcvr(x->argument_at(0), this);
  rcvr.load_item();
  LIR_Opr temp = new_register(T_METADATA);
  LIR_Opr result = rlock_result(x);

  // need to perform the null check on the rcvr
  CodeEmitInfo* info = NULL;
  if (x->needs_null_check()) {
    info = state_for(x);
  }

  // FIXME T_ADDRESS should actually be T_METADATA but it can't because the
  // meaning of these two is mixed up (see JDK-8026837).
  __ move(new LIR_Address(rcvr.result(), oopDesc::klass_offset_in_bytes(), T_ADDRESS), temp, info);
  __ move_wide(new LIR_Address(temp, in_bytes(Klass::java_mirror_offset()), T_ADDRESS), result);
  // mirror = ((OopHandle)mirror)->resolve();
  __ move_wide(new LIR_Address(result, T_OBJECT), result);
}

// java.lang.Class::isPrimitive()
void LIRGenerator::do_isPrimitive(Intrinsic* x) {
  assert(x->number_of_arguments() == 1, "wrong type");

  LIRItem rcvr(x->argument_at(0), this);
  rcvr.load_item();
  LIR_Opr temp = new_register(T_METADATA);
  LIR_Opr result = rlock_result(x);

  CodeEmitInfo* info = NULL;
  if (x->needs_null_check()) {
    info = state_for(x);
  }

  __ move(new LIR_Address(rcvr.result(), java_lang_Class::klass_offset_in_bytes(), T_ADDRESS), temp, info);
  __ cmp(lir_cond_notEqual, temp, LIR_OprFact::intConst(0));
  __ cmove(lir_cond_notEqual, LIR_OprFact::intConst(0), LIR_OprFact::intConst(1), result, T_BOOLEAN);
}


// Example: Thread.currentThread()
void LIRGenerator::do_currentThread(Intrinsic* x) {
  assert(x->number_of_arguments() == 0, "wrong type");
  LIR_Opr reg = rlock_result(x);
  __ move_wide(new LIR_Address(getThreadPointer(), in_bytes(JavaThread::threadObj_offset()), T_OBJECT), reg);
}


void LIRGenerator::do_RegisterFinalizer(Intrinsic* x) {
  assert(x->number_of_arguments() == 1, "wrong type");
  LIRItem receiver(x->argument_at(0), this);

  receiver.load_item();
  BasicTypeList signature;
  signature.append(T_OBJECT); // receiver
  LIR_OprList* args = new LIR_OprList();
  args->append(receiver.result());
  CodeEmitInfo* info = state_for(x, x->state());
  call_runtime(&signature, args,
               CAST_FROM_FN_PTR(address, Runtime1::entry_for(Runtime1::register_finalizer_id)),
               voidType, info);

  set_no_result(x);
}


//------------------------local access--------------------------------------

LIR_Opr LIRGenerator::operand_for_instruction(Instruction* x) {
  if (x->operand()->is_illegal()) {
    Constant* c = x->as_Constant();
    if (c != NULL) {
      x->set_operand(LIR_OprFact::value_type(c->type()));
    } else {
      assert(x->as_Phi() || x->as_Local() != NULL, "only for Phi and Local");
      // allocate a virtual register for this local or phi
      x->set_operand(rlock(x));
      _instruction_for_operand.at_put_grow(x->operand()->vreg_number(), x, NULL);
    }
  }
  return x->operand();
}


Instruction* LIRGenerator::instruction_for_opr(LIR_Opr opr) {
  if (opr->is_virtual()) {
    return instruction_for_vreg(opr->vreg_number());
  }
  return NULL;
}


Instruction* LIRGenerator::instruction_for_vreg(int reg_num) {
  if (reg_num < _instruction_for_operand.length()) {
    return _instruction_for_operand.at(reg_num);
  }
  return NULL;
}


void LIRGenerator::set_vreg_flag(int vreg_num, VregFlag f) {
  if (_vreg_flags.size_in_bits() == 0) {
    BitMap2D temp(100, num_vreg_flags);
    _vreg_flags = temp;
  }
  _vreg_flags.at_put_grow(vreg_num, f, true);
}

bool LIRGenerator::is_vreg_flag_set(int vreg_num, VregFlag f) {
  if (!_vreg_flags.is_valid_index(vreg_num, f)) {
    return false;
  }
  return _vreg_flags.at(vreg_num, f);
}


// Block local constant handling.  This code is useful for keeping
// unpinned constants and constants which aren't exposed in the IR in
// registers.  Unpinned Constant instructions have their operands
// cleared when the block is finished so that other blocks can't end
// up referring to their registers.

LIR_Opr LIRGenerator::load_constant(Constant* x) {
  assert(!x->is_pinned(), "only for unpinned constants");
  _unpinned_constants.append(x);
  return load_constant(LIR_OprFact::value_type(x->type())->as_constant_ptr());
}


LIR_Opr LIRGenerator::load_constant(LIR_Const* c) {
  BasicType t = c->type();
  for (int i = 0; i < _constants.length(); i++) {
    LIR_Const* other = _constants.at(i);
    if (t == other->type()) {
      switch (t) {
      case T_INT:
      case T_FLOAT:
        if (c->as_jint_bits() != other->as_jint_bits()) continue;
        break;
      case T_LONG:
      case T_DOUBLE:
        if (c->as_jint_hi_bits() != other->as_jint_hi_bits()) continue;
        if (c->as_jint_lo_bits() != other->as_jint_lo_bits()) continue;
        break;
      case T_OBJECT:
        if (c->as_jobject() != other->as_jobject()) continue;
        break;
      default:
        break;
      }
      return _reg_for_constants.at(i);
    }
  }

  LIR_Opr result = new_register(t);
  __ move((LIR_Opr)c, result);
  _constants.append(c);
  _reg_for_constants.append(result);
  return result;
}

//------------------------field access--------------------------------------

void LIRGenerator::do_CompareAndSwap(Intrinsic* x, ValueType* type) {
  assert(x->number_of_arguments() == 4, "wrong type");
  LIRItem obj   (x->argument_at(0), this);  // object
  LIRItem offset(x->argument_at(1), this);  // offset of field
  LIRItem cmp   (x->argument_at(2), this);  // value to compare with field
  LIRItem val   (x->argument_at(3), this);  // replace field with val if matches cmp
  assert(obj.type()->tag() == objectTag, "invalid type");

  // In 64bit the type can be long, sparc doesn't have this assert
  // assert(offset.type()->tag() == intTag, "invalid type");

  assert(cmp.type()->tag() == type->tag(), "invalid type");
  assert(val.type()->tag() == type->tag(), "invalid type");

  LIR_Opr result = access_atomic_cmpxchg_at(IN_HEAP, as_BasicType(type),
                                            obj, offset, cmp, val);
  set_result(x, result);
}

// Comment copied form templateTable_i486.cpp
// ----------------------------------------------------------------------------
// Volatile variables demand their effects be made known to all CPU's in
// order.  Store buffers on most chips allow reads & writes to reorder; the
// JMM's ReadAfterWrite.java test fails in -Xint mode without some kind of
// memory barrier (i.e., it's not sufficient that the interpreter does not
// reorder volatile references, the hardware also must not reorder them).
//
// According to the new Java Memory Model (JMM):
// (1) All volatiles are serialized wrt to each other.
// ALSO reads & writes act as aquire & release, so:
// (2) A read cannot let unrelated NON-volatile memory refs that happen after
// the read float up to before the read.  It's OK for non-volatile memory refs
// that happen before the volatile read to float down below it.
// (3) Similar a volatile write cannot let unrelated NON-volatile memory refs
// that happen BEFORE the write float down to after the write.  It's OK for
// non-volatile memory refs that happen after the volatile write to float up
// before it.
//
// We only put in barriers around volatile refs (they are expensive), not
// _between_ memory refs (that would require us to track the flavor of the
// previous memory refs).  Requirements (2) and (3) require some barriers
// before volatile stores and after volatile loads.  These nearly cover
// requirement (1) but miss the volatile-store-volatile-load case.  This final
// case is placed after volatile-stores although it could just as well go
// before volatile-loads.


void LIRGenerator::do_StoreField(StoreField* x) {
  bool needs_patching = x->needs_patching();
  bool is_volatile = x->field()->is_volatile();
  BasicType field_type = x->field_type();

  CodeEmitInfo* info = NULL;
  if (needs_patching) {
    assert(x->explicit_null_check() == NULL, "can't fold null check into patching field access");
    info = state_for(x, x->state_before());
  } else if (x->needs_null_check()) {
    NullCheck* nc = x->explicit_null_check();
    if (nc == NULL) {
      info = state_for(x);
    } else {
      info = state_for(nc);
    }
  }

  LIRItem object(x->obj(), this);
  LIRItem value(x->value(),  this);

  object.load_item();

  if (is_volatile || needs_patching) {
    // load item if field is volatile (fewer special cases for volatiles)
    // load item if field not initialized
    // load item if field not constant
    // because of code patching we cannot inline constants
    if (field_type == T_BYTE || field_type == T_BOOLEAN) {
      value.load_byte_item();
    } else  {
      value.load_item();
    }
  } else {
    value.load_for_store(field_type);
  }

  set_no_result(x);

#ifndef PRODUCT
  if (PrintNotLoaded && needs_patching) {
    tty->print_cr("   ###class not loaded at store_%s bci %d",
                  x->is_static() ?  "static" : "field", x->printable_bci());
  }
#endif

  LIR_Opr obj = object.result();

  if (x->needs_null_check() &&
      (needs_patching ||
       MacroAssembler::needs_explicit_null_check(x->offset()))) {
    // Emit an explicit null check because the offset is too large.
    // If the class is not loaded and the object is NULL, we need to deoptimize to throw a
    // NoClassDefFoundError in the interpreter instead of an implicit NPE from compiled code.
    __ null_check(obj, new CodeEmitInfo(info), /* deoptimize */ needs_patching);
  }

  DecoratorSet decorators = IN_HEAP;
  if (is_volatile) {
    decorators |= MO_SEQ_CST;
  }
  if (needs_patching) {
    decorators |= C1_NEEDS_PATCHING;
  }

  access_store_at(decorators, field_type, object, LIR_OprFact::intConst(x->offset()),
                  value.result(), info != NULL ? new CodeEmitInfo(info) : NULL, info);
}

void LIRGenerator::do_StoreIndexed(StoreIndexed* x) {
  assert(x->is_pinned(),"");
  bool needs_range_check = x->compute_needs_range_check();
  bool use_length = x->length() != NULL;
  bool obj_store = x->elt_type() == T_ARRAY || x->elt_type() == T_OBJECT;
  bool needs_store_check = obj_store && (x->value()->as_Constant() == NULL ||
                                         !get_jobject_constant(x->value())->is_null_object() ||
                                         x->should_profile());

  LIRItem array(x->array(), this);
  LIRItem index(x->index(), this);
  LIRItem value(x->value(), this);
  LIRItem length(this);

  array.load_item();
  index.load_nonconstant();

  if (use_length && needs_range_check) {
    length.set_instruction(x->length());
    length.load_item();

  }
  if (needs_store_check || x->check_boolean()) {
    value.load_item();
  } else {
    value.load_for_store(x->elt_type());
  }

  set_no_result(x);

  // the CodeEmitInfo must be duplicated for each different
  // LIR-instruction because spilling can occur anywhere between two
  // instructions and so the debug information must be different
  CodeEmitInfo* range_check_info = state_for(x);
  CodeEmitInfo* null_check_info = NULL;
  if (x->needs_null_check()) {
    null_check_info = new CodeEmitInfo(range_check_info);
  }

  if (GenerateRangeChecks && needs_range_check) {
    if (use_length) {
      __ cmp(lir_cond_belowEqual, length.result(), index.result());
      __ branch(lir_cond_belowEqual, T_INT, new RangeCheckStub(range_check_info, index.result(), array.result()));
    } else {
      array_range_check(array.result(), index.result(), null_check_info, range_check_info);
      // range_check also does the null check
      null_check_info = NULL;
    }
  }

  if (GenerateArrayStoreCheck && needs_store_check) {
    CodeEmitInfo* store_check_info = new CodeEmitInfo(range_check_info);
    array_store_check(value.result(), array.result(), store_check_info, x->profiled_method(), x->profiled_bci());
  }

  DecoratorSet decorators = IN_HEAP | IN_HEAP_ARRAY;
  if (x->check_boolean()) {
    decorators |= C1_MASK_BOOLEAN;
  }

  access_store_at(decorators, x->elt_type(), array, index.result(), value.result(),
                  NULL, null_check_info);
}

void LIRGenerator::access_load_at(DecoratorSet decorators, BasicType type,
                                  LIRItem& base, LIR_Opr offset, LIR_Opr result,
                                  CodeEmitInfo* patch_info, CodeEmitInfo* load_emit_info) {
  decorators |= C1_READ_ACCESS;
  LIRAccess access(this, decorators, base, offset, type, patch_info, load_emit_info);
  if (access.is_raw()) {
    _barrier_set->BarrierSetC1::load_at(access, result);
  } else {
    _barrier_set->load_at(access, result);
  }
}

void LIRGenerator::access_store_at(DecoratorSet decorators, BasicType type,
                                   LIRItem& base, LIR_Opr offset, LIR_Opr value,
                                   CodeEmitInfo* patch_info, CodeEmitInfo* store_emit_info) {
  decorators |= C1_WRITE_ACCESS;
  LIRAccess access(this, decorators, base, offset, type, patch_info, store_emit_info);
  if (access.is_raw()) {
    _barrier_set->BarrierSetC1::store_at(access, value);
  } else {
    _barrier_set->store_at(access, value);
  }
}

LIR_Opr LIRGenerator::access_atomic_cmpxchg_at(DecoratorSet decorators, BasicType type,
                                               LIRItem& base, LIRItem& offset, LIRItem& cmp_value, LIRItem& new_value) {
  // Atomic operations are SEQ_CST by default
  decorators |= C1_READ_ACCESS;
  decorators |= C1_WRITE_ACCESS;
  decorators |= ((decorators & MO_DECORATOR_MASK) != 0) ? MO_SEQ_CST : 0;
  LIRAccess access(this, decorators, base, offset, type);
  new_value.load_item();
  if (access.is_raw()) {
    return _barrier_set->BarrierSetC1::atomic_cmpxchg_at(access, cmp_value, new_value);
  } else {
    return _barrier_set->atomic_cmpxchg_at(access, cmp_value, new_value);
  }
}

LIR_Opr LIRGenerator::access_atomic_xchg_at(DecoratorSet decorators, BasicType type,
                                            LIRItem& base, LIRItem& offset, LIRItem& value) {
  // Atomic operations are SEQ_CST by default
  decorators |= C1_READ_ACCESS;
  decorators |= C1_WRITE_ACCESS;
  decorators |= ((decorators & MO_DECORATOR_MASK) != 0) ? MO_SEQ_CST : 0;
  LIRAccess access(this, decorators, base, offset, type);
  if (access.is_raw()) {
    return _barrier_set->BarrierSetC1::atomic_xchg_at(access, value);
  } else {
    return _barrier_set->atomic_xchg_at(access, value);
  }
}

LIR_Opr LIRGenerator::access_atomic_add_at(DecoratorSet decorators, BasicType type,
                                           LIRItem& base, LIRItem& offset, LIRItem& value) {
  // Atomic operations are SEQ_CST by default
  decorators |= C1_READ_ACCESS;
  decorators |= C1_WRITE_ACCESS;
  decorators |= ((decorators & MO_DECORATOR_MASK) != 0) ? MO_SEQ_CST : 0;
  LIRAccess access(this, decorators, base, offset, type);
  if (access.is_raw()) {
    return _barrier_set->BarrierSetC1::atomic_add_at(access, value);
  } else {
    return _barrier_set->atomic_add_at(access, value);
  }
}

LIR_Opr LIRGenerator::access_resolve_for_read(DecoratorSet decorators, LIR_Opr obj, CodeEmitInfo* info) {
  decorators |= C1_READ_ACCESS;
  LIRAccess access(this, decorators, obj, obj /* dummy */, T_OBJECT, NULL, info);
  return _barrier_set->resolve_for_read(access);
}

LIR_Opr LIRGenerator::access_resolve_for_write(DecoratorSet decorators, LIR_Opr obj, CodeEmitInfo* info) {
  decorators |= C1_WRITE_ACCESS;
  LIRAccess access(this, decorators, obj, obj /* dummy */, T_OBJECT, NULL, info);
  return _barrier_set->resolve_for_write(access);
}

void LIRGenerator::do_LoadField(LoadField* x) {
  bool needs_patching = x->needs_patching();
  bool is_volatile = x->field()->is_volatile();
  BasicType field_type = x->field_type();

  CodeEmitInfo* info = NULL;
  if (needs_patching) {
    assert(x->explicit_null_check() == NULL, "can't fold null check into patching field access");
    info = state_for(x, x->state_before());
  } else if (x->needs_null_check()) {
    NullCheck* nc = x->explicit_null_check();
    if (nc == NULL) {
      info = state_for(x);
    } else {
      info = state_for(nc);
    }
  }

  LIRItem object(x->obj(), this);

  object.load_item();

#ifndef PRODUCT
  if (PrintNotLoaded && needs_patching) {
    tty->print_cr("   ###class not loaded at load_%s bci %d",
                  x->is_static() ?  "static" : "field", x->printable_bci());
  }
#endif

  LIR_Opr obj = object.result();
  bool stress_deopt = StressLoopInvariantCodeMotion && info && info->deoptimize_on_exception();
  if (x->needs_null_check() &&
      (needs_patching ||
       MacroAssembler::needs_explicit_null_check(x->offset()) ||
       stress_deopt)) {
    if (stress_deopt) {
      obj = new_register(T_OBJECT);
      __ move(LIR_OprFact::oopConst(NULL), obj);
    }
    // Emit an explicit null check because the offset is too large.
    // If the class is not loaded and the object is NULL, we need to deoptimize to throw a
    // NoClassDefFoundError in the interpreter instead of an implicit NPE from compiled code.
    __ null_check(obj, new CodeEmitInfo(info), /* deoptimize */ needs_patching);
  }

  DecoratorSet decorators = IN_HEAP;
  if (is_volatile) {
    decorators |= MO_SEQ_CST;
  }
  if (needs_patching) {
    decorators |= C1_NEEDS_PATCHING;
  }

  LIR_Opr result = rlock_result(x, field_type);
  access_load_at(decorators, field_type,
                 object, LIR_OprFact::intConst(x->offset()), result,
                 info ? new CodeEmitInfo(info) : NULL, info);
}

//------------------------java.nio.Buffer.checkIndex------------------------

// int java.nio.Buffer.checkIndex(int)
void LIRGenerator::do_NIOCheckIndex(Intrinsic* x) {
  // NOTE: by the time we are in checkIndex() we are guaranteed that
  // the buffer is non-null (because checkIndex is package-private and
  // only called from within other methods in the buffer).
  assert(x->number_of_arguments() == 2, "wrong type");
  LIRItem buf  (x->argument_at(0), this);
  LIRItem index(x->argument_at(1), this);
  buf.load_item();
  index.load_item();

  LIR_Opr result = rlock_result(x);
  if (GenerateRangeChecks) {
    CodeEmitInfo* info = state_for(x);
<<<<<<< HEAD
    CodeStub* stub = new RangeCheckStub(info, index.result(), true);
    LIR_Opr buf_obj = access_resolve_for_read(IN_HEAP | OOP_NOT_NULL, buf.result(), NULL);
=======
    CodeStub* stub = new RangeCheckStub(info, index.result());
>>>>>>> 335c7395
    if (index.result()->is_constant()) {
      cmp_mem_int(lir_cond_belowEqual, buf_obj, java_nio_Buffer::limit_offset(), index.result()->as_jint(), info);
      __ branch(lir_cond_belowEqual, T_INT, stub);
    } else {
      cmp_reg_mem(lir_cond_aboveEqual, index.result(), buf_obj,
                  java_nio_Buffer::limit_offset(), T_INT, info);
      __ branch(lir_cond_aboveEqual, T_INT, stub);
    }
    __ move(index.result(), result);
  } else {
    // Just load the index into the result register
    __ move(index.result(), result);
  }
}


//------------------------array access--------------------------------------


void LIRGenerator::do_ArrayLength(ArrayLength* x) {
  LIRItem array(x->array(), this);
  array.load_item();
  LIR_Opr reg = rlock_result(x);

  CodeEmitInfo* info = NULL;
  if (x->needs_null_check()) {
    NullCheck* nc = x->explicit_null_check();
    if (nc == NULL) {
      info = state_for(x);
    } else {
      info = state_for(nc);
    }
    if (StressLoopInvariantCodeMotion && info->deoptimize_on_exception()) {
      LIR_Opr obj = new_register(T_OBJECT);
      __ move(LIR_OprFact::oopConst(NULL), obj);
      __ null_check(obj, new CodeEmitInfo(info));
    }
  }
  __ load(new LIR_Address(array.result(), arrayOopDesc::length_offset_in_bytes(), T_INT), reg, info, lir_patch_none);
}


void LIRGenerator::do_LoadIndexed(LoadIndexed* x) {
  bool use_length = x->length() != NULL;
  LIRItem array(x->array(), this);
  LIRItem index(x->index(), this);
  LIRItem length(this);
  bool needs_range_check = x->compute_needs_range_check();

  if (use_length && needs_range_check) {
    length.set_instruction(x->length());
    length.load_item();
  }

  array.load_item();
  if (index.is_constant() && can_inline_as_constant(x->index())) {
    // let it be a constant
    index.dont_load_item();
  } else {
    index.load_item();
  }

  CodeEmitInfo* range_check_info = state_for(x);
  CodeEmitInfo* null_check_info = NULL;
  if (x->needs_null_check()) {
    NullCheck* nc = x->explicit_null_check();
    if (nc != NULL) {
      null_check_info = state_for(nc);
    } else {
      null_check_info = range_check_info;
    }
    if (StressLoopInvariantCodeMotion && null_check_info->deoptimize_on_exception()) {
      LIR_Opr obj = new_register(T_OBJECT);
      __ move(LIR_OprFact::oopConst(NULL), obj);
      __ null_check(obj, new CodeEmitInfo(null_check_info));
    }
  }

  if (GenerateRangeChecks && needs_range_check) {
    if (StressLoopInvariantCodeMotion && range_check_info->deoptimize_on_exception()) {
      __ branch(lir_cond_always, T_ILLEGAL, new RangeCheckStub(range_check_info, index.result(), array.result()));
    } else if (use_length) {
      // TODO: use a (modified) version of array_range_check that does not require a
      //       constant length to be loaded to a register
      __ cmp(lir_cond_belowEqual, length.result(), index.result());
      __ branch(lir_cond_belowEqual, T_INT, new RangeCheckStub(range_check_info, index.result(), array.result()));
    } else {
      array_range_check(array.result(), index.result(), null_check_info, range_check_info);
      // The range check performs the null check, so clear it out for the load
      null_check_info = NULL;
    }
  }

  DecoratorSet decorators = IN_HEAP | IN_HEAP_ARRAY;

  LIR_Opr result = rlock_result(x, x->elt_type());
  access_load_at(decorators, x->elt_type(),
                 array, index.result(), result,
                 NULL, null_check_info);
}


void LIRGenerator::do_NullCheck(NullCheck* x) {
  if (x->can_trap()) {
    LIRItem value(x->obj(), this);
    value.load_item();
    CodeEmitInfo* info = state_for(x);
    __ null_check(value.result(), info);
  }
}


void LIRGenerator::do_TypeCast(TypeCast* x) {
  LIRItem value(x->obj(), this);
  value.load_item();
  // the result is the same as from the node we are casting
  set_result(x, value.result());
}


void LIRGenerator::do_Throw(Throw* x) {
  LIRItem exception(x->exception(), this);
  exception.load_item();
  set_no_result(x);
  LIR_Opr exception_opr = exception.result();
  CodeEmitInfo* info = state_for(x, x->state());

#ifndef PRODUCT
  if (PrintC1Statistics) {
    increment_counter(Runtime1::throw_count_address(), T_INT);
  }
#endif

  // check if the instruction has an xhandler in any of the nested scopes
  bool unwind = false;
  if (info->exception_handlers()->length() == 0) {
    // this throw is not inside an xhandler
    unwind = true;
  } else {
    // get some idea of the throw type
    bool type_is_exact = true;
    ciType* throw_type = x->exception()->exact_type();
    if (throw_type == NULL) {
      type_is_exact = false;
      throw_type = x->exception()->declared_type();
    }
    if (throw_type != NULL && throw_type->is_instance_klass()) {
      ciInstanceKlass* throw_klass = (ciInstanceKlass*)throw_type;
      unwind = !x->exception_handlers()->could_catch(throw_klass, type_is_exact);
    }
  }

  // do null check before moving exception oop into fixed register
  // to avoid a fixed interval with an oop during the null check.
  // Use a copy of the CodeEmitInfo because debug information is
  // different for null_check and throw.
  if (x->exception()->as_NewInstance() == NULL && x->exception()->as_ExceptionObject() == NULL) {
    // if the exception object wasn't created using new then it might be null.
    __ null_check(exception_opr, new CodeEmitInfo(info, x->state()->copy(ValueStack::ExceptionState, x->state()->bci())));
  }

  if (compilation()->env()->jvmti_can_post_on_exceptions()) {
    // we need to go through the exception lookup path to get JVMTI
    // notification done
    unwind = false;
  }

  // move exception oop into fixed register
  __ move(exception_opr, exceptionOopOpr());

  if (unwind) {
    __ unwind_exception(exceptionOopOpr());
  } else {
    __ throw_exception(exceptionPcOpr(), exceptionOopOpr(), info);
  }
}


void LIRGenerator::do_RoundFP(RoundFP* x) {
  LIRItem input(x->input(), this);
  input.load_item();
  LIR_Opr input_opr = input.result();
  assert(input_opr->is_register(), "why round if value is not in a register?");
  assert(input_opr->is_single_fpu() || input_opr->is_double_fpu(), "input should be floating-point value");
  if (input_opr->is_single_fpu()) {
    set_result(x, round_item(input_opr)); // This code path not currently taken
  } else {
    LIR_Opr result = new_register(T_DOUBLE);
    set_vreg_flag(result, must_start_in_memory);
    __ roundfp(input_opr, LIR_OprFact::illegalOpr, result);
    set_result(x, result);
  }
}

// Here UnsafeGetRaw may have x->base() and x->index() be int or long
// on both 64 and 32 bits. Expecting x->base() to be always long on 64bit.
void LIRGenerator::do_UnsafeGetRaw(UnsafeGetRaw* x) {
  LIRItem base(x->base(), this);
  LIRItem idx(this);

  base.load_item();
  if (x->has_index()) {
    idx.set_instruction(x->index());
    idx.load_nonconstant();
  }

  LIR_Opr reg = rlock_result(x, x->basic_type());

  int   log2_scale = 0;
  if (x->has_index()) {
    log2_scale = x->log2_scale();
  }

  assert(!x->has_index() || idx.value() == x->index(), "should match");

  LIR_Opr base_op = base.result();
  LIR_Opr index_op = idx.result();
#ifndef _LP64
  if (base_op->type() == T_LONG) {
    base_op = new_register(T_INT);
    __ convert(Bytecodes::_l2i, base.result(), base_op);
  }
  if (x->has_index()) {
    if (index_op->type() == T_LONG) {
      LIR_Opr long_index_op = index_op;
      if (index_op->is_constant()) {
        long_index_op = new_register(T_LONG);
        __ move(index_op, long_index_op);
      }
      index_op = new_register(T_INT);
      __ convert(Bytecodes::_l2i, long_index_op, index_op);
    } else {
      assert(x->index()->type()->tag() == intTag, "must be");
    }
  }
  // At this point base and index should be all ints.
  assert(base_op->type() == T_INT && !base_op->is_constant(), "base should be an non-constant int");
  assert(!x->has_index() || index_op->type() == T_INT, "index should be an int");
#else
  if (x->has_index()) {
    if (index_op->type() == T_INT) {
      if (!index_op->is_constant()) {
        index_op = new_register(T_LONG);
        __ convert(Bytecodes::_i2l, idx.result(), index_op);
      }
    } else {
      assert(index_op->type() == T_LONG, "must be");
      if (index_op->is_constant()) {
        index_op = new_register(T_LONG);
        __ move(idx.result(), index_op);
      }
    }
  }
  // At this point base is a long non-constant
  // Index is a long register or a int constant.
  // We allow the constant to stay an int because that would allow us a more compact encoding by
  // embedding an immediate offset in the address expression. If we have a long constant, we have to
  // move it into a register first.
  assert(base_op->type() == T_LONG && !base_op->is_constant(), "base must be a long non-constant");
  assert(!x->has_index() || (index_op->type() == T_INT && index_op->is_constant()) ||
                            (index_op->type() == T_LONG && !index_op->is_constant()), "unexpected index type");
#endif

  BasicType dst_type = x->basic_type();

  LIR_Address* addr;
  if (index_op->is_constant()) {
    assert(log2_scale == 0, "must not have a scale");
    assert(index_op->type() == T_INT, "only int constants supported");
    addr = new LIR_Address(base_op, index_op->as_jint(), dst_type);
  } else {
#ifdef X86
    addr = new LIR_Address(base_op, index_op, LIR_Address::Scale(log2_scale), 0, dst_type);
#elif defined(GENERATE_ADDRESS_IS_PREFERRED)
    addr = generate_address(base_op, index_op, log2_scale, 0, dst_type);
#else
    if (index_op->is_illegal() || log2_scale == 0) {
      addr = new LIR_Address(base_op, index_op, dst_type);
    } else {
      LIR_Opr tmp = new_pointer_register();
      __ shift_left(index_op, log2_scale, tmp);
      addr = new LIR_Address(base_op, tmp, dst_type);
    }
#endif
  }

  if (x->may_be_unaligned() && (dst_type == T_LONG || dst_type == T_DOUBLE)) {
    __ unaligned_move(addr, reg);
  } else {
    if (dst_type == T_OBJECT && x->is_wide()) {
      __ move_wide(addr, reg);
    } else {
      __ move(addr, reg);
    }
  }
}


void LIRGenerator::do_UnsafePutRaw(UnsafePutRaw* x) {
  int  log2_scale = 0;
  BasicType type = x->basic_type();

  if (x->has_index()) {
    log2_scale = x->log2_scale();
  }

  LIRItem base(x->base(), this);
  LIRItem value(x->value(), this);
  LIRItem idx(this);

  base.load_item();
  if (x->has_index()) {
    idx.set_instruction(x->index());
    idx.load_item();
  }

  if (type == T_BYTE || type == T_BOOLEAN) {
    value.load_byte_item();
  } else {
    value.load_item();
  }

  set_no_result(x);

  LIR_Opr base_op = base.result();
  LIR_Opr index_op = idx.result();

#ifdef GENERATE_ADDRESS_IS_PREFERRED
  LIR_Address* addr = generate_address(base_op, index_op, log2_scale, 0, x->basic_type());
#else
#ifndef _LP64
  if (base_op->type() == T_LONG) {
    base_op = new_register(T_INT);
    __ convert(Bytecodes::_l2i, base.result(), base_op);
  }
  if (x->has_index()) {
    if (index_op->type() == T_LONG) {
      index_op = new_register(T_INT);
      __ convert(Bytecodes::_l2i, idx.result(), index_op);
    }
  }
  // At this point base and index should be all ints and not constants
  assert(base_op->type() == T_INT && !base_op->is_constant(), "base should be an non-constant int");
  assert(!x->has_index() || (index_op->type() == T_INT && !index_op->is_constant()), "index should be an non-constant int");
#else
  if (x->has_index()) {
    if (index_op->type() == T_INT) {
      index_op = new_register(T_LONG);
      __ convert(Bytecodes::_i2l, idx.result(), index_op);
    }
  }
  // At this point base and index are long and non-constant
  assert(base_op->type() == T_LONG && !base_op->is_constant(), "base must be a non-constant long");
  assert(!x->has_index() || (index_op->type() == T_LONG && !index_op->is_constant()), "index must be a non-constant long");
#endif

  if (log2_scale != 0) {
    // temporary fix (platform dependent code without shift on Intel would be better)
    // TODO: ARM also allows embedded shift in the address
    LIR_Opr tmp = new_pointer_register();
    if (TwoOperandLIRForm) {
      __ move(index_op, tmp);
      index_op = tmp;
    }
    __ shift_left(index_op, log2_scale, tmp);
    if (!TwoOperandLIRForm) {
      index_op = tmp;
    }
  }

  LIR_Address* addr = new LIR_Address(base_op, index_op, x->basic_type());
#endif // !GENERATE_ADDRESS_IS_PREFERRED
  __ move(value.result(), addr);
}


void LIRGenerator::do_UnsafeGetObject(UnsafeGetObject* x) {
  BasicType type = x->basic_type();
  LIRItem src(x->object(), this);
  LIRItem off(x->offset(), this);

  off.load_item();
  src.load_item();

  DecoratorSet decorators = IN_HEAP;

  if (x->is_volatile()) {
    decorators |= MO_SEQ_CST;
  }
  if (type == T_BOOLEAN) {
    decorators |= C1_MASK_BOOLEAN;
  }
  if (type == T_ARRAY || type == T_OBJECT) {
    decorators |= ON_UNKNOWN_OOP_REF;
  }

  LIR_Opr result = rlock_result(x, type);
  access_load_at(decorators, type,
                 src, off.result(), result);
}


void LIRGenerator::do_UnsafePutObject(UnsafePutObject* x) {
  BasicType type = x->basic_type();
  LIRItem src(x->object(), this);
  LIRItem off(x->offset(), this);
  LIRItem data(x->value(), this);

  src.load_item();
  if (type == T_BOOLEAN || type == T_BYTE) {
    data.load_byte_item();
  } else {
    data.load_item();
  }
  off.load_item();

  set_no_result(x);

  DecoratorSet decorators = IN_HEAP;
  if (type == T_ARRAY || type == T_OBJECT) {
    decorators |= ON_UNKNOWN_OOP_REF;
  }
  if (x->is_volatile()) {
    decorators |= MO_SEQ_CST;
  }
  access_store_at(decorators, type, src, off.result(), data.result());
}

void LIRGenerator::do_UnsafeGetAndSetObject(UnsafeGetAndSetObject* x) {
  BasicType type = x->basic_type();
  LIRItem src(x->object(), this);
  LIRItem off(x->offset(), this);
  LIRItem value(x->value(), this);

  DecoratorSet decorators = IN_HEAP | MO_SEQ_CST;

  if (type == T_ARRAY || type == T_OBJECT) {
    decorators |= ON_UNKNOWN_OOP_REF;
  }

  LIR_Opr result;
  if (x->is_add()) {
    result = access_atomic_add_at(decorators, type, src, off, value);
  } else {
    result = access_atomic_xchg_at(decorators, type, src, off, value);
  }
  set_result(x, result);
}

void LIRGenerator::do_SwitchRanges(SwitchRangeArray* x, LIR_Opr value, BlockBegin* default_sux) {
  int lng = x->length();

  for (int i = 0; i < lng; i++) {
    SwitchRange* one_range = x->at(i);
    int low_key = one_range->low_key();
    int high_key = one_range->high_key();
    BlockBegin* dest = one_range->sux();
    if (low_key == high_key) {
      __ cmp(lir_cond_equal, value, low_key);
      __ branch(lir_cond_equal, T_INT, dest);
    } else if (high_key - low_key == 1) {
      __ cmp(lir_cond_equal, value, low_key);
      __ branch(lir_cond_equal, T_INT, dest);
      __ cmp(lir_cond_equal, value, high_key);
      __ branch(lir_cond_equal, T_INT, dest);
    } else {
      LabelObj* L = new LabelObj();
      __ cmp(lir_cond_less, value, low_key);
      __ branch(lir_cond_less, T_INT, L->label());
      __ cmp(lir_cond_lessEqual, value, high_key);
      __ branch(lir_cond_lessEqual, T_INT, dest);
      __ branch_destination(L->label());
    }
  }
  __ jump(default_sux);
}


SwitchRangeArray* LIRGenerator::create_lookup_ranges(TableSwitch* x) {
  SwitchRangeList* res = new SwitchRangeList();
  int len = x->length();
  if (len > 0) {
    BlockBegin* sux = x->sux_at(0);
    int key = x->lo_key();
    BlockBegin* default_sux = x->default_sux();
    SwitchRange* range = new SwitchRange(key, sux);
    for (int i = 0; i < len; i++, key++) {
      BlockBegin* new_sux = x->sux_at(i);
      if (sux == new_sux) {
        // still in same range
        range->set_high_key(key);
      } else {
        // skip tests which explicitly dispatch to the default
        if (sux != default_sux) {
          res->append(range);
        }
        range = new SwitchRange(key, new_sux);
      }
      sux = new_sux;
    }
    if (res->length() == 0 || res->last() != range)  res->append(range);
  }
  return res;
}


// we expect the keys to be sorted by increasing value
SwitchRangeArray* LIRGenerator::create_lookup_ranges(LookupSwitch* x) {
  SwitchRangeList* res = new SwitchRangeList();
  int len = x->length();
  if (len > 0) {
    BlockBegin* default_sux = x->default_sux();
    int key = x->key_at(0);
    BlockBegin* sux = x->sux_at(0);
    SwitchRange* range = new SwitchRange(key, sux);
    for (int i = 1; i < len; i++) {
      int new_key = x->key_at(i);
      BlockBegin* new_sux = x->sux_at(i);
      if (key+1 == new_key && sux == new_sux) {
        // still in same range
        range->set_high_key(new_key);
      } else {
        // skip tests which explicitly dispatch to the default
        if (range->sux() != default_sux) {
          res->append(range);
        }
        range = new SwitchRange(new_key, new_sux);
      }
      key = new_key;
      sux = new_sux;
    }
    if (res->length() == 0 || res->last() != range)  res->append(range);
  }
  return res;
}


void LIRGenerator::do_TableSwitch(TableSwitch* x) {
  LIRItem tag(x->tag(), this);
  tag.load_item();
  set_no_result(x);

  if (x->is_safepoint()) {
    __ safepoint(safepoint_poll_register(), state_for(x, x->state_before()));
  }

  // move values into phi locations
  move_to_phi(x->state());

  int lo_key = x->lo_key();
  int len = x->length();
  assert(lo_key <= (lo_key + (len - 1)), "integer overflow");
  LIR_Opr value = tag.result();

  if (compilation()->env()->comp_level() == CompLevel_full_profile && UseSwitchProfiling) {
    ciMethod* method = x->state()->scope()->method();
    ciMethodData* md = method->method_data_or_null();
    ciProfileData* data = md->bci_to_data(x->state()->bci());
    assert(data->is_MultiBranchData(), "bad profile data?");
    int default_count_offset = md->byte_offset_of_slot(data, MultiBranchData::default_count_offset());
    LIR_Opr md_reg = new_register(T_METADATA);
    __ metadata2reg(md->constant_encoding(), md_reg);
    LIR_Opr data_offset_reg = new_pointer_register();
    LIR_Opr tmp_reg = new_pointer_register();

    __ move(LIR_OprFact::intptrConst(default_count_offset), data_offset_reg);
    for (int i = 0; i < len; i++) {
      int count_offset = md->byte_offset_of_slot(data, MultiBranchData::case_count_offset(i));
      __ cmp(lir_cond_equal, value, i + lo_key);
      __ move(data_offset_reg, tmp_reg);
      __ cmove(lir_cond_equal,
               LIR_OprFact::intptrConst(count_offset),
               tmp_reg,
               data_offset_reg, T_INT);
    }

    LIR_Opr data_reg = new_pointer_register();
    LIR_Address* data_addr = new LIR_Address(md_reg, data_offset_reg, data_reg->type());
    __ move(data_addr, data_reg);
    __ add(data_reg, LIR_OprFact::intptrConst(1), data_reg);
    __ move(data_reg, data_addr);
  }

  if (UseTableRanges) {
    do_SwitchRanges(create_lookup_ranges(x), value, x->default_sux());
  } else {
    for (int i = 0; i < len; i++) {
      __ cmp(lir_cond_equal, value, i + lo_key);
      __ branch(lir_cond_equal, T_INT, x->sux_at(i));
    }
    __ jump(x->default_sux());
  }
}


void LIRGenerator::do_LookupSwitch(LookupSwitch* x) {
  LIRItem tag(x->tag(), this);
  tag.load_item();
  set_no_result(x);

  if (x->is_safepoint()) {
    __ safepoint(safepoint_poll_register(), state_for(x, x->state_before()));
  }

  // move values into phi locations
  move_to_phi(x->state());

  LIR_Opr value = tag.result();
  int len = x->length();

  if (compilation()->env()->comp_level() == CompLevel_full_profile && UseSwitchProfiling) {
    ciMethod* method = x->state()->scope()->method();
    ciMethodData* md = method->method_data_or_null();
    ciProfileData* data = md->bci_to_data(x->state()->bci());
    assert(data->is_MultiBranchData(), "bad profile data?");
    int default_count_offset = md->byte_offset_of_slot(data, MultiBranchData::default_count_offset());
    LIR_Opr md_reg = new_register(T_METADATA);
    __ metadata2reg(md->constant_encoding(), md_reg);
    LIR_Opr data_offset_reg = new_pointer_register();
    LIR_Opr tmp_reg = new_pointer_register();

    __ move(LIR_OprFact::intptrConst(default_count_offset), data_offset_reg);
    for (int i = 0; i < len; i++) {
      int count_offset = md->byte_offset_of_slot(data, MultiBranchData::case_count_offset(i));
      __ cmp(lir_cond_equal, value, x->key_at(i));
      __ move(data_offset_reg, tmp_reg);
      __ cmove(lir_cond_equal,
               LIR_OprFact::intptrConst(count_offset),
               tmp_reg,
               data_offset_reg, T_INT);
    }

    LIR_Opr data_reg = new_pointer_register();
    LIR_Address* data_addr = new LIR_Address(md_reg, data_offset_reg, data_reg->type());
    __ move(data_addr, data_reg);
    __ add(data_reg, LIR_OprFact::intptrConst(1), data_reg);
    __ move(data_reg, data_addr);
  }

  if (UseTableRanges) {
    do_SwitchRanges(create_lookup_ranges(x), value, x->default_sux());
  } else {
    int len = x->length();
    for (int i = 0; i < len; i++) {
      __ cmp(lir_cond_equal, value, x->key_at(i));
      __ branch(lir_cond_equal, T_INT, x->sux_at(i));
    }
    __ jump(x->default_sux());
  }
}


void LIRGenerator::do_Goto(Goto* x) {
  set_no_result(x);

  if (block()->next()->as_OsrEntry()) {
    // need to free up storage used for OSR entry point
    LIR_Opr osrBuffer = block()->next()->operand();
    BasicTypeList signature;
    signature.append(NOT_LP64(T_INT) LP64_ONLY(T_LONG)); // pass a pointer to osrBuffer
    CallingConvention* cc = frame_map()->c_calling_convention(&signature);
    __ move(osrBuffer, cc->args()->at(0));
    __ call_runtime_leaf(CAST_FROM_FN_PTR(address, SharedRuntime::OSR_migration_end),
                         getThreadTemp(), LIR_OprFact::illegalOpr, cc->args());
  }

  if (x->is_safepoint()) {
    ValueStack* state = x->state_before() ? x->state_before() : x->state();

    // increment backedge counter if needed
    CodeEmitInfo* info = state_for(x, state);
    increment_backedge_counter(info, x->profiled_bci());
    CodeEmitInfo* safepoint_info = state_for(x, state);
    __ safepoint(safepoint_poll_register(), safepoint_info);
  }

  // Gotos can be folded Ifs, handle this case.
  if (x->should_profile()) {
    ciMethod* method = x->profiled_method();
    assert(method != NULL, "method should be set if branch is profiled");
    ciMethodData* md = method->method_data_or_null();
    assert(md != NULL, "Sanity");
    ciProfileData* data = md->bci_to_data(x->profiled_bci());
    assert(data != NULL, "must have profiling data");
    int offset;
    if (x->direction() == Goto::taken) {
      assert(data->is_BranchData(), "need BranchData for two-way branches");
      offset = md->byte_offset_of_slot(data, BranchData::taken_offset());
    } else if (x->direction() == Goto::not_taken) {
      assert(data->is_BranchData(), "need BranchData for two-way branches");
      offset = md->byte_offset_of_slot(data, BranchData::not_taken_offset());
    } else {
      assert(data->is_JumpData(), "need JumpData for branches");
      offset = md->byte_offset_of_slot(data, JumpData::taken_offset());
    }
    LIR_Opr md_reg = new_register(T_METADATA);
    __ metadata2reg(md->constant_encoding(), md_reg);

    increment_counter(new LIR_Address(md_reg, offset,
                                      NOT_LP64(T_INT) LP64_ONLY(T_LONG)), DataLayout::counter_increment);
  }

  // emit phi-instruction move after safepoint since this simplifies
  // describing the state as the safepoint.
  move_to_phi(x->state());

  __ jump(x->default_sux());
}

/**
 * Emit profiling code if needed for arguments, parameters, return value types
 *
 * @param md                    MDO the code will update at runtime
 * @param md_base_offset        common offset in the MDO for this profile and subsequent ones
 * @param md_offset             offset in the MDO (on top of md_base_offset) for this profile
 * @param profiled_k            current profile
 * @param obj                   IR node for the object to be profiled
 * @param mdp                   register to hold the pointer inside the MDO (md + md_base_offset).
 *                              Set once we find an update to make and use for next ones.
 * @param not_null              true if we know obj cannot be null
 * @param signature_at_call_k   signature at call for obj
 * @param callee_signature_k    signature of callee for obj
 *                              at call and callee signatures differ at method handle call
 * @return                      the only klass we know will ever be seen at this profile point
 */
ciKlass* LIRGenerator::profile_type(ciMethodData* md, int md_base_offset, int md_offset, intptr_t profiled_k,
                                    Value obj, LIR_Opr& mdp, bool not_null, ciKlass* signature_at_call_k,
                                    ciKlass* callee_signature_k) {
  ciKlass* result = NULL;
  bool do_null = !not_null && !TypeEntries::was_null_seen(profiled_k);
  bool do_update = !TypeEntries::is_type_unknown(profiled_k);
  // known not to be null or null bit already set and already set to
  // unknown: nothing we can do to improve profiling
  if (!do_null && !do_update) {
    return result;
  }

  ciKlass* exact_klass = NULL;
  Compilation* comp = Compilation::current();
  if (do_update) {
    // try to find exact type, using CHA if possible, so that loading
    // the klass from the object can be avoided
    ciType* type = obj->exact_type();
    if (type == NULL) {
      type = obj->declared_type();
      type = comp->cha_exact_type(type);
    }
    assert(type == NULL || type->is_klass(), "type should be class");
    exact_klass = (type != NULL && type->is_loaded()) ? (ciKlass*)type : NULL;

    do_update = exact_klass == NULL || ciTypeEntries::valid_ciklass(profiled_k) != exact_klass;
  }

  if (!do_null && !do_update) {
    return result;
  }

  ciKlass* exact_signature_k = NULL;
  if (do_update) {
    // Is the type from the signature exact (the only one possible)?
    exact_signature_k = signature_at_call_k->exact_klass();
    if (exact_signature_k == NULL) {
      exact_signature_k = comp->cha_exact_type(signature_at_call_k);
    } else {
      result = exact_signature_k;
      // Known statically. No need to emit any code: prevent
      // LIR_Assembler::emit_profile_type() from emitting useless code
      profiled_k = ciTypeEntries::with_status(result, profiled_k);
    }
    // exact_klass and exact_signature_k can be both non NULL but
    // different if exact_klass is loaded after the ciObject for
    // exact_signature_k is created.
    if (exact_klass == NULL && exact_signature_k != NULL && exact_klass != exact_signature_k) {
      // sometimes the type of the signature is better than the best type
      // the compiler has
      exact_klass = exact_signature_k;
    }
    if (callee_signature_k != NULL &&
        callee_signature_k != signature_at_call_k) {
      ciKlass* improved_klass = callee_signature_k->exact_klass();
      if (improved_klass == NULL) {
        improved_klass = comp->cha_exact_type(callee_signature_k);
      }
      if (exact_klass == NULL && improved_klass != NULL && exact_klass != improved_klass) {
        exact_klass = exact_signature_k;
      }
    }
    do_update = exact_klass == NULL || ciTypeEntries::valid_ciklass(profiled_k) != exact_klass;
  }

  if (!do_null && !do_update) {
    return result;
  }

  if (mdp == LIR_OprFact::illegalOpr) {
    mdp = new_register(T_METADATA);
    __ metadata2reg(md->constant_encoding(), mdp);
    if (md_base_offset != 0) {
      LIR_Address* base_type_address = new LIR_Address(mdp, md_base_offset, T_ADDRESS);
      mdp = new_pointer_register();
      __ leal(LIR_OprFact::address(base_type_address), mdp);
    }
  }
  LIRItem value(obj, this);
  value.load_item();
  __ profile_type(new LIR_Address(mdp, md_offset, T_METADATA),
                  value.result(), exact_klass, profiled_k, new_pointer_register(), not_null, exact_signature_k != NULL);
  return result;
}

// profile parameters on entry to the root of the compilation
void LIRGenerator::profile_parameters(Base* x) {
  if (compilation()->profile_parameters()) {
    CallingConvention* args = compilation()->frame_map()->incoming_arguments();
    ciMethodData* md = scope()->method()->method_data_or_null();
    assert(md != NULL, "Sanity");

    if (md->parameters_type_data() != NULL) {
      ciParametersTypeData* parameters_type_data = md->parameters_type_data();
      ciTypeStackSlotEntries* parameters =  parameters_type_data->parameters();
      LIR_Opr mdp = LIR_OprFact::illegalOpr;
      for (int java_index = 0, i = 0, j = 0; j < parameters_type_data->number_of_parameters(); i++) {
        LIR_Opr src = args->at(i);
        assert(!src->is_illegal(), "check");
        BasicType t = src->type();
        if (t == T_OBJECT || t == T_ARRAY) {
          intptr_t profiled_k = parameters->type(j);
          Local* local = x->state()->local_at(java_index)->as_Local();
          ciKlass* exact = profile_type(md, md->byte_offset_of_slot(parameters_type_data, ParametersTypeData::type_offset(0)),
                                        in_bytes(ParametersTypeData::type_offset(j)) - in_bytes(ParametersTypeData::type_offset(0)),
                                        profiled_k, local, mdp, false, local->declared_type()->as_klass(), NULL);
          // If the profile is known statically set it once for all and do not emit any code
          if (exact != NULL) {
            md->set_parameter_type(j, exact);
          }
          j++;
        }
        java_index += type2size[t];
      }
    }
  }
}

void LIRGenerator::do_Base(Base* x) {
  __ std_entry(LIR_OprFact::illegalOpr);
  // Emit moves from physical registers / stack slots to virtual registers
  CallingConvention* args = compilation()->frame_map()->incoming_arguments();
  IRScope* irScope = compilation()->hir()->top_scope();
  int java_index = 0;
  for (int i = 0; i < args->length(); i++) {
    LIR_Opr src = args->at(i);
    assert(!src->is_illegal(), "check");
    BasicType t = src->type();

    // Types which are smaller than int are passed as int, so
    // correct the type which passed.
    switch (t) {
    case T_BYTE:
    case T_BOOLEAN:
    case T_SHORT:
    case T_CHAR:
      t = T_INT;
      break;
    default:
      break;
    }

    LIR_Opr dest = new_register(t);
    __ move(src, dest);

    // Assign new location to Local instruction for this local
    Local* local = x->state()->local_at(java_index)->as_Local();
    assert(local != NULL, "Locals for incoming arguments must have been created");
#ifndef __SOFTFP__
    // The java calling convention passes double as long and float as int.
    assert(as_ValueType(t)->tag() == local->type()->tag(), "check");
#endif // __SOFTFP__
    local->set_operand(dest);
    _instruction_for_operand.at_put_grow(dest->vreg_number(), local, NULL);
    java_index += type2size[t];
  }

  if (compilation()->env()->dtrace_method_probes()) {
    BasicTypeList signature;
    signature.append(LP64_ONLY(T_LONG) NOT_LP64(T_INT));    // thread
    signature.append(T_METADATA); // Method*
    LIR_OprList* args = new LIR_OprList();
    args->append(getThreadPointer());
    LIR_Opr meth = new_register(T_METADATA);
    __ metadata2reg(method()->constant_encoding(), meth);
    args->append(meth);
    call_runtime(&signature, args, CAST_FROM_FN_PTR(address, SharedRuntime::dtrace_method_entry), voidType, NULL);
  }

  if (method()->is_synchronized()) {
    LIR_Opr obj;
    if (method()->is_static()) {
      obj = new_register(T_OBJECT);
      __ oop2reg(method()->holder()->java_mirror()->constant_encoding(), obj);
    } else {
      Local* receiver = x->state()->local_at(0)->as_Local();
      assert(receiver != NULL, "must already exist");
      obj = receiver->operand();
    }
    assert(obj->is_valid(), "must be valid");

    if (method()->is_synchronized() && GenerateSynchronizationCode) {
      LIR_Opr lock = syncLockOpr();
      __ load_stack_address_monitor(0, lock);

      CodeEmitInfo* info = new CodeEmitInfo(scope()->start()->state()->copy(ValueStack::StateBefore, SynchronizationEntryBCI), NULL, x->check_flag(Instruction::DeoptimizeOnException));
      obj = access_resolve_for_write(IN_HEAP | OOP_NOT_NULL, obj, info);
      CodeStub* slow_path = new MonitorEnterStub(obj, lock, info);

      // receiver is guaranteed non-NULL so don't need CodeEmitInfo
      __ lock_object(syncTempOpr(), obj, lock, new_register(T_OBJECT), slow_path, NULL);
    }
  }
  if (compilation()->age_code()) {
    CodeEmitInfo* info = new CodeEmitInfo(scope()->start()->state()->copy(ValueStack::StateBefore, 0), NULL, false);
    decrement_age(info);
  }
  // increment invocation counters if needed
  if (!method()->is_accessor()) { // Accessors do not have MDOs, so no counting.
    profile_parameters(x);
    CodeEmitInfo* info = new CodeEmitInfo(scope()->start()->state()->copy(ValueStack::StateBefore, SynchronizationEntryBCI), NULL, false);
    increment_invocation_counter(info);
  }

  // all blocks with a successor must end with an unconditional jump
  // to the successor even if they are consecutive
  __ jump(x->default_sux());
}


void LIRGenerator::do_OsrEntry(OsrEntry* x) {
  // construct our frame and model the production of incoming pointer
  // to the OSR buffer.
  __ osr_entry(LIR_Assembler::osrBufferPointer());
  LIR_Opr result = rlock_result(x);
  __ move(LIR_Assembler::osrBufferPointer(), result);
}


void LIRGenerator::invoke_load_arguments(Invoke* x, LIRItemList* args, const LIR_OprList* arg_list) {
  assert(args->length() == arg_list->length(),
         "args=%d, arg_list=%d", args->length(), arg_list->length());
  for (int i = x->has_receiver() ? 1 : 0; i < args->length(); i++) {
    LIRItem* param = args->at(i);
    LIR_Opr loc = arg_list->at(i);
    if (loc->is_register()) {
      param->load_item_force(loc);
    } else {
      LIR_Address* addr = loc->as_address_ptr();
      param->load_for_store(addr->type());
      if (addr->type() == T_OBJECT) {
        __ move_wide(param->result(), addr);
      } else
        if (addr->type() == T_LONG || addr->type() == T_DOUBLE) {
          __ unaligned_move(param->result(), addr);
        } else {
          __ move(param->result(), addr);
        }
    }
  }

  if (x->has_receiver()) {
    LIRItem* receiver = args->at(0);
    LIR_Opr loc = arg_list->at(0);
    if (loc->is_register()) {
      receiver->load_item_force(loc);
    } else {
      assert(loc->is_address(), "just checking");
      receiver->load_for_store(T_OBJECT);
      __ move_wide(receiver->result(), loc->as_address_ptr());
    }
  }
}


// Visits all arguments, returns appropriate items without loading them
LIRItemList* LIRGenerator::invoke_visit_arguments(Invoke* x) {
  LIRItemList* argument_items = new LIRItemList();
  if (x->has_receiver()) {
    LIRItem* receiver = new LIRItem(x->receiver(), this);
    argument_items->append(receiver);
  }
  for (int i = 0; i < x->number_of_arguments(); i++) {
    LIRItem* param = new LIRItem(x->argument_at(i), this);
    argument_items->append(param);
  }
  return argument_items;
}


// The invoke with receiver has following phases:
//   a) traverse and load/lock receiver;
//   b) traverse all arguments -> item-array (invoke_visit_argument)
//   c) push receiver on stack
//   d) load each of the items and push on stack
//   e) unlock receiver
//   f) move receiver into receiver-register %o0
//   g) lock result registers and emit call operation
//
// Before issuing a call, we must spill-save all values on stack
// that are in caller-save register. "spill-save" moves those registers
// either in a free callee-save register or spills them if no free
// callee save register is available.
//
// The problem is where to invoke spill-save.
// - if invoked between e) and f), we may lock callee save
//   register in "spill-save" that destroys the receiver register
//   before f) is executed
// - if we rearrange f) to be earlier (by loading %o0) it
//   may destroy a value on the stack that is currently in %o0
//   and is waiting to be spilled
// - if we keep the receiver locked while doing spill-save,
//   we cannot spill it as it is spill-locked
//
void LIRGenerator::do_Invoke(Invoke* x) {
  CallingConvention* cc = frame_map()->java_calling_convention(x->signature(), true);

  LIR_OprList* arg_list = cc->args();
  LIRItemList* args = invoke_visit_arguments(x);
  LIR_Opr receiver = LIR_OprFact::illegalOpr;

  // setup result register
  LIR_Opr result_register = LIR_OprFact::illegalOpr;
  if (x->type() != voidType) {
    result_register = result_register_for(x->type());
  }

  CodeEmitInfo* info = state_for(x, x->state());

  invoke_load_arguments(x, args, arg_list);

  if (x->has_receiver()) {
    args->at(0)->load_item_force(LIR_Assembler::receiverOpr());
    receiver = args->at(0)->result();
  }

  // emit invoke code
  assert(receiver->is_illegal() || receiver->is_equal(LIR_Assembler::receiverOpr()), "must match");

  // JSR 292
  // Preserve the SP over MethodHandle call sites, if needed.
  ciMethod* target = x->target();
  bool is_method_handle_invoke = (// %%% FIXME: Are both of these relevant?
                                  target->is_method_handle_intrinsic() ||
                                  target->is_compiled_lambda_form());
  if (is_method_handle_invoke) {
    info->set_is_method_handle_invoke(true);
    if(FrameMap::method_handle_invoke_SP_save_opr() != LIR_OprFact::illegalOpr) {
        __ move(FrameMap::stack_pointer(), FrameMap::method_handle_invoke_SP_save_opr());
    }
  }

  switch (x->code()) {
    case Bytecodes::_invokestatic:
      __ call_static(target, result_register,
                     SharedRuntime::get_resolve_static_call_stub(),
                     arg_list, info);
      break;
    case Bytecodes::_invokespecial:
    case Bytecodes::_invokevirtual:
    case Bytecodes::_invokeinterface:
      // for loaded and final (method or class) target we still produce an inline cache,
      // in order to be able to call mixed mode
      if (x->code() == Bytecodes::_invokespecial || x->target_is_final()) {
        __ call_opt_virtual(target, receiver, result_register,
                            SharedRuntime::get_resolve_opt_virtual_call_stub(),
                            arg_list, info);
      } else if (x->vtable_index() < 0) {
        __ call_icvirtual(target, receiver, result_register,
                          SharedRuntime::get_resolve_virtual_call_stub(),
                          arg_list, info);
      } else {
        int entry_offset = in_bytes(Klass::vtable_start_offset()) + x->vtable_index() * vtableEntry::size_in_bytes();
        int vtable_offset = entry_offset + vtableEntry::method_offset_in_bytes();
        __ call_virtual(target, receiver, result_register, vtable_offset, arg_list, info);
      }
      break;
    case Bytecodes::_invokedynamic: {
      __ call_dynamic(target, receiver, result_register,
                      SharedRuntime::get_resolve_static_call_stub(),
                      arg_list, info);
      break;
    }
    default:
      fatal("unexpected bytecode: %s", Bytecodes::name(x->code()));
      break;
  }

  // JSR 292
  // Restore the SP after MethodHandle call sites, if needed.
  if (is_method_handle_invoke
      && FrameMap::method_handle_invoke_SP_save_opr() != LIR_OprFact::illegalOpr) {
    __ move(FrameMap::method_handle_invoke_SP_save_opr(), FrameMap::stack_pointer());
  }

  if (x->type()->is_float() || x->type()->is_double()) {
    // Force rounding of results from non-strictfp when in strictfp
    // scope (or when we don't know the strictness of the callee, to
    // be safe.)
    if (method()->is_strict()) {
      if (!x->target_is_loaded() || !x->target_is_strictfp()) {
        result_register = round_item(result_register);
      }
    }
  }

  if (result_register->is_valid()) {
    LIR_Opr result = rlock_result(x);
    __ move(result_register, result);
  }
}


void LIRGenerator::do_FPIntrinsics(Intrinsic* x) {
  assert(x->number_of_arguments() == 1, "wrong type");
  LIRItem value       (x->argument_at(0), this);
  LIR_Opr reg = rlock_result(x);
  value.load_item();
  LIR_Opr tmp = force_to_spill(value.result(), as_BasicType(x->type()));
  __ move(tmp, reg);
}



// Code for  :  x->x() {x->cond()} x->y() ? x->tval() : x->fval()
void LIRGenerator::do_IfOp(IfOp* x) {
#ifdef ASSERT
  {
    ValueTag xtag = x->x()->type()->tag();
    ValueTag ttag = x->tval()->type()->tag();
    assert(xtag == intTag || xtag == objectTag, "cannot handle others");
    assert(ttag == addressTag || ttag == intTag || ttag == objectTag || ttag == longTag, "cannot handle others");
    assert(ttag == x->fval()->type()->tag(), "cannot handle others");
  }
#endif

  LIRItem left(x->x(), this);
  LIRItem right(x->y(), this);
  left.load_item();
  if (can_inline_as_constant(right.value())) {
    right.dont_load_item();
  } else {
    right.load_item();
  }

  LIRItem t_val(x->tval(), this);
  LIRItem f_val(x->fval(), this);
  t_val.dont_load_item();
  f_val.dont_load_item();
  LIR_Opr reg = rlock_result(x);

  __ cmp(lir_cond(x->cond()), left.result(), right.result());
  __ cmove(lir_cond(x->cond()), t_val.result(), f_val.result(), reg, as_BasicType(x->x()->type()));
}

#ifdef JFR_HAVE_INTRINSICS
void LIRGenerator::do_ClassIDIntrinsic(Intrinsic* x) {
  CodeEmitInfo* info = state_for(x);
  CodeEmitInfo* info2 = new CodeEmitInfo(info); // Clone for the second null check

  assert(info != NULL, "must have info");
  LIRItem arg(x->argument_at(0), this);

  arg.load_item();
  LIR_Opr klass = new_register(T_METADATA);
  __ move(new LIR_Address(arg.result(), java_lang_Class::klass_offset_in_bytes(), T_ADDRESS), klass, info);
  LIR_Opr id = new_register(T_LONG);
  ByteSize offset = KLASS_TRACE_ID_OFFSET;
  LIR_Address* trace_id_addr = new LIR_Address(klass, in_bytes(offset), T_LONG);

  __ move(trace_id_addr, id);
  __ logical_or(id, LIR_OprFact::longConst(0x01l), id);
  __ store(id, trace_id_addr);

#ifdef TRACE_ID_META_BITS
  __ logical_and(id, LIR_OprFact::longConst(~TRACE_ID_META_BITS), id);
#endif
#ifdef TRACE_ID_SHIFT
  __ unsigned_shift_right(id, TRACE_ID_SHIFT, id);
#endif

  __ move(id, rlock_result(x));
}

void LIRGenerator::do_getEventWriter(Intrinsic* x) {
  LabelObj* L_end = new LabelObj();

  LIR_Address* jobj_addr = new LIR_Address(getThreadPointer(),
                                           in_bytes(THREAD_LOCAL_WRITER_OFFSET_JFR),
                                           T_OBJECT);
  LIR_Opr result = rlock_result(x);
  __ move_wide(jobj_addr, result);
  __ cmp(lir_cond_equal, result, LIR_OprFact::oopConst(NULL));
  __ branch(lir_cond_equal, T_OBJECT, L_end->label());
  __ move_wide(new LIR_Address(result, T_OBJECT), result);

  __ branch_destination(L_end->label());
}

#endif


void LIRGenerator::do_RuntimeCall(address routine, Intrinsic* x) {
  assert(x->number_of_arguments() == 0, "wrong type");
  // Enforce computation of _reserved_argument_area_size which is required on some platforms.
  BasicTypeList signature;
  CallingConvention* cc = frame_map()->c_calling_convention(&signature);
  LIR_Opr reg = result_register_for(x->type());
  __ call_runtime_leaf(routine, getThreadTemp(),
                       reg, new LIR_OprList());
  LIR_Opr result = rlock_result(x);
  __ move(reg, result);
}



void LIRGenerator::do_Intrinsic(Intrinsic* x) {
  switch (x->id()) {
  case vmIntrinsics::_intBitsToFloat      :
  case vmIntrinsics::_doubleToRawLongBits :
  case vmIntrinsics::_longBitsToDouble    :
  case vmIntrinsics::_floatToRawIntBits   : {
    do_FPIntrinsics(x);
    break;
  }

#ifdef JFR_HAVE_INTRINSICS
  case vmIntrinsics::_getClassId:
    do_ClassIDIntrinsic(x);
    break;
  case vmIntrinsics::_getEventWriter:
    do_getEventWriter(x);
    break;
  case vmIntrinsics::_counterTime:
    do_RuntimeCall(CAST_FROM_FN_PTR(address, JFR_TIME_FUNCTION), x);
    break;
#endif

  case vmIntrinsics::_currentTimeMillis:
    do_RuntimeCall(CAST_FROM_FN_PTR(address, os::javaTimeMillis), x);
    break;

  case vmIntrinsics::_nanoTime:
    do_RuntimeCall(CAST_FROM_FN_PTR(address, os::javaTimeNanos), x);
    break;

  case vmIntrinsics::_Object_init:    do_RegisterFinalizer(x); break;
  case vmIntrinsics::_isInstance:     do_isInstance(x);    break;
  case vmIntrinsics::_isPrimitive:    do_isPrimitive(x);   break;
  case vmIntrinsics::_getClass:       do_getClass(x);      break;
  case vmIntrinsics::_currentThread:  do_currentThread(x); break;

  case vmIntrinsics::_dlog:           // fall through
  case vmIntrinsics::_dlog10:         // fall through
  case vmIntrinsics::_dabs:           // fall through
  case vmIntrinsics::_dsqrt:          // fall through
  case vmIntrinsics::_dtan:           // fall through
  case vmIntrinsics::_dsin :          // fall through
  case vmIntrinsics::_dcos :          // fall through
  case vmIntrinsics::_dexp :          // fall through
  case vmIntrinsics::_dpow :          do_MathIntrinsic(x); break;
  case vmIntrinsics::_arraycopy:      do_ArrayCopy(x);     break;

  case vmIntrinsics::_fmaD:           do_FmaIntrinsic(x); break;
  case vmIntrinsics::_fmaF:           do_FmaIntrinsic(x); break;

  // java.nio.Buffer.checkIndex
  case vmIntrinsics::_checkIndex:     do_NIOCheckIndex(x); break;

  case vmIntrinsics::_compareAndSetObject:
    do_CompareAndSwap(x, objectType);
    break;
  case vmIntrinsics::_compareAndSetInt:
    do_CompareAndSwap(x, intType);
    break;
  case vmIntrinsics::_compareAndSetLong:
    do_CompareAndSwap(x, longType);
    break;

  case vmIntrinsics::_loadFence :
    if (os::is_MP()) __ membar_acquire();
    break;
  case vmIntrinsics::_storeFence:
    if (os::is_MP()) __ membar_release();
    break;
  case vmIntrinsics::_fullFence :
    if (os::is_MP()) __ membar();
    break;
  case vmIntrinsics::_onSpinWait:
    __ on_spin_wait();
    break;
  case vmIntrinsics::_Reference_get:
    do_Reference_get(x);
    break;

  case vmIntrinsics::_updateCRC32:
  case vmIntrinsics::_updateBytesCRC32:
  case vmIntrinsics::_updateByteBufferCRC32:
    do_update_CRC32(x);
    break;

  case vmIntrinsics::_updateBytesCRC32C:
  case vmIntrinsics::_updateDirectByteBufferCRC32C:
    do_update_CRC32C(x);
    break;

  case vmIntrinsics::_vectorizedMismatch:
    do_vectorizedMismatch(x);
    break;

  default: ShouldNotReachHere(); break;
  }
}

void LIRGenerator::profile_arguments(ProfileCall* x) {
  if (compilation()->profile_arguments()) {
    int bci = x->bci_of_invoke();
    ciMethodData* md = x->method()->method_data_or_null();
    ciProfileData* data = md->bci_to_data(bci);
    if (data != NULL) {
      if ((data->is_CallTypeData() && data->as_CallTypeData()->has_arguments()) ||
          (data->is_VirtualCallTypeData() && data->as_VirtualCallTypeData()->has_arguments())) {
        ByteSize extra = data->is_CallTypeData() ? CallTypeData::args_data_offset() : VirtualCallTypeData::args_data_offset();
        int base_offset = md->byte_offset_of_slot(data, extra);
        LIR_Opr mdp = LIR_OprFact::illegalOpr;
        ciTypeStackSlotEntries* args = data->is_CallTypeData() ? ((ciCallTypeData*)data)->args() : ((ciVirtualCallTypeData*)data)->args();

        Bytecodes::Code bc = x->method()->java_code_at_bci(bci);
        int start = 0;
        int stop = data->is_CallTypeData() ? ((ciCallTypeData*)data)->number_of_arguments() : ((ciVirtualCallTypeData*)data)->number_of_arguments();
        if (x->callee()->is_loaded() && x->callee()->is_static() && Bytecodes::has_receiver(bc)) {
          // first argument is not profiled at call (method handle invoke)
          assert(x->method()->raw_code_at_bci(bci) == Bytecodes::_invokehandle, "invokehandle expected");
          start = 1;
        }
        ciSignature* callee_signature = x->callee()->signature();
        // method handle call to virtual method
        bool has_receiver = x->callee()->is_loaded() && !x->callee()->is_static() && !Bytecodes::has_receiver(bc);
        ciSignatureStream callee_signature_stream(callee_signature, has_receiver ? x->callee()->holder() : NULL);

        bool ignored_will_link;
        ciSignature* signature_at_call = NULL;
        x->method()->get_method_at_bci(bci, ignored_will_link, &signature_at_call);
        ciSignatureStream signature_at_call_stream(signature_at_call);

        // if called through method handle invoke, some arguments may have been popped
        for (int i = 0; i < stop && i+start < x->nb_profiled_args(); i++) {
          int off = in_bytes(TypeEntriesAtCall::argument_type_offset(i)) - in_bytes(TypeEntriesAtCall::args_data_offset());
          ciKlass* exact = profile_type(md, base_offset, off,
              args->type(i), x->profiled_arg_at(i+start), mdp,
              !x->arg_needs_null_check(i+start),
              signature_at_call_stream.next_klass(), callee_signature_stream.next_klass());
          if (exact != NULL) {
            md->set_argument_type(bci, i, exact);
          }
        }
      } else {
#ifdef ASSERT
        Bytecodes::Code code = x->method()->raw_code_at_bci(x->bci_of_invoke());
        int n = x->nb_profiled_args();
        assert(MethodData::profile_parameters() && (MethodData::profile_arguments_jsr292_only() ||
            (x->inlined() && ((code == Bytecodes::_invokedynamic && n <= 1) || (code == Bytecodes::_invokehandle && n <= 2)))),
            "only at JSR292 bytecodes");
#endif
      }
    }
  }
}

// profile parameters on entry to an inlined method
void LIRGenerator::profile_parameters_at_call(ProfileCall* x) {
  if (compilation()->profile_parameters() && x->inlined()) {
    ciMethodData* md = x->callee()->method_data_or_null();
    if (md != NULL) {
      ciParametersTypeData* parameters_type_data = md->parameters_type_data();
      if (parameters_type_data != NULL) {
        ciTypeStackSlotEntries* parameters =  parameters_type_data->parameters();
        LIR_Opr mdp = LIR_OprFact::illegalOpr;
        bool has_receiver = !x->callee()->is_static();
        ciSignature* sig = x->callee()->signature();
        ciSignatureStream sig_stream(sig, has_receiver ? x->callee()->holder() : NULL);
        int i = 0; // to iterate on the Instructions
        Value arg = x->recv();
        bool not_null = false;
        int bci = x->bci_of_invoke();
        Bytecodes::Code bc = x->method()->java_code_at_bci(bci);
        // The first parameter is the receiver so that's what we start
        // with if it exists. One exception is method handle call to
        // virtual method: the receiver is in the args list
        if (arg == NULL || !Bytecodes::has_receiver(bc)) {
          i = 1;
          arg = x->profiled_arg_at(0);
          not_null = !x->arg_needs_null_check(0);
        }
        int k = 0; // to iterate on the profile data
        for (;;) {
          intptr_t profiled_k = parameters->type(k);
          ciKlass* exact = profile_type(md, md->byte_offset_of_slot(parameters_type_data, ParametersTypeData::type_offset(0)),
                                        in_bytes(ParametersTypeData::type_offset(k)) - in_bytes(ParametersTypeData::type_offset(0)),
                                        profiled_k, arg, mdp, not_null, sig_stream.next_klass(), NULL);
          // If the profile is known statically set it once for all and do not emit any code
          if (exact != NULL) {
            md->set_parameter_type(k, exact);
          }
          k++;
          if (k >= parameters_type_data->number_of_parameters()) {
#ifdef ASSERT
            int extra = 0;
            if (MethodData::profile_arguments() && TypeProfileParmsLimit != -1 &&
                x->nb_profiled_args() >= TypeProfileParmsLimit &&
                x->recv() != NULL && Bytecodes::has_receiver(bc)) {
              extra += 1;
            }
            assert(i == x->nb_profiled_args() - extra || (TypeProfileParmsLimit != -1 && TypeProfileArgsLimit > TypeProfileParmsLimit), "unused parameters?");
#endif
            break;
          }
          arg = x->profiled_arg_at(i);
          not_null = !x->arg_needs_null_check(i);
          i++;
        }
      }
    }
  }
}

void LIRGenerator::do_ProfileCall(ProfileCall* x) {
  // Need recv in a temporary register so it interferes with the other temporaries
  LIR_Opr recv = LIR_OprFact::illegalOpr;
  LIR_Opr mdo = new_register(T_OBJECT);
  // tmp is used to hold the counters on SPARC
  LIR_Opr tmp = new_pointer_register();

  if (x->nb_profiled_args() > 0) {
    profile_arguments(x);
  }

  // profile parameters on inlined method entry including receiver
  if (x->recv() != NULL || x->nb_profiled_args() > 0) {
    profile_parameters_at_call(x);
  }

  if (x->recv() != NULL) {
    LIRItem value(x->recv(), this);
    value.load_item();
    recv = new_register(T_OBJECT);
    __ move(value.result(), recv);
  }
  __ profile_call(x->method(), x->bci_of_invoke(), x->callee(), mdo, recv, tmp, x->known_holder());
}

void LIRGenerator::do_ProfileReturnType(ProfileReturnType* x) {
  int bci = x->bci_of_invoke();
  ciMethodData* md = x->method()->method_data_or_null();
  ciProfileData* data = md->bci_to_data(bci);
  if (data != NULL) {
    assert(data->is_CallTypeData() || data->is_VirtualCallTypeData(), "wrong profile data type");
    ciReturnTypeEntry* ret = data->is_CallTypeData() ? ((ciCallTypeData*)data)->ret() : ((ciVirtualCallTypeData*)data)->ret();
    LIR_Opr mdp = LIR_OprFact::illegalOpr;

    bool ignored_will_link;
    ciSignature* signature_at_call = NULL;
    x->method()->get_method_at_bci(bci, ignored_will_link, &signature_at_call);

    // The offset within the MDO of the entry to update may be too large
    // to be used in load/store instructions on some platforms. So have
    // profile_type() compute the address of the profile in a register.
    ciKlass* exact = profile_type(md, md->byte_offset_of_slot(data, ret->type_offset()), 0,
        ret->type(), x->ret(), mdp,
        !x->needs_null_check(),
        signature_at_call->return_type()->as_klass(),
        x->callee()->signature()->return_type()->as_klass());
    if (exact != NULL) {
      md->set_return_type(bci, exact);
    }
  }
}

void LIRGenerator::do_ProfileInvoke(ProfileInvoke* x) {
  // We can safely ignore accessors here, since c2 will inline them anyway,
  // accessors are also always mature.
  if (!x->inlinee()->is_accessor()) {
    CodeEmitInfo* info = state_for(x, x->state(), true);
    // Notify the runtime very infrequently only to take care of counter overflows
    int freq_log = Tier23InlineeNotifyFreqLog;
    double scale;
    if (_method->has_option_value("CompileThresholdScaling", scale)) {
      freq_log = Arguments::scaled_freq_log(freq_log, scale);
    }
    increment_event_counter_impl(info, x->inlinee(), LIR_OprFact::intConst(InvocationCounter::count_increment), right_n_bits(freq_log), InvocationEntryBci, false, true);
  }
}

void LIRGenerator::increment_backedge_counter_conditionally(LIR_Condition cond, LIR_Opr left, LIR_Opr right, CodeEmitInfo* info, int left_bci, int right_bci, int bci) {
  if (compilation()->count_backedges()) {
    __ cmp(cond, left, right);
    LIR_Opr step = new_register(T_INT);
    LIR_Opr plus_one = LIR_OprFact::intConst(InvocationCounter::count_increment);
    LIR_Opr zero = LIR_OprFact::intConst(0);
    __ cmove(cond,
        (left_bci < bci) ? plus_one : zero,
        (right_bci < bci) ? plus_one : zero,
        step, left->type());
    increment_backedge_counter(info, step, bci);
  }
}


void LIRGenerator::increment_event_counter(CodeEmitInfo* info, LIR_Opr step, int bci, bool backedge) {
  int freq_log = 0;
  int level = compilation()->env()->comp_level();
  if (level == CompLevel_limited_profile) {
    freq_log = (backedge ? Tier2BackedgeNotifyFreqLog : Tier2InvokeNotifyFreqLog);
  } else if (level == CompLevel_full_profile) {
    freq_log = (backedge ? Tier3BackedgeNotifyFreqLog : Tier3InvokeNotifyFreqLog);
  } else {
    ShouldNotReachHere();
  }
  // Increment the appropriate invocation/backedge counter and notify the runtime.
  double scale;
  if (_method->has_option_value("CompileThresholdScaling", scale)) {
    freq_log = Arguments::scaled_freq_log(freq_log, scale);
  }
  increment_event_counter_impl(info, info->scope()->method(), step, right_n_bits(freq_log), bci, backedge, true);
}

void LIRGenerator::decrement_age(CodeEmitInfo* info) {
  ciMethod* method = info->scope()->method();
  MethodCounters* mc_adr = method->ensure_method_counters();
  if (mc_adr != NULL) {
    LIR_Opr mc = new_pointer_register();
    __ move(LIR_OprFact::intptrConst(mc_adr), mc);
    int offset = in_bytes(MethodCounters::nmethod_age_offset());
    LIR_Address* counter = new LIR_Address(mc, offset, T_INT);
    LIR_Opr result = new_register(T_INT);
    __ load(counter, result);
    __ sub(result, LIR_OprFact::intConst(1), result);
    __ store(result, counter);
    // DeoptimizeStub will reexecute from the current state in code info.
    CodeStub* deopt = new DeoptimizeStub(info, Deoptimization::Reason_tenured,
                                         Deoptimization::Action_make_not_entrant);
    __ cmp(lir_cond_lessEqual, result, LIR_OprFact::intConst(0));
    __ branch(lir_cond_lessEqual, T_INT, deopt);
  }
}


void LIRGenerator::increment_event_counter_impl(CodeEmitInfo* info,
                                                ciMethod *method, LIR_Opr step, int frequency,
                                                int bci, bool backedge, bool notify) {
  assert(frequency == 0 || is_power_of_2(frequency + 1), "Frequency must be x^2 - 1 or 0");
  int level = _compilation->env()->comp_level();
  assert(level > CompLevel_simple, "Shouldn't be here");

  int offset = -1;
  LIR_Opr counter_holder = NULL;
  if (level == CompLevel_limited_profile) {
    MethodCounters* counters_adr = method->ensure_method_counters();
    if (counters_adr == NULL) {
      bailout("method counters allocation failed");
      return;
    }
    counter_holder = new_pointer_register();
    __ move(LIR_OprFact::intptrConst(counters_adr), counter_holder);
    offset = in_bytes(backedge ? MethodCounters::backedge_counter_offset() :
                                 MethodCounters::invocation_counter_offset());
  } else if (level == CompLevel_full_profile) {
    counter_holder = new_register(T_METADATA);
    offset = in_bytes(backedge ? MethodData::backedge_counter_offset() :
                                 MethodData::invocation_counter_offset());
    ciMethodData* md = method->method_data_or_null();
    assert(md != NULL, "Sanity");
    __ metadata2reg(md->constant_encoding(), counter_holder);
  } else {
    ShouldNotReachHere();
  }
  LIR_Address* counter = new LIR_Address(counter_holder, offset, T_INT);
  LIR_Opr result = new_register(T_INT);
  __ load(counter, result);
  __ add(result, step, result);
  __ store(result, counter);
  if (notify && (!backedge || UseOnStackReplacement)) {
    LIR_Opr meth = LIR_OprFact::metadataConst(method->constant_encoding());
    // The bci for info can point to cmp for if's we want the if bci
    CodeStub* overflow = new CounterOverflowStub(info, bci, meth);
    int freq = frequency << InvocationCounter::count_shift;
    if (freq == 0) {
      if (!step->is_constant()) {
        __ cmp(lir_cond_notEqual, step, LIR_OprFact::intConst(0));
        __ branch(lir_cond_notEqual, T_ILLEGAL, overflow);
      } else {
        __ branch(lir_cond_always, T_ILLEGAL, overflow);
      }
    } else {
      LIR_Opr mask = load_immediate(freq, T_INT);
      if (!step->is_constant()) {
        // If step is 0, make sure the overflow check below always fails
        __ cmp(lir_cond_notEqual, step, LIR_OprFact::intConst(0));
        __ cmove(lir_cond_notEqual, result, LIR_OprFact::intConst(InvocationCounter::count_increment), result, T_INT);
      }
      __ logical_and(result, mask, result);
      __ cmp(lir_cond_equal, result, LIR_OprFact::intConst(0));
      __ branch(lir_cond_equal, T_INT, overflow);
    }
    __ branch_destination(overflow->continuation());
  }
}

void LIRGenerator::do_RuntimeCall(RuntimeCall* x) {
  LIR_OprList* args = new LIR_OprList(x->number_of_arguments());
  BasicTypeList* signature = new BasicTypeList(x->number_of_arguments());

  if (x->pass_thread()) {
    signature->append(LP64_ONLY(T_LONG) NOT_LP64(T_INT));    // thread
    args->append(getThreadPointer());
  }

  for (int i = 0; i < x->number_of_arguments(); i++) {
    Value a = x->argument_at(i);
    LIRItem* item = new LIRItem(a, this);
    item->load_item();
    args->append(item->result());
    signature->append(as_BasicType(a->type()));
  }

  LIR_Opr result = call_runtime(signature, args, x->entry(), x->type(), NULL);
  if (x->type() == voidType) {
    set_no_result(x);
  } else {
    __ move(result, rlock_result(x));
  }
}

#ifdef ASSERT
void LIRGenerator::do_Assert(Assert *x) {
  ValueTag tag = x->x()->type()->tag();
  If::Condition cond = x->cond();

  LIRItem xitem(x->x(), this);
  LIRItem yitem(x->y(), this);
  LIRItem* xin = &xitem;
  LIRItem* yin = &yitem;

  assert(tag == intTag, "Only integer assertions are valid!");

  xin->load_item();
  yin->dont_load_item();

  set_no_result(x);

  LIR_Opr left = xin->result();
  LIR_Opr right = yin->result();

  __ lir_assert(lir_cond(x->cond()), left, right, x->message(), true);
}
#endif

void LIRGenerator::do_RangeCheckPredicate(RangeCheckPredicate *x) {


  Instruction *a = x->x();
  Instruction *b = x->y();
  if (!a || StressRangeCheckElimination) {
    assert(!b || StressRangeCheckElimination, "B must also be null");

    CodeEmitInfo *info = state_for(x, x->state());
    CodeStub* stub = new PredicateFailedStub(info);

    __ jump(stub);
  } else if (a->type()->as_IntConstant() && b->type()->as_IntConstant()) {
    int a_int = a->type()->as_IntConstant()->value();
    int b_int = b->type()->as_IntConstant()->value();

    bool ok = false;

    switch(x->cond()) {
      case Instruction::eql: ok = (a_int == b_int); break;
      case Instruction::neq: ok = (a_int != b_int); break;
      case Instruction::lss: ok = (a_int < b_int); break;
      case Instruction::leq: ok = (a_int <= b_int); break;
      case Instruction::gtr: ok = (a_int > b_int); break;
      case Instruction::geq: ok = (a_int >= b_int); break;
      case Instruction::aeq: ok = ((unsigned int)a_int >= (unsigned int)b_int); break;
      case Instruction::beq: ok = ((unsigned int)a_int <= (unsigned int)b_int); break;
      default: ShouldNotReachHere();
    }

    if (ok) {

      CodeEmitInfo *info = state_for(x, x->state());
      CodeStub* stub = new PredicateFailedStub(info);

      __ jump(stub);
    }
  } else {

    ValueTag tag = x->x()->type()->tag();
    If::Condition cond = x->cond();
    LIRItem xitem(x->x(), this);
    LIRItem yitem(x->y(), this);
    LIRItem* xin = &xitem;
    LIRItem* yin = &yitem;

    assert(tag == intTag, "Only integer deoptimizations are valid!");

    xin->load_item();
    yin->dont_load_item();
    set_no_result(x);

    LIR_Opr left = xin->result();
    LIR_Opr right = yin->result();

    CodeEmitInfo *info = state_for(x, x->state());
    CodeStub* stub = new PredicateFailedStub(info);

    __ cmp(lir_cond(cond), left, right);
    __ branch(lir_cond(cond), right->type(), stub);
  }
}


LIR_Opr LIRGenerator::call_runtime(Value arg1, address entry, ValueType* result_type, CodeEmitInfo* info) {
  LIRItemList args(1);
  LIRItem value(arg1, this);
  args.append(&value);
  BasicTypeList signature;
  signature.append(as_BasicType(arg1->type()));

  return call_runtime(&signature, &args, entry, result_type, info);
}


LIR_Opr LIRGenerator::call_runtime(Value arg1, Value arg2, address entry, ValueType* result_type, CodeEmitInfo* info) {
  LIRItemList args(2);
  LIRItem value1(arg1, this);
  LIRItem value2(arg2, this);
  args.append(&value1);
  args.append(&value2);
  BasicTypeList signature;
  signature.append(as_BasicType(arg1->type()));
  signature.append(as_BasicType(arg2->type()));

  return call_runtime(&signature, &args, entry, result_type, info);
}


LIR_Opr LIRGenerator::call_runtime(BasicTypeArray* signature, LIR_OprList* args,
                                   address entry, ValueType* result_type, CodeEmitInfo* info) {
  // get a result register
  LIR_Opr phys_reg = LIR_OprFact::illegalOpr;
  LIR_Opr result = LIR_OprFact::illegalOpr;
  if (result_type->tag() != voidTag) {
    result = new_register(result_type);
    phys_reg = result_register_for(result_type);
  }

  // move the arguments into the correct location
  CallingConvention* cc = frame_map()->c_calling_convention(signature);
  assert(cc->length() == args->length(), "argument mismatch");
  for (int i = 0; i < args->length(); i++) {
    LIR_Opr arg = args->at(i);
    LIR_Opr loc = cc->at(i);
    if (loc->is_register()) {
      __ move(arg, loc);
    } else {
      LIR_Address* addr = loc->as_address_ptr();
//           if (!can_store_as_constant(arg)) {
//             LIR_Opr tmp = new_register(arg->type());
//             __ move(arg, tmp);
//             arg = tmp;
//           }
      if (addr->type() == T_LONG || addr->type() == T_DOUBLE) {
        __ unaligned_move(arg, addr);
      } else {
        __ move(arg, addr);
      }
    }
  }

  if (info) {
    __ call_runtime(entry, getThreadTemp(), phys_reg, cc->args(), info);
  } else {
    __ call_runtime_leaf(entry, getThreadTemp(), phys_reg, cc->args());
  }
  if (result->is_valid()) {
    __ move(phys_reg, result);
  }
  return result;
}


LIR_Opr LIRGenerator::call_runtime(BasicTypeArray* signature, LIRItemList* args,
                                   address entry, ValueType* result_type, CodeEmitInfo* info) {
  // get a result register
  LIR_Opr phys_reg = LIR_OprFact::illegalOpr;
  LIR_Opr result = LIR_OprFact::illegalOpr;
  if (result_type->tag() != voidTag) {
    result = new_register(result_type);
    phys_reg = result_register_for(result_type);
  }

  // move the arguments into the correct location
  CallingConvention* cc = frame_map()->c_calling_convention(signature);

  assert(cc->length() == args->length(), "argument mismatch");
  for (int i = 0; i < args->length(); i++) {
    LIRItem* arg = args->at(i);
    LIR_Opr loc = cc->at(i);
    if (loc->is_register()) {
      arg->load_item_force(loc);
    } else {
      LIR_Address* addr = loc->as_address_ptr();
      arg->load_for_store(addr->type());
      if (addr->type() == T_LONG || addr->type() == T_DOUBLE) {
        __ unaligned_move(arg->result(), addr);
      } else {
        __ move(arg->result(), addr);
      }
    }
  }

  if (info) {
    __ call_runtime(entry, getThreadTemp(), phys_reg, cc->args(), info);
  } else {
    __ call_runtime_leaf(entry, getThreadTemp(), phys_reg, cc->args());
  }
  if (result->is_valid()) {
    __ move(phys_reg, result);
  }
  return result;
}

void LIRGenerator::do_MemBar(MemBar* x) {
  if (os::is_MP()) {
    LIR_Code code = x->code();
    switch(code) {
      case lir_membar_acquire   : __ membar_acquire(); break;
      case lir_membar_release   : __ membar_release(); break;
      case lir_membar           : __ membar(); break;
      case lir_membar_loadload  : __ membar_loadload(); break;
      case lir_membar_storestore: __ membar_storestore(); break;
      case lir_membar_loadstore : __ membar_loadstore(); break;
      case lir_membar_storeload : __ membar_storeload(); break;
      default                   : ShouldNotReachHere(); break;
    }
  }
}

LIR_Opr LIRGenerator::mask_boolean(LIR_Opr array, LIR_Opr value, CodeEmitInfo*& null_check_info) {
  LIR_Opr value_fixed = rlock_byte(T_BYTE);
  if (TwoOperandLIRForm) {
    __ move(value, value_fixed);
    __ logical_and(value_fixed, LIR_OprFact::intConst(1), value_fixed);
  } else {
    __ logical_and(value, LIR_OprFact::intConst(1), value_fixed);
  }
  LIR_Opr klass = new_register(T_METADATA);
  __ move(new LIR_Address(array, oopDesc::klass_offset_in_bytes(), T_ADDRESS), klass, null_check_info);
  null_check_info = NULL;
  LIR_Opr layout = new_register(T_INT);
  __ move(new LIR_Address(klass, in_bytes(Klass::layout_helper_offset()), T_INT), layout);
  int diffbit = Klass::layout_helper_boolean_diffbit();
  __ logical_and(layout, LIR_OprFact::intConst(diffbit), layout);
  __ cmp(lir_cond_notEqual, layout, LIR_OprFact::intConst(0));
  __ cmove(lir_cond_notEqual, value_fixed, value, value_fixed, T_BYTE);
  value = value_fixed;
  return value;
}

LIR_Opr LIRGenerator::maybe_mask_boolean(StoreIndexed* x, LIR_Opr array, LIR_Opr value, CodeEmitInfo*& null_check_info) {
  if (x->check_boolean()) {
    value = mask_boolean(array, value, null_check_info);
  }
  return value;
}<|MERGE_RESOLUTION|>--- conflicted
+++ resolved
@@ -1775,12 +1775,8 @@
   LIR_Opr result = rlock_result(x);
   if (GenerateRangeChecks) {
     CodeEmitInfo* info = state_for(x);
-<<<<<<< HEAD
-    CodeStub* stub = new RangeCheckStub(info, index.result(), true);
+    CodeStub* stub = new RangeCheckStub(info, index.result());
     LIR_Opr buf_obj = access_resolve_for_read(IN_HEAP | OOP_NOT_NULL, buf.result(), NULL);
-=======
-    CodeStub* stub = new RangeCheckStub(info, index.result());
->>>>>>> 335c7395
     if (index.result()->is_constant()) {
       cmp_mem_int(lir_cond_belowEqual, buf_obj, java_nio_Buffer::limit_offset(), index.result()->as_jint(), info);
       __ branch(lir_cond_belowEqual, T_INT, stub);
