/*
 * Copyright (c) 1997, 2017, Oracle and/or its affiliates. All rights reserved.
 * DO NOT ALTER OR REMOVE COPYRIGHT NOTICES OR THIS FILE HEADER.
 *
 * This code is free software; you can redistribute it and/or modify it
 * under the terms of the GNU General Public License version 2 only, as
 * published by the Free Software Foundation.
 *
 * This code is distributed in the hope that it will be useful, but WITHOUT
 * ANY WARRANTY; without even the implied warranty of MERCHANTABILITY or
 * FITNESS FOR A PARTICULAR PURPOSE.  See the GNU General Public License
 * version 2 for more details (a copy is included in the LICENSE file that
 * accompanied this code).
 *
 * You should have received a copy of the GNU General Public License version
 * 2 along with this work; if not, write to the Free Software Foundation,
 * Inc., 51 Franklin St, Fifth Floor, Boston, MA 02110-1301 USA.
 *
 * Please contact Oracle, 500 Oracle Parkway, Redwood Shores, CA 94065 USA
 * or visit www.oracle.com if you need additional information or have any
 * questions.
 *
 */

#ifndef SHARE_VM_OOPS_OOP_INLINE_HPP
#define SHARE_VM_OOPS_OOP_INLINE_HPP

#include "gc/shared/ageTable.hpp"
#include "gc/shared/barrierSet.inline.hpp"
#include "gc/shared/cardTableModRefBS.hpp"
#include "gc/shared/collectedHeap.inline.hpp"
#include "gc/shared/genCollectedHeap.hpp"
#include "gc/shared/generation.hpp"
#include "oops/arrayKlass.hpp"
#include "oops/arrayOop.hpp"
#include "oops/klass.inline.hpp"
#include "oops/markOop.inline.hpp"
#include "oops/oop.hpp"
#include "runtime/atomic.hpp"
#include "runtime/orderAccess.inline.hpp"
#include "runtime/os.hpp"
#include "utilities/align.hpp"
#include "utilities/macros.hpp"

inline void update_barrier_set(void* p, oop v, bool release = false) {
  assert(oopDesc::bs() != NULL, "Uninitialized bs in oop!");
  oopDesc::bs()->write_ref_field(p, v, release);
}

template <class T> inline void update_barrier_set_pre(T* p, oop v) {
  oopDesc::bs()->write_ref_field_pre(p, v);
}

template <class T> void oop_store(T* p, oop v) {
  if (always_do_update_barrier) {
    oop_store((volatile T*)p, v);
  } else {
    update_barrier_set_pre(p, v);
    oopDesc::encode_store_heap_oop(p, v);
    // always_do_update_barrier == false =>
    // Either we are at a safepoint (in GC) or CMS is not used. In both
    // cases it's unnecessary to mark the card as dirty with release sematics.
    update_barrier_set((void*)p, v, false /* release */);  // cast away type
  }
}

template <class T> void oop_store(volatile T* p, oop v) {
  update_barrier_set_pre((T*)p, v);   // cast away volatile
  // Used by release_obj_field_put, so use release_store.
  oopDesc::release_encode_store_heap_oop(p, v);
  // When using CMS we must mark the card corresponding to p as dirty
  // with release sematics to prevent that CMS sees the dirty card but
  // not the new value v at p due to reordering of the two
  // stores. Note that CMS has a concurrent precleaning phase, where
  // it reads the card table while the Java threads are running.
  update_barrier_set((void*)p, v, true /* release */);    // cast away type
}

// Should replace *addr = oop assignments where addr type depends on UseCompressedOops
// (without having to remember the function name this calls).
inline void oop_store_raw(HeapWord* addr, oop value) {
  if (UseCompressedOops) {
    oopDesc::encode_store_heap_oop((narrowOop*)addr, value);
  } else {
    oopDesc::encode_store_heap_oop((oop*)addr, value);
  }
}

// Implementation of all inlined member functions defined in oop.hpp
// We need a separate file to avoid circular references

void oopDesc::release_set_mark(markOop m) {
<<<<<<< HEAD
  oop p = bs()->write_barrier(this);
  OrderAccess::release_store_ptr(&p->_mark, m);
=======
  OrderAccess::release_store(&_mark, m);
>>>>>>> a4f55c27
}

markOop oopDesc::cas_set_mark(markOop new_mark, markOop old_mark) {
  oop p = bs()->write_barrier(this);
  return (markOop) Atomic::cmpxchg_ptr(new_mark, &p->_mark, old_mark);
}

void oopDesc::init_mark() {
  set_mark(markOopDesc::prototype_for_object(this));
}

Klass* oopDesc::klass() const {
  if (UseCompressedClassPointers) {
    return Klass::decode_klass_not_null(_metadata._compressed_klass);
  } else {
    return _metadata._klass;
  }
}

Klass* oopDesc::klass_or_null() const volatile {
  if (UseCompressedClassPointers) {
    return Klass::decode_klass(_metadata._compressed_klass);
  } else {
    return _metadata._klass;
  }
}

Klass* oopDesc::klass_or_null_acquire() const volatile {
  if (UseCompressedClassPointers) {
    // Workaround for non-const load_acquire parameter.
    const volatile narrowKlass* addr = &_metadata._compressed_klass;
    volatile narrowKlass* xaddr = const_cast<volatile narrowKlass*>(addr);
    return Klass::decode_klass(OrderAccess::load_acquire(xaddr));
  } else {
    return OrderAccess::load_acquire(&_metadata._klass);
  }
}

Klass** oopDesc::klass_addr() {
  // Only used internally and with CMS and will not work with
  // UseCompressedOops
  assert(!UseCompressedClassPointers, "only supported with uncompressed klass pointers");
  return (Klass**) &_metadata._klass;
}

narrowKlass* oopDesc::compressed_klass_addr() {
  assert(UseCompressedClassPointers, "only called by compressed klass pointers");
  return &_metadata._compressed_klass;
}

#define CHECK_SET_KLASS(k)                                                \
  do {                                                                    \
    assert(Universe::is_bootstrapping() || k != NULL, "NULL Klass");      \
    assert(Universe::is_bootstrapping() || k->is_klass(), "not a Klass"); \
  } while (0)

void oopDesc::set_klass(Klass* k) {
  CHECK_SET_KLASS(k);
  if (UseCompressedClassPointers) {
    *compressed_klass_addr() = Klass::encode_klass_not_null(k);
  } else {
    *klass_addr() = k;
  }
}

void oopDesc::release_set_klass(Klass* k) {
  CHECK_SET_KLASS(k);
  if (UseCompressedClassPointers) {
    OrderAccess::release_store(compressed_klass_addr(),
                               Klass::encode_klass_not_null(k));
  } else {
    OrderAccess::release_store(klass_addr(), k);
  }
}

#undef CHECK_SET_KLASS

int oopDesc::klass_gap() const {
  return *(int*)(((intptr_t)this) + klass_gap_offset_in_bytes());
}

void oopDesc::set_klass_gap(int v) {
  if (UseCompressedClassPointers) {
    *(int*)(((intptr_t)this) + klass_gap_offset_in_bytes()) = v;
  }
}

void oopDesc::set_klass_to_list_ptr(oop k) {
  // This is only to be used during GC, for from-space objects, so no
  // barrier is needed.
  if (UseCompressedClassPointers) {
    _metadata._compressed_klass = (narrowKlass)encode_heap_oop(k);  // may be null (parnew overflow handling)
  } else {
    _metadata._klass = (Klass*)(address)k;
  }
}

oop oopDesc::list_ptr_from_klass() {
  // This is only to be used during GC, for from-space objects.
  if (UseCompressedClassPointers) {
    return decode_heap_oop((narrowOop)_metadata._compressed_klass);
  } else {
    // Special case for GC
    return (oop)(address)_metadata._klass;
  }
}

bool oopDesc::is_a(Klass* k) const {
  return klass()->is_subtype_of(k);
}

int oopDesc::size()  {
  return size_given_klass(klass());
}

int oopDesc::size_given_klass(Klass* klass)  {
  int lh = klass->layout_helper();
  int s;

  // lh is now a value computed at class initialization that may hint
  // at the size.  For instances, this is positive and equal to the
  // size.  For arrays, this is negative and provides log2 of the
  // array element size.  For other oops, it is zero and thus requires
  // a virtual call.
  //
  // We go to all this trouble because the size computation is at the
  // heart of phase 2 of mark-compaction, and called for every object,
  // alive or dead.  So the speed here is equal in importance to the
  // speed of allocation.

  if (lh > Klass::_lh_neutral_value) {
    if (!Klass::layout_helper_needs_slow_path(lh)) {
      s = lh >> LogHeapWordSize;  // deliver size scaled by wordSize
    } else {
      s = klass->oop_size(this);
    }
  } else if (lh <= Klass::_lh_neutral_value) {
    // The most common case is instances; fall through if so.
    if (lh < Klass::_lh_neutral_value) {
      // Second most common case is arrays.  We have to fetch the
      // length of the array, shift (multiply) it appropriately,
      // up to wordSize, add the header, and align to object size.
      size_t size_in_bytes;
      size_t array_length = (size_t) ((arrayOop)this)->length();
      size_in_bytes = array_length << Klass::layout_helper_log2_element_size(lh);
      size_in_bytes += Klass::layout_helper_header_size(lh);

      // This code could be simplified, but by keeping array_header_in_bytes
      // in units of bytes and doing it this way we can round up just once,
      // skipping the intermediate round to HeapWordSize.
      s = (int)(align_up(size_in_bytes, MinObjAlignmentInBytes) / HeapWordSize);

      // ParNew (used by CMS), UseParallelGC and UseG1GC can change the length field
      // of an "old copy" of an object array in the young gen so it indicates
      // the grey portion of an already copied array. This will cause the first
      // disjunct below to fail if the two comparands are computed across such
      // a concurrent change.
      // ParNew also runs with promotion labs (which look like int
      // filler arrays) which are subject to changing their declared size
      // when finally retiring a PLAB; this also can cause the first disjunct
      // to fail for another worker thread that is concurrently walking the block
      // offset table. Both these invariant failures are benign for their
      // current uses; we relax the assertion checking to cover these two cases below:
      //     is_objArray() && is_forwarded()   // covers first scenario above
      //  || is_typeArray()                    // covers second scenario above
      // If and when UseParallelGC uses the same obj array oop stealing/chunking
      // technique, we will need to suitably modify the assertion.
      assert((s == klass->oop_size(this)) ||
             (Universe::heap()->is_gc_active() &&
              ((is_typeArray() && UseConcMarkSweepGC) ||
               (is_objArray()  && is_forwarded() && (UseConcMarkSweepGC || UseParallelGC || UseG1GC)))),
             "wrong array object size");
    } else {
      // Must be zero, so bite the bullet and take the virtual call.
      s = klass->oop_size(this);
    }
  }

  assert(s > 0, "Oop size must be greater than zero, not %d", s);
  assert(is_object_aligned(s), "Oop size is not properly aligned: %d", s);
  return s;
}

bool oopDesc::is_instance()  const { return klass()->is_instance_klass();  }
bool oopDesc::is_array()     const { return klass()->is_array_klass();     }
bool oopDesc::is_objArray()  const { return klass()->is_objArray_klass();  }
bool oopDesc::is_typeArray() const { return klass()->is_typeArray_klass(); }

void*      oopDesc::field_base(int offset)          const { return (void*)&((char*)this)[offset]; }

jbyte*     oopDesc::byte_field_addr(int offset)     const { return (jbyte*)    field_base(offset); }
jchar*     oopDesc::char_field_addr(int offset)     const { return (jchar*)    field_base(offset); }
jboolean*  oopDesc::bool_field_addr(int offset)     const { return (jboolean*) field_base(offset); }
jint*      oopDesc::int_field_addr(int offset)      const { return (jint*)     field_base(offset); }
jshort*    oopDesc::short_field_addr(int offset)    const { return (jshort*)   field_base(offset); }
jlong*     oopDesc::long_field_addr(int offset)     const { return (jlong*)    field_base(offset); }
jfloat*    oopDesc::float_field_addr(int offset)    const { return (jfloat*)   field_base(offset); }
jdouble*   oopDesc::double_field_addr(int offset)   const { return (jdouble*)  field_base(offset); }
Metadata** oopDesc::metadata_field_addr(int offset) const { return (Metadata**)field_base(offset); }

template <class T> T* oopDesc::obj_field_addr(int offset) const { return (T*)  field_base(offset); }
address*   oopDesc::address_field_addr(int offset)  const { return (address*)  field_base(offset); }


// Functions for getting and setting oops within instance objects.
// If the oops are compressed, the type passed to these overloaded functions
// is narrowOop.  All functions are overloaded so they can be called by
// template functions without conditionals (the compiler instantiates via
// the right type and inlines the appopriate code).

// Algorithm for encoding and decoding oops from 64 bit pointers to 32 bit
// offset from the heap base.  Saving the check for null can save instructions
// in inner GC loops so these are separated.

inline bool check_obj_alignment(oop obj) {
  return (cast_from_oop<intptr_t>(obj) & MinObjAlignmentInBytesMask) == 0;
}

oop oopDesc::decode_heap_oop_not_null(narrowOop v) {
  assert(!is_null(v), "narrow oop value can never be zero");
  address base = Universe::narrow_oop_base();
  int    shift = Universe::narrow_oop_shift();
  oop result = (oop)(void*)((uintptr_t)base + ((uintptr_t)v << shift));
  assert(check_obj_alignment(result), "address not aligned: " INTPTR_FORMAT, p2i((void*) result));
  return result;
}

oop oopDesc::decode_heap_oop(narrowOop v) {
  return is_null(v) ? (oop)NULL : decode_heap_oop_not_null(v);
}

narrowOop oopDesc::encode_heap_oop_not_null(oop v) {
  assert(!is_null(v), "oop value can never be zero");
  assert(check_obj_alignment(v), "Address not aligned");
  assert(Universe::heap()->is_in_reserved(v), "Address not in heap");
  address base = Universe::narrow_oop_base();
  int    shift = Universe::narrow_oop_shift();
  uint64_t  pd = (uint64_t)(pointer_delta((void*)v, (void*)base, 1));
  assert(OopEncodingHeapMax > pd, "change encoding max if new encoding");
  uint64_t result = pd >> shift;
  assert((result & CONST64(0xffffffff00000000)) == 0, "narrow oop overflow");
  assert(oopDesc::unsafe_equals(decode_heap_oop(result), v), "reversibility");
  return (narrowOop)result;
}

narrowOop oopDesc::encode_heap_oop(oop v) {
  return (is_null(v)) ? (narrowOop)0 : encode_heap_oop_not_null(v);
}

// Load and decode an oop out of the Java heap into a wide oop.
oop oopDesc::load_decode_heap_oop_not_null(narrowOop* p) {
  return decode_heap_oop_not_null(*p);
}

// Load and decode an oop out of the heap accepting null
oop oopDesc::load_decode_heap_oop(narrowOop* p) {
  return decode_heap_oop(*p);
}

// Encode and store a heap oop.
void oopDesc::encode_store_heap_oop_not_null(narrowOop* p, oop v) {
  *p = encode_heap_oop_not_null(v);
}

// Encode and store a heap oop allowing for null.
void oopDesc::encode_store_heap_oop(narrowOop* p, oop v) {
  *p = encode_heap_oop(v);
}

// Store heap oop as is for volatile fields.
void oopDesc::release_store_heap_oop(volatile oop* p, oop v) {
  OrderAccess::release_store(p, v);
}
void oopDesc::release_store_heap_oop(volatile narrowOop* p, narrowOop v) {
  OrderAccess::release_store(p, v);
}

void oopDesc::release_encode_store_heap_oop_not_null(volatile narrowOop* p, oop v) {
  // heap oop is not pointer sized.
  OrderAccess::release_store(p, encode_heap_oop_not_null(v));
}
void oopDesc::release_encode_store_heap_oop_not_null(volatile oop* p, oop v) {
  OrderAccess::release_store(p, v);
}

void oopDesc::release_encode_store_heap_oop(volatile oop* p, oop v) {
  OrderAccess::release_store(p, v);
}
void oopDesc::release_encode_store_heap_oop(volatile narrowOop* p, oop v) {
  OrderAccess::release_store(p, encode_heap_oop(v));
}

// These functions are only used to exchange oop fields in instances,
// not headers.
oop oopDesc::atomic_exchange_oop(oop exchange_value, volatile HeapWord *dest) {
  if (UseCompressedOops) {
    // encode exchange value from oop to T
    narrowOop val = encode_heap_oop(exchange_value);
    narrowOop old = Atomic::xchg(val, (narrowOop*)dest);
    // decode old from T to oop
    return decode_heap_oop(old);
  } else {
    return Atomic::xchg(exchange_value, (oop*)dest);
  }
}

oop oopDesc::atomic_compare_exchange_oop(oop exchange_value,
                                         volatile HeapWord *dest,
                                         oop compare_value,
                                         bool prebarrier) {
  if (UseCompressedOops) {
    if (prebarrier) {
      update_barrier_set_pre((narrowOop*)dest, exchange_value);
    }
    // encode exchange and compare value from oop to T
    narrowOop val = encode_heap_oop(exchange_value);
    narrowOop cmp = encode_heap_oop(compare_value);

    narrowOop old = Atomic::cmpxchg(val, (narrowOop*)dest, cmp);
    // decode old from T to oop
    return decode_heap_oop(old);
  } else {
    if (prebarrier) {
      update_barrier_set_pre((oop*)dest, exchange_value);
    }
    return Atomic::cmpxchg(exchange_value, (oop*)dest, compare_value);
  }
}

// In order to put or get a field out of an instance, must first check
// if the field has been compressed and uncompress it.
oop oopDesc::obj_field(int offset) const {
  oop p = bs()->read_barrier((oop) this);
  return UseCompressedOops ?
    load_decode_heap_oop(p->obj_field_addr<narrowOop>(offset)) :
    load_decode_heap_oop(p->obj_field_addr<oop>(offset));
}

void oopDesc::obj_field_put(int offset, oop value) {
  oop p = bs()->write_barrier(this);
  value = bs()->storeval_barrier(value);
  UseCompressedOops ? oop_store(p->obj_field_addr<narrowOop>(offset), value) :
                      oop_store(p->obj_field_addr<oop>(offset),       value);
}

void oopDesc::obj_field_put_raw(int offset, oop value) {
  oop p = bs()->write_barrier(this);
  value = bs()->storeval_barrier(value);
  UseCompressedOops ?
    encode_store_heap_oop(p->obj_field_addr<narrowOop>(offset), value) :
    encode_store_heap_oop(p->obj_field_addr<oop>(offset),       value);
}
void oopDesc::obj_field_put_volatile(int offset, oop value) {
  OrderAccess::release();
  obj_field_put(offset, value);
  OrderAccess::fence();
}

Metadata* oopDesc::metadata_field(int offset) const {
  oop p = bs()->read_barrier((oop) this);
  return *p->metadata_field_addr(offset);
}

void oopDesc::metadata_field_put(int offset, Metadata* value) {
  oop p = bs()->write_barrier(this);
  *p->metadata_field_addr(offset) = value;
}

Metadata* oopDesc::metadata_field_acquire(int offset) const   {
<<<<<<< HEAD
  oop p = bs()->read_barrier((oop) this);
  return (Metadata*)OrderAccess::load_ptr_acquire(*p->metadata_field_addr(offset));
}

void oopDesc::release_metadata_field_put(int offset, Metadata* value) {
  oop p = bs()->write_barrier(this);
  OrderAccess::release_store_ptr(p->metadata_field_addr(offset), value);
=======
  return OrderAccess::load_acquire(metadata_field_addr(offset));
}

void oopDesc::release_metadata_field_put(int offset, Metadata* value) {
  OrderAccess::release_store(metadata_field_addr(offset), value);
>>>>>>> a4f55c27
}

jbyte oopDesc::byte_field(int offset) const {
  oop p = bs()->read_barrier((oop) this);
  return (jbyte) *p->byte_field_addr(offset);
}

void oopDesc::byte_field_put(int offset, jbyte contents) {
  oop p = bs()->write_barrier(this);
  *p->byte_field_addr(offset) = (jint) contents;
}

jchar oopDesc::char_field(int offset) const {
  oop p = bs()->read_barrier((oop) this);
  return (jchar) *p->char_field_addr(offset);
}

void oopDesc::char_field_put(int offset, jchar contents) {
  oop p = bs()->write_barrier(this);
  *p->char_field_addr(offset) = (jint) contents;
}

jboolean oopDesc::bool_field(int offset) const {
  oop p = bs()->read_barrier((oop) this);
  return (jboolean) *p->bool_field_addr(offset);
}

void oopDesc::bool_field_put(int offset, jboolean contents) {
  oop p = bs()->write_barrier(this);
  *p->bool_field_addr(offset) = (((jint) contents) & 1);
}

jint oopDesc::int_field(int offset) const {
  oop p = bs()->read_barrier((oop) this);
  return *p->int_field_addr(offset);
}

void oopDesc::int_field_put(int offset, jint contents) {
  oop p = bs()->write_barrier(this);
  *p->int_field_addr(offset) = contents;
}

jshort oopDesc::short_field(int offset) const {
  oop p = bs()->read_barrier((oop) this);
  return (jshort) *p->short_field_addr(offset);
}

void oopDesc::short_field_put(int offset, jshort contents) {
  oop p = bs()->write_barrier(this);
  *p->short_field_addr(offset) = (jint) contents;
}

jlong oopDesc::long_field(int offset) const {
  oop p = bs()->read_barrier((oop) this);
  return *p->long_field_addr(offset);
}

void oopDesc::long_field_put(int offset, jlong contents) {
  oop p = bs()->write_barrier(this);
  *p->long_field_addr(offset) = contents;
}

jfloat oopDesc::float_field(int offset) const {
  oop p = bs()->read_barrier((oop) this);
  return *p->float_field_addr(offset);
}

void oopDesc::float_field_put(int offset, jfloat contents) {
  oop p = bs()->write_barrier(this);
  *p->float_field_addr(offset) = contents;
}

jdouble oopDesc::double_field(int offset) const {
  oop p = bs()->read_barrier((oop) this);
  return *p->double_field_addr(offset);
}

void oopDesc::double_field_put(int offset, jdouble contents) {
  oop p = bs()->write_barrier(this);
  *p->double_field_addr(offset) = contents;
}

address oopDesc::address_field(int offset) const {
  oop p = bs()->read_barrier((oop) this);
  return *p->address_field_addr(offset);
}

void oopDesc::address_field_put(int offset, address contents) {
  oop p = bs()->write_barrier(this);
  *p->address_field_addr(offset) = contents;
}

oop oopDesc::obj_field_acquire(int offset) const {
  oop p = bs()->read_barrier((oop) this);
  return UseCompressedOops ?
             decode_heap_oop((narrowOop)
<<<<<<< HEAD
               OrderAccess::load_acquire(p->obj_field_addr<narrowOop>(offset)))
           : decode_heap_oop((oop)
               OrderAccess::load_ptr_acquire(p->obj_field_addr<oop>(offset)));
=======
               OrderAccess::load_acquire(obj_field_addr<narrowOop>(offset)))
           : decode_heap_oop(
                OrderAccess::load_acquire(obj_field_addr<oop>(offset)));
>>>>>>> a4f55c27
}

void oopDesc::release_obj_field_put(int offset, oop value) {
  oop p = bs()->write_barrier(this);
  value = bs()->storeval_barrier(value);
  UseCompressedOops ?
    oop_store((volatile narrowOop*)p->obj_field_addr<narrowOop>(offset), value) :
    oop_store((volatile oop*)      p->obj_field_addr<oop>(offset),       value);
}

jbyte oopDesc::byte_field_acquire(int offset) const {
  oop p = bs()->read_barrier((oop) this);
  return OrderAccess::load_acquire(p->byte_field_addr(offset));
}

void oopDesc::release_byte_field_put(int offset, jbyte contents) {
  oop p = bs()->write_barrier(this);
  OrderAccess::release_store(p->byte_field_addr(offset), contents);
}

<<<<<<< HEAD
jchar oopDesc::char_field_acquire(int offset) const {
  oop p = bs()->read_barrier((oop) this);
  return OrderAccess::load_acquire(p->char_field_addr(offset));
}
=======
jboolean oopDesc::bool_field_acquire(int offset) const                { return OrderAccess::load_acquire(bool_field_addr(offset));     }
void oopDesc::release_bool_field_put(int offset, jboolean contents)   { OrderAccess::release_store(bool_field_addr(offset), jboolean(contents & 1)); }
>>>>>>> a4f55c27

void oopDesc::release_char_field_put(int offset, jchar contents) {
  oop p = bs()->write_barrier(this);
  OrderAccess::release_store(p->char_field_addr(offset), contents);
}

jboolean oopDesc::bool_field_acquire(int offset) const {
  oop p = bs()->read_barrier((oop) this);
  return OrderAccess::load_acquire(p->bool_field_addr(offset));
}

void oopDesc::release_bool_field_put(int offset, jboolean contents) {
  oop p = bs()->write_barrier(this);
  OrderAccess::release_store(p->bool_field_addr(offset), (contents & 1));
}

jint oopDesc::int_field_acquire(int offset) const {
  oop p = bs()->read_barrier((oop) this);
  return OrderAccess::load_acquire(p->int_field_addr(offset));
}

void oopDesc::release_int_field_put(int offset, jint contents) {
  oop p = bs()->write_barrier(this);
  OrderAccess::release_store(p->int_field_addr(offset), contents);
}

jshort oopDesc::short_field_acquire(int offset) const {
  oop p = bs()->read_barrier((oop) this);
  return (jshort)OrderAccess::load_acquire(p->short_field_addr(offset));
}

<<<<<<< HEAD
void oopDesc::release_short_field_put(int offset, jshort contents) {
  oop p = bs()->write_barrier(this);
  OrderAccess::release_store(p->short_field_addr(offset), contents);
}

jlong oopDesc::long_field_acquire(int offset) const {
  oop p = bs()->read_barrier((oop) this);
  return OrderAccess::load_acquire(p->long_field_addr(offset));
}

void oopDesc::release_long_field_put(int offset, jlong contents) {
  oop p = bs()->write_barrier(this);
  OrderAccess::release_store(p->long_field_addr(offset), contents);
}

jfloat oopDesc::float_field_acquire(int offset) const {
  oop p = bs()->read_barrier((oop) this);
  return OrderAccess::load_acquire(p->float_field_addr(offset));
}

void oopDesc::release_float_field_put(int offset, jfloat contents) {
  oop p = bs()->write_barrier(this);
  OrderAccess::release_store(p->float_field_addr(offset), contents);
}

jdouble oopDesc::double_field_acquire(int offset) const {
  oop p = bs()->read_barrier((oop) this);
  return OrderAccess::load_acquire(p->double_field_addr(offset));
}

void oopDesc::release_double_field_put(int offset, jdouble contents) {
  oop p = bs()->write_barrier(this);
  OrderAccess::release_store(p->double_field_addr(offset), contents);
}

address oopDesc::address_field_acquire(int offset) const {
  oop p = bs()->read_barrier((oop) this);
  return (address) OrderAccess::load_ptr_acquire(p->address_field_addr(offset));
}

void oopDesc::release_address_field_put(int offset, address contents) {
  oop p = bs()->write_barrier(this);
  OrderAccess::release_store_ptr(p->address_field_addr(offset), contents);
}
=======
address oopDesc::address_field_acquire(int offset) const              { return OrderAccess::load_acquire(address_field_addr(offset)); }
void oopDesc::release_address_field_put(int offset, address contents) { OrderAccess::release_store(address_field_addr(offset), contents); }
>>>>>>> a4f55c27

bool oopDesc::is_locked() const {
  return mark()->is_locked();
}

bool oopDesc::is_unlocked() const {
  return mark()->is_unlocked();
}

bool oopDesc::has_bias_pattern() const {
  return mark()->has_bias_pattern();
}

// Used only for markSweep, scavenging
bool oopDesc::is_gc_marked() const {
  return mark()->is_marked();
}

bool oopDesc::is_scavengable() const {
  return Universe::heap()->is_scavengable(oop(const_cast<oopDesc*>(this)));
}

// Used by scavengers
bool oopDesc::is_forwarded() const {
  // The extra heap check is needed since the obj might be locked, in which case the
  // mark would point to a stack location and have the sentinel bit cleared
  return mark()->is_marked();
}

// Used by scavengers
void oopDesc::forward_to(oop p) {
  assert(check_obj_alignment(p),
         "forwarding to something not aligned");
  assert(Universe::heap()->is_in_reserved(p),
         "forwarding to something not in heap");
  assert(!is_archive_object(oop(this)) &&
         !is_archive_object(p),
         "forwarding archive object");
  markOop m = markOopDesc::encode_pointer_as_mark(p);
  assert(m->decode_pointer() == p, "encoding must be reversable");
  set_mark(m);
}

// Used by parallel scavengers
bool oopDesc::cas_forward_to(oop p, markOop compare) {
  assert(check_obj_alignment(p),
         "forwarding to something not aligned");
  assert(Universe::heap()->is_in_reserved(p),
         "forwarding to something not in heap");
  markOop m = markOopDesc::encode_pointer_as_mark(p);
  assert(m->decode_pointer() == p, "encoding must be reversable");
  return cas_set_mark(m, compare) == compare;
}

#if INCLUDE_ALL_GCS
oop oopDesc::forward_to_atomic(oop p) {
  markOop oldMark = mark();
  markOop forwardPtrMark = markOopDesc::encode_pointer_as_mark(p);
  markOop curMark;

  assert(forwardPtrMark->decode_pointer() == p, "encoding must be reversable");
  assert(sizeof(markOop) == sizeof(intptr_t), "CAS below requires this.");

  while (!oldMark->is_marked()) {
    curMark = Atomic::cmpxchg(forwardPtrMark, &_mark, oldMark);
    assert(is_forwarded(), "object should have been forwarded");
    if (curMark == oldMark) {
      return NULL;
    }
    // If the CAS was unsuccessful then curMark->is_marked()
    // should return true as another thread has CAS'd in another
    // forwarding pointer.
    oldMark = curMark;
  }
  return forwardee();
}
#endif

// Note that the forwardee is not the same thing as the displaced_mark.
// The forwardee is used when copying during scavenge and mark-sweep.
// It does need to clear the low two locking- and GC-related bits.
oop oopDesc::forwardee() const {
  return (oop) mark()->decode_pointer();
}

// The following method needs to be MT safe.
uint oopDesc::age() const {
  assert(!is_forwarded(), "Attempt to read age from forwarded mark");
  if (has_displaced_mark()) {
    return displaced_mark()->age();
  } else {
    return mark()->age();
  }
}

void oopDesc::incr_age() {
  assert(!is_forwarded(), "Attempt to increment age of forwarded mark");
  if (has_displaced_mark()) {
    set_displaced_mark(displaced_mark()->incr_age());
  } else {
    set_mark(mark()->incr_age());
  }
}

#if INCLUDE_ALL_GCS
void oopDesc::pc_follow_contents(ParCompactionManager* cm) {
  klass()->oop_pc_follow_contents(this, cm);
}

void oopDesc::pc_update_contents(ParCompactionManager* cm) {
  Klass* k = klass();
  if (!k->is_typeArray_klass()) {
    // It might contain oops beyond the header, so take the virtual call.
    k->oop_pc_update_pointers(this, cm);
  }
  // Else skip it.  The TypeArrayKlass in the header never needs scavenging.
}

void oopDesc::ps_push_contents(PSPromotionManager* pm) {
  Klass* k = klass();
  if (!k->is_typeArray_klass()) {
    // It might contain oops beyond the header, so take the virtual call.
    k->oop_ps_push_contents(this, pm);
  }
  // Else skip it.  The TypeArrayKlass in the header never needs scavenging.
}
#endif // INCLUDE_ALL_GCS

#define OOP_ITERATE_DEFN(OopClosureType, nv_suffix)                 \
                                                                    \
void oopDesc::oop_iterate(OopClosureType* blk) {                    \
  klass()->oop_oop_iterate##nv_suffix(this, blk);                   \
}                                                                   \
                                                                    \
void oopDesc::oop_iterate(OopClosureType* blk, MemRegion mr) {      \
  klass()->oop_oop_iterate_bounded##nv_suffix(this, blk, mr);       \
}

#define OOP_ITERATE_SIZE_DEFN(OopClosureType, nv_suffix)            \
                                                                    \
int oopDesc::oop_iterate_size(OopClosureType* blk) {                \
  Klass* k = klass();                                               \
  int size = size_given_klass(k);                                   \
  k->oop_oop_iterate##nv_suffix(this, blk);                         \
  return size;                                                      \
}                                                                   \
                                                                    \
int oopDesc::oop_iterate_size(OopClosureType* blk, MemRegion mr) {  \
  Klass* k = klass();                                               \
  int size = size_given_klass(k);                                   \
  k->oop_oop_iterate_bounded##nv_suffix(this, blk, mr);             \
  return size;                                                      \
}

int oopDesc::oop_iterate_no_header(OopClosure* blk) {
  // The NoHeaderExtendedOopClosure wraps the OopClosure and proxies all
  // the do_oop calls, but turns off all other features in ExtendedOopClosure.
  NoHeaderExtendedOopClosure cl(blk);
  return oop_iterate_size(&cl);
}

int oopDesc::oop_iterate_no_header(OopClosure* blk, MemRegion mr) {
  NoHeaderExtendedOopClosure cl(blk);
  return oop_iterate_size(&cl, mr);
}

#if INCLUDE_ALL_GCS
#define OOP_ITERATE_BACKWARDS_DEFN(OopClosureType, nv_suffix)       \
                                                                    \
inline void oopDesc::oop_iterate_backwards(OopClosureType* blk) {   \
  klass()->oop_oop_iterate_backwards##nv_suffix(this, blk);         \
}
#else
#define OOP_ITERATE_BACKWARDS_DEFN(OopClosureType, nv_suffix)
#endif // INCLUDE_ALL_GCS

#define ALL_OOPDESC_OOP_ITERATE(OopClosureType, nv_suffix)  \
  OOP_ITERATE_DEFN(OopClosureType, nv_suffix)               \
  OOP_ITERATE_SIZE_DEFN(OopClosureType, nv_suffix)          \
  OOP_ITERATE_BACKWARDS_DEFN(OopClosureType, nv_suffix)

ALL_OOP_OOP_ITERATE_CLOSURES_1(ALL_OOPDESC_OOP_ITERATE)
ALL_OOP_OOP_ITERATE_CLOSURES_2(ALL_OOPDESC_OOP_ITERATE)

intptr_t oopDesc::identity_hash() {
  // Fast case; if the object is unlocked and the hash value is set, no locking is needed
  // Note: The mark must be read into local variable to avoid concurrent updates.
  markOop mrk = mark();
  if (mrk->is_unlocked() && !mrk->has_no_hash()) {
    return mrk->hash();
  } else if (mrk->is_marked()) {
    return mrk->hash();
  } else {
    return slow_identity_hash();
  }
}

bool oopDesc::has_displaced_mark() const {
  return mark()->has_displaced_mark_helper();
}

markOop oopDesc::displaced_mark() const {
  return mark()->displaced_mark_helper();
}

void oopDesc::set_displaced_mark(markOop m) {
  mark()->set_displaced_mark_helper(m);
}

#endif // SHARE_VM_OOPS_OOP_INLINE_HPP<|MERGE_RESOLUTION|>--- conflicted
+++ resolved
@@ -90,17 +90,13 @@
 // We need a separate file to avoid circular references
 
 void oopDesc::release_set_mark(markOop m) {
-<<<<<<< HEAD
-  oop p = bs()->write_barrier(this);
-  OrderAccess::release_store_ptr(&p->_mark, m);
-=======
-  OrderAccess::release_store(&_mark, m);
->>>>>>> a4f55c27
+  oop p = bs()->write_barrier(this);
+  OrderAccess::release_store(&p->_mark, m);
 }
 
 markOop oopDesc::cas_set_mark(markOop new_mark, markOop old_mark) {
   oop p = bs()->write_barrier(this);
-  return (markOop) Atomic::cmpxchg_ptr(new_mark, &p->_mark, old_mark);
+  return Atomic::cmpxchg(new_mark, &p->_mark, old_mark);
 }
 
 void oopDesc::init_mark() {
@@ -394,11 +390,11 @@
   if (UseCompressedOops) {
     // encode exchange value from oop to T
     narrowOop val = encode_heap_oop(exchange_value);
-    narrowOop old = Atomic::xchg(val, (narrowOop*)dest);
+    narrowOop old = (narrowOop)Atomic::xchg(val, (narrowOop*)dest);
     // decode old from T to oop
     return decode_heap_oop(old);
   } else {
-    return Atomic::xchg(exchange_value, (oop*)dest);
+    return (oop)Atomic::xchg(exchange_value, (oop*)dest);
   }
 }
 
@@ -465,21 +461,13 @@
 }
 
 Metadata* oopDesc::metadata_field_acquire(int offset) const   {
-<<<<<<< HEAD
-  oop p = bs()->read_barrier((oop) this);
-  return (Metadata*)OrderAccess::load_ptr_acquire(*p->metadata_field_addr(offset));
+  oop p = bs()->read_barrier((oop) this);
+  return OrderAccess::load_acquire(p->metadata_field_addr(offset));
 }
 
 void oopDesc::release_metadata_field_put(int offset, Metadata* value) {
   oop p = bs()->write_barrier(this);
-  OrderAccess::release_store_ptr(p->metadata_field_addr(offset), value);
-=======
-  return OrderAccess::load_acquire(metadata_field_addr(offset));
-}
-
-void oopDesc::release_metadata_field_put(int offset, Metadata* value) {
-  OrderAccess::release_store(metadata_field_addr(offset), value);
->>>>>>> a4f55c27
+  OrderAccess::release_store(p->metadata_field_addr(offset), value);
 }
 
 jbyte oopDesc::byte_field(int offset) const {
@@ -576,15 +564,9 @@
   oop p = bs()->read_barrier((oop) this);
   return UseCompressedOops ?
              decode_heap_oop((narrowOop)
-<<<<<<< HEAD
                OrderAccess::load_acquire(p->obj_field_addr<narrowOop>(offset)))
            : decode_heap_oop((oop)
-               OrderAccess::load_ptr_acquire(p->obj_field_addr<oop>(offset)));
-=======
-               OrderAccess::load_acquire(obj_field_addr<narrowOop>(offset)))
-           : decode_heap_oop(
-                OrderAccess::load_acquire(obj_field_addr<oop>(offset)));
->>>>>>> a4f55c27
+               OrderAccess::load_acquire(p->obj_field_addr<oop>(offset)));
 }
 
 void oopDesc::release_obj_field_put(int offset, oop value) {
@@ -605,15 +587,10 @@
   OrderAccess::release_store(p->byte_field_addr(offset), contents);
 }
 
-<<<<<<< HEAD
 jchar oopDesc::char_field_acquire(int offset) const {
   oop p = bs()->read_barrier((oop) this);
   return OrderAccess::load_acquire(p->char_field_addr(offset));
 }
-=======
-jboolean oopDesc::bool_field_acquire(int offset) const                { return OrderAccess::load_acquire(bool_field_addr(offset));     }
-void oopDesc::release_bool_field_put(int offset, jboolean contents)   { OrderAccess::release_store(bool_field_addr(offset), jboolean(contents & 1)); }
->>>>>>> a4f55c27
 
 void oopDesc::release_char_field_put(int offset, jchar contents) {
   oop p = bs()->write_barrier(this);
@@ -627,7 +604,7 @@
 
 void oopDesc::release_bool_field_put(int offset, jboolean contents) {
   oop p = bs()->write_barrier(this);
-  OrderAccess::release_store(p->bool_field_addr(offset), (contents & 1));
+  OrderAccess::release_store(p->bool_field_addr(offset), jboolean(contents & 1));
 }
 
 jint oopDesc::int_field_acquire(int offset) const {
@@ -645,7 +622,6 @@
   return (jshort)OrderAccess::load_acquire(p->short_field_addr(offset));
 }
 
-<<<<<<< HEAD
 void oopDesc::release_short_field_put(int offset, jshort contents) {
   oop p = bs()->write_barrier(this);
   OrderAccess::release_store(p->short_field_addr(offset), contents);
@@ -683,17 +659,13 @@
 
 address oopDesc::address_field_acquire(int offset) const {
   oop p = bs()->read_barrier((oop) this);
-  return (address) OrderAccess::load_ptr_acquire(p->address_field_addr(offset));
+  return (address) OrderAccess::load_acquire(p->address_field_addr(offset));
 }
 
 void oopDesc::release_address_field_put(int offset, address contents) {
   oop p = bs()->write_barrier(this);
-  OrderAccess::release_store_ptr(p->address_field_addr(offset), contents);
-}
-=======
-address oopDesc::address_field_acquire(int offset) const              { return OrderAccess::load_acquire(address_field_addr(offset)); }
-void oopDesc::release_address_field_put(int offset, address contents) { OrderAccess::release_store(address_field_addr(offset), contents); }
->>>>>>> a4f55c27
+  OrderAccess::release_store(p->address_field_addr(offset), contents);
+}
 
 bool oopDesc::is_locked() const {
   return mark()->is_locked();
