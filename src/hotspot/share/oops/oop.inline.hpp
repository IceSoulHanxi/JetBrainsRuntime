--- conflicted
+++ resolved
@@ -65,15 +65,6 @@
 }
 
 void oopDesc::release_set_mark(markOop m) {
-<<<<<<< HEAD
-  oop p = BarrierSet::barrier_set()->write_barrier(this);
-  OrderAccess::release_store(&p->_mark, m);
-}
-
-markOop oopDesc::cas_set_mark(markOop new_mark, markOop old_mark) {
-  oop p = BarrierSet::barrier_set()->write_barrier(this);
-  return Atomic::cmpxchg(new_mark, &p->_mark, old_mark);
-=======
   HeapAccess<MO_RELEASE>::store_at(as_oop(), mark_offset_in_bytes(), m);
 }
 
@@ -83,7 +74,6 @@
 
 markOop oopDesc::cas_set_mark_raw(markOop new_mark, markOop old_mark) {
   return Atomic::cmpxchg(new_mark, &_mark, old_mark);
->>>>>>> 7d987653
 }
 
 void oopDesc::init_mark() {
@@ -277,86 +267,6 @@
 template <class T>
 T*       oopDesc::obj_field_addr_raw(int offset) const { return (T*) field_addr_raw(offset); }
 
-<<<<<<< HEAD
-// Functions for getting and setting oops within instance objects.
-// If the oops are compressed, the type passed to these overloaded functions
-// is narrowOop.  All functions are overloaded so they can be called by
-// template functions without conditionals (the compiler instantiates via
-// the right type and inlines the appopriate code).
-
-// Algorithm for encoding and decoding oops from 64 bit pointers to 32 bit
-// offset from the heap base.  Saving the check for null can save instructions
-// in inner GC loops so these are separated.
-
-inline bool check_obj_alignment(oop obj) {
-  return (cast_from_oop<intptr_t>(obj) & MinObjAlignmentInBytesMask) == 0;
-}
-
-oop oopDesc::decode_heap_oop_not_null(narrowOop v) {
-  assert(!is_null(v), "narrow oop value can never be zero");
-  address base = Universe::narrow_oop_base();
-  int    shift = Universe::narrow_oop_shift();
-  oop result = (oop)(void*)((uintptr_t)base + ((uintptr_t)v << shift));
-  assert(check_obj_alignment(result), "address not aligned: " INTPTR_FORMAT, p2i((void*) result));
-  return result;
-}
-
-oop oopDesc::decode_heap_oop(narrowOop v) {
-  return is_null(v) ? (oop)NULL : decode_heap_oop_not_null(v);
-}
-
-narrowOop oopDesc::encode_heap_oop_not_null(oop v) {
-  assert(!is_null(v), "oop value can never be zero");
-  assert(check_obj_alignment(v), "Address not aligned");
-  assert(Universe::heap()->is_in_reserved(v), "Address not in heap");
-  address base = Universe::narrow_oop_base();
-  int    shift = Universe::narrow_oop_shift();
-  uint64_t  pd = (uint64_t)(pointer_delta((void*)v, (void*)base, 1));
-  assert(OopEncodingHeapMax > pd, "change encoding max if new encoding");
-  uint64_t result = pd >> shift;
-  assert((result & CONST64(0xffffffff00000000)) == 0, "narrow oop overflow");
-  assert(oopDesc::unsafe_equals(decode_heap_oop(result), v), "reversibility");
-  return (narrowOop)result;
-}
-
-narrowOop oopDesc::encode_heap_oop(oop v) {
-  return (is_null(v)) ? (narrowOop)0 : encode_heap_oop_not_null(v);
-}
-
-narrowOop oopDesc::load_heap_oop(narrowOop* p) { return *p; }
-oop       oopDesc::load_heap_oop(oop* p)       { return *p; }
-
-void oopDesc::store_heap_oop(narrowOop* p, narrowOop v) { *p = v; }
-void oopDesc::store_heap_oop(oop* p, oop v)             { *p = v; }
-
-// Load and decode an oop out of the Java heap into a wide oop.
-oop oopDesc::load_decode_heap_oop_not_null(narrowOop* p) {
-  return decode_heap_oop_not_null(load_heap_oop(p));
-}
-
-// Load and decode an oop out of the heap accepting null
-oop oopDesc::load_decode_heap_oop(narrowOop* p) {
-  return decode_heap_oop(load_heap_oop(p));
-}
-
-oop oopDesc::load_decode_heap_oop_not_null(oop* p) { return *p; }
-oop oopDesc::load_decode_heap_oop(oop* p)          { return *p; }
-
-void oopDesc::encode_store_heap_oop_not_null(oop* p, oop v) { *p = v; }
-void oopDesc::encode_store_heap_oop(oop* p, oop v)          { *p = v; }
-
-// Encode and store a heap oop.
-void oopDesc::encode_store_heap_oop_not_null(narrowOop* p, oop v) {
-  *p = encode_heap_oop_not_null(v);
-}
-
-// Encode and store a heap oop allowing for null.
-void oopDesc::encode_store_heap_oop(narrowOop* p, oop v) {
-  *p = encode_heap_oop(v);
-}
-
-=======
->>>>>>> 7d987653
 template <DecoratorSet decorators>
 inline oop  oopDesc::obj_field_access(int offset) const             { return HeapAccess<decorators>::oop_load_at(as_oop(), offset); }
 inline oop  oopDesc::obj_field(int offset) const                    { return HeapAccess<>::oop_load_at(as_oop(), offset);  }
