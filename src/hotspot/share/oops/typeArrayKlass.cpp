/*
 * Copyright (c) 1997, 2018, Oracle and/or its affiliates. All rights reserved.
 * DO NOT ALTER OR REMOVE COPYRIGHT NOTICES OR THIS FILE HEADER.
 *
 * This code is free software; you can redistribute it and/or modify it
 * under the terms of the GNU General Public License version 2 only, as
 * published by the Free Software Foundation.
 *
 * This code is distributed in the hope that it will be useful, but WITHOUT
 * ANY WARRANTY; without even the implied warranty of MERCHANTABILITY or
 * FITNESS FOR A PARTICULAR PURPOSE.  See the GNU General Public License
 * version 2 for more details (a copy is included in the LICENSE file that
 * accompanied this code).
 *
 * You should have received a copy of the GNU General Public License version
 * 2 along with this work; if not, write to the Free Software Foundation,
 * Inc., 51 Franklin St, Fifth Floor, Boston, MA 02110-1301 USA.
 *
 * Please contact Oracle, 500 Oracle Parkway, Redwood Shores, CA 94065 USA
 * or visit www.oracle.com if you need additional information or have any
 * questions.
 *
 */

#include "precompiled.hpp"
#include "classfile/moduleEntry.hpp"
#include "classfile/packageEntry.hpp"
#include "classfile/symbolTable.hpp"
#include "classfile/systemDictionary.hpp"
#include "classfile/vmSymbols.hpp"
#include "gc/shared/collectedHeap.hpp"
#include "gc/shared/collectedHeap.inline.hpp"
#include "memory/metadataFactory.hpp"
#include "memory/resourceArea.hpp"
#include "memory/universe.hpp"
#include "memory/universe.hpp"
#include "oops/arrayKlass.inline.hpp"
#include "oops/instanceKlass.hpp"
#include "oops/klass.inline.hpp"
#include "oops/objArrayKlass.hpp"
#include "oops/oop.inline.hpp"
#include "oops/typeArrayKlass.inline.hpp"
#include "oops/typeArrayOop.inline.hpp"
#include "runtime/handles.inline.hpp"
#include "utilities/macros.hpp"

bool TypeArrayKlass::compute_is_subtype_of(Klass* k) {
  if (!k->is_typeArray_klass()) {
    return ArrayKlass::compute_is_subtype_of(k);
  }

  TypeArrayKlass* tak = TypeArrayKlass::cast(k);
  if (dimension() != tak->dimension()) return false;

  return element_type() == tak->element_type();
}

TypeArrayKlass* TypeArrayKlass::create_klass(BasicType type,
                                      const char* name_str, TRAPS) {
  Symbol* sym = NULL;
  if (name_str != NULL) {
    sym = SymbolTable::new_permanent_symbol(name_str, CHECK_NULL);
  }

  ClassLoaderData* null_loader_data = ClassLoaderData::the_null_class_loader_data();

  TypeArrayKlass* ak = TypeArrayKlass::allocate(null_loader_data, type, sym, CHECK_NULL);

  // Add all classes to our internal class loader list here,
  // including classes in the bootstrap (NULL) class loader.
  // GC walks these as strong roots.
  null_loader_data->add_class(ak);

  // Call complete_create_array_klass after all instance variables have been initialized.
  complete_create_array_klass(ak, ak->super(), ModuleEntryTable::javabase_moduleEntry(), CHECK_NULL);

  return ak;
}

TypeArrayKlass* TypeArrayKlass::allocate(ClassLoaderData* loader_data, BasicType type, Symbol* name, TRAPS) {
  assert(TypeArrayKlass::header_size() <= InstanceKlass::header_size(),
      "array klasses must be same size as InstanceKlass");

  int size = ArrayKlass::static_size(TypeArrayKlass::header_size());

  return new (loader_data, size, THREAD) TypeArrayKlass(type, name);
}

TypeArrayKlass::TypeArrayKlass(BasicType type, Symbol* name) : ArrayKlass(name) {
  set_layout_helper(array_layout_helper(type));
  assert(is_array_klass(), "sanity");
  assert(is_typeArray_klass(), "sanity");

  set_max_length(arrayOopDesc::max_array_length(type));
  assert(size() >= TypeArrayKlass::header_size(), "bad size");

  set_class_loader_data(ClassLoaderData::the_null_class_loader_data());
}

typeArrayOop TypeArrayKlass::allocate_common(int length, bool do_zero, TRAPS) {
  assert(log2_element_size() >= 0, "bad scale");
  if (length >= 0) {
    if (length <= max_length()) {
      size_t size = typeArrayOopDesc::object_size(layout_helper(), length);
      typeArrayOop t;
      CollectedHeap* ch = Universe::heap();
      if (do_zero) {
        t = (typeArrayOop)CollectedHeap::array_allocate(this, (int)size, length, CHECK_NULL);
      } else {
        t = (typeArrayOop)CollectedHeap::array_allocate_nozero(this, (int)size, length, CHECK_NULL);
      }
      return t;
    } else {
      report_java_out_of_memory("Requested array size exceeds VM limit");
      JvmtiExport::post_array_size_exhausted();
      THROW_OOP_0(Universe::out_of_memory_error_array_size());
    }
  } else {
    THROW_MSG_0(vmSymbols::java_lang_NegativeArraySizeException(), err_msg("%d", length));
  }
}

oop TypeArrayKlass::multi_allocate(int rank, jint* last_size, TRAPS) {
  // For typeArrays this is only called for the last dimension
  assert(rank == 1, "just checking");
  int length = *last_size;
  return allocate(length, THREAD);
}


void TypeArrayKlass::copy_array(arrayOop s, int src_pos, arrayOop d, int dst_pos, int length, TRAPS) {
  assert(s->is_typeArray(), "must be type array");

  // Check destination
  if (!d->is_typeArray() || element_type() != TypeArrayKlass::cast(d->klass())->element_type()) {
    THROW(vmSymbols::java_lang_ArrayStoreException());
  }

  // Check is all offsets and lengths are non negative
  if (src_pos < 0 || dst_pos < 0 || length < 0) {
    // Pass specific exception reason.
    ResourceMark rm;
    stringStream ss;
    if (src_pos < 0) {
      ss.print("arraycopy: source index %d out of bounds for %s[%d]",
               src_pos, type2name_tab[ArrayKlass::cast(s->klass())->element_type()], s->length());
    } else if (dst_pos < 0) {
      ss.print("arraycopy: destination index %d out of bounds for %s[%d]",
               dst_pos, type2name_tab[ArrayKlass::cast(d->klass())->element_type()], d->length());
    } else {
      ss.print("arraycopy: length %d is negative", length);
    }
    THROW_MSG(vmSymbols::java_lang_ArrayIndexOutOfBoundsException(), ss.as_string());
  }
  // Check if the ranges are valid
  if ((((unsigned int) length + (unsigned int) src_pos) > (unsigned int) s->length()) ||
      (((unsigned int) length + (unsigned int) dst_pos) > (unsigned int) d->length())) {
    // Pass specific exception reason.
    ResourceMark rm;
    stringStream ss;
    if (((unsigned int) length + (unsigned int) src_pos) > (unsigned int) s->length()) {
      ss.print("arraycopy: last source index %u out of bounds for %s[%d]",
               (unsigned int) length + (unsigned int) src_pos,
               type2name_tab[ArrayKlass::cast(s->klass())->element_type()], s->length());
    } else {
      ss.print("arraycopy: last destination index %u out of bounds for %s[%d]",
               (unsigned int) length + (unsigned int) dst_pos,
               type2name_tab[ArrayKlass::cast(d->klass())->element_type()], d->length());
    }
    THROW_MSG(vmSymbols::java_lang_ArrayIndexOutOfBoundsException(), ss.as_string());
  }
  // Check zero copy
  if (length == 0)
    return;

  // This is an attempt to make the copy_array fast.
  int l2es = log2_element_size();
<<<<<<< HEAD
  int ihs = array_header_in_bytes() / wordSize;
  char* src = (char*) (s->base_raw(element_type())) + ((size_t)src_pos << l2es);
  char* dst = (char*) (d->base_raw(element_type())) + ((size_t)dst_pos << l2es);
  HeapAccess<ARRAYCOPY_ATOMIC>::arraycopy(s, d, (void*) src, (void*) dst, (size_t)length << l2es);
=======
  size_t src_offset = arrayOopDesc::base_offset_in_bytes(element_type()) + ((size_t)src_pos << l2es);
  size_t dst_offset = arrayOopDesc::base_offset_in_bytes(element_type()) + ((size_t)dst_pos << l2es);
  ArrayAccess<ARRAYCOPY_ATOMIC>::arraycopy<void>(s, src_offset, d, dst_offset, (size_t)length << l2es);
>>>>>>> a4f7f435
}

// create a klass of array holding typeArrays
Klass* TypeArrayKlass::array_klass_impl(bool or_null, int n, TRAPS) {
  int dim = dimension();
  assert(dim <= n, "check order of chain");
    if (dim == n)
      return this;

  // lock-free read needs acquire semantics
  if (higher_dimension_acquire() == NULL) {
    if (or_null)  return NULL;

    ResourceMark rm;
    JavaThread *jt = (JavaThread *)THREAD;
    {
      MutexLocker mc(Compile_lock, THREAD);   // for vtables
      // Atomic create higher dimension and link into list
      MutexLocker mu(MultiArray_lock, THREAD);

      if (higher_dimension() == NULL) {
        Klass* oak = ObjArrayKlass::allocate_objArray_klass(
              class_loader_data(), dim + 1, this, CHECK_NULL);
        ObjArrayKlass* h_ak = ObjArrayKlass::cast(oak);
        h_ak->set_lower_dimension(this);
        // use 'release' to pair with lock-free load
        release_set_higher_dimension(h_ak);
        assert(h_ak->is_objArray_klass(), "incorrect initialization of ObjArrayKlass");
      }
    }
  } else {
    CHECK_UNHANDLED_OOPS_ONLY(Thread::current()->clear_unhandled_oops());
  }
  ObjArrayKlass* h_ak = ObjArrayKlass::cast(higher_dimension());
  if (or_null) {
    return h_ak->array_klass_or_null(n);
  }
  return h_ak->array_klass(n, THREAD);
}

Klass* TypeArrayKlass::array_klass_impl(bool or_null, TRAPS) {
  return array_klass_impl(or_null, dimension() +  1, THREAD);
}

int TypeArrayKlass::oop_size(oop obj) const {
  assert(obj->is_typeArray(),"must be a type array");
  typeArrayOop t = typeArrayOop(obj);
  return t->object_size();
}

void TypeArrayKlass::initialize(TRAPS) {
  // Nothing to do. Having this function is handy since objArrayKlasses can be
  // initialized by calling initialize on their bottom_klass, see ObjArrayKlass::initialize
}

const char* TypeArrayKlass::external_name(BasicType type) {
  switch (type) {
    case T_BOOLEAN: return "[Z";
    case T_CHAR:    return "[C";
    case T_FLOAT:   return "[F";
    case T_DOUBLE:  return "[D";
    case T_BYTE:    return "[B";
    case T_SHORT:   return "[S";
    case T_INT:     return "[I";
    case T_LONG:    return "[J";
    default: ShouldNotReachHere();
  }
  return NULL;
}


// Printing

void TypeArrayKlass::print_on(outputStream* st) const {
#ifndef PRODUCT
  assert(is_klass(), "must be klass");
  print_value_on(st);
  Klass::print_on(st);
#endif //PRODUCT
}

void TypeArrayKlass::print_value_on(outputStream* st) const {
  assert(is_klass(), "must be klass");
  st->print("{type array ");
  BasicType bt = element_type();
  if (bt == T_BOOLEAN) {
    st->print("bool");
  } else {
    st->print("%s", type2name_tab[bt]);
  }
  st->print("}");
}

#ifndef PRODUCT

static void print_boolean_array(typeArrayOop ta, int print_len, outputStream* st) {
  for (int index = 0; index < print_len; index++) {
    st->print_cr(" - %3d: %s", index, (ta->bool_at(index) == 0) ? "false" : "true");
  }
}


static void print_char_array(typeArrayOop ta, int print_len, outputStream* st) {
  for (int index = 0; index < print_len; index++) {
    jchar c = ta->char_at(index);
    st->print_cr(" - %3d: %x %c", index, c, isprint(c) ? c : ' ');
  }
}


static void print_float_array(typeArrayOop ta, int print_len, outputStream* st) {
  for (int index = 0; index < print_len; index++) {
    st->print_cr(" - %3d: %g", index, ta->float_at(index));
  }
}


static void print_double_array(typeArrayOop ta, int print_len, outputStream* st) {
  for (int index = 0; index < print_len; index++) {
    st->print_cr(" - %3d: %g", index, ta->double_at(index));
  }
}


static void print_byte_array(typeArrayOop ta, int print_len, outputStream* st) {
  for (int index = 0; index < print_len; index++) {
    jbyte c = ta->byte_at(index);
    st->print_cr(" - %3d: %x %c", index, c, isprint(c) ? c : ' ');
  }
}


static void print_short_array(typeArrayOop ta, int print_len, outputStream* st) {
  for (int index = 0; index < print_len; index++) {
    int v = ta->ushort_at(index);
    st->print_cr(" - %3d: 0x%x\t %d", index, v, v);
  }
}


static void print_int_array(typeArrayOop ta, int print_len, outputStream* st) {
  for (int index = 0; index < print_len; index++) {
    jint v = ta->int_at(index);
    st->print_cr(" - %3d: 0x%x %d", index, v, v);
  }
}


static void print_long_array(typeArrayOop ta, int print_len, outputStream* st) {
  for (int index = 0; index < print_len; index++) {
    jlong v = ta->long_at(index);
    st->print_cr(" - %3d: 0x%x 0x%x", index, high(v), low(v));
  }
}


void TypeArrayKlass::oop_print_on(oop obj, outputStream* st) {
  ArrayKlass::oop_print_on(obj, st);
  typeArrayOop ta = typeArrayOop(obj);
  int print_len = MIN2((intx) ta->length(), MaxElementPrintSize);
  switch (element_type()) {
    case T_BOOLEAN: print_boolean_array(ta, print_len, st); break;
    case T_CHAR:    print_char_array(ta, print_len, st);    break;
    case T_FLOAT:   print_float_array(ta, print_len, st);   break;
    case T_DOUBLE:  print_double_array(ta, print_len, st);  break;
    case T_BYTE:    print_byte_array(ta, print_len, st);    break;
    case T_SHORT:   print_short_array(ta, print_len, st);   break;
    case T_INT:     print_int_array(ta, print_len, st);     break;
    case T_LONG:    print_long_array(ta, print_len, st);    break;
    default: ShouldNotReachHere();
  }
  int remaining = ta->length() - print_len;
  if (remaining > 0) {
    st->print_cr(" - <%d more elements, increase MaxElementPrintSize to print>", remaining);
  }
}

#endif // PRODUCT

const char* TypeArrayKlass::internal_name() const {
  return Klass::external_name();
}

// A TypeArrayKlass is an array of a primitive type, its defining module is java.base
ModuleEntry* TypeArrayKlass::module() const {
  return ModuleEntryTable::javabase_moduleEntry();
}

PackageEntry* TypeArrayKlass::package() const {
  return NULL;
}<|MERGE_RESOLUTION|>--- conflicted
+++ resolved
@@ -175,16 +175,9 @@
 
   // This is an attempt to make the copy_array fast.
   int l2es = log2_element_size();
-<<<<<<< HEAD
-  int ihs = array_header_in_bytes() / wordSize;
-  char* src = (char*) (s->base_raw(element_type())) + ((size_t)src_pos << l2es);
-  char* dst = (char*) (d->base_raw(element_type())) + ((size_t)dst_pos << l2es);
-  HeapAccess<ARRAYCOPY_ATOMIC>::arraycopy(s, d, (void*) src, (void*) dst, (size_t)length << l2es);
-=======
   size_t src_offset = arrayOopDesc::base_offset_in_bytes(element_type()) + ((size_t)src_pos << l2es);
   size_t dst_offset = arrayOopDesc::base_offset_in_bytes(element_type()) + ((size_t)dst_pos << l2es);
   ArrayAccess<ARRAYCOPY_ATOMIC>::arraycopy<void>(s, src_offset, d, dst_offset, (size_t)length << l2es);
->>>>>>> a4f7f435
 }
 
 // create a klass of array holding typeArrays
