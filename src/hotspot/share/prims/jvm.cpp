--- conflicted
+++ resolved
@@ -1410,11 +1410,7 @@
       protection_domain = method->method_holder()->protection_domain();
     }
 
-<<<<<<< HEAD
-    if ((! oopDesc::equals(previous_protection_domain, protection_domain)) && protection_domain != NULL) {
-=======
     if ((!oopDesc::equals(previous_protection_domain, protection_domain)) && (protection_domain != NULL)) {
->>>>>>> 7d987653
       local_array->push(protection_domain);
       previous_protection_domain = protection_domain;
     }
