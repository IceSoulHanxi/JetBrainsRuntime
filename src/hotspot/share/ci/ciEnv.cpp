--- conflicted
+++ resolved
@@ -761,11 +761,7 @@
   InstanceKlass* accessor_klass = accessor->get_instanceKlass();
   Klass* holder_klass = holder->get_Klass();
   Method* dest_method;
-<<<<<<< HEAD
-  LinkInfo link_info(holder_klass, name, sig, accessor_klass, LinkInfo::AccessCheck::required, tag);
-=======
   LinkInfo link_info(holder_klass, name, sig, accessor_klass, LinkInfo::AccessCheck::required, LinkInfo::LoaderConstraintCheck::required, tag);
->>>>>>> 43339420
   switch (bc) {
   case Bytecodes::_invokestatic:
     dest_method =
