/*
 * Copyright (c) 1997, 2018, Oracle and/or its affiliates. All rights reserved.
 * DO NOT ALTER OR REMOVE COPYRIGHT NOTICES OR THIS FILE HEADER.
 *
 * This code is free software; you can redistribute it and/or modify it
 * under the terms of the GNU General Public License version 2 only, as
 * published by the Free Software Foundation.
 *
 * This code is distributed in the hope that it will be useful, but WITHOUT
 * ANY WARRANTY; without even the implied warranty of MERCHANTABILITY or
 * FITNESS FOR A PARTICULAR PURPOSE.  See the GNU General Public License
 * version 2 for more details (a copy is included in the LICENSE file that
 * accompanied this code).
 *
 * You should have received a copy of the GNU General Public License version
 * 2 along with this work; if not, write to the Free Software Foundation,
 * Inc., 51 Franklin St, Fifth Floor, Boston, MA 02110-1301 USA.
 *
 * Please contact Oracle, 500 Oracle Parkway, Redwood Shores, CA 94065 USA
 * or visit www.oracle.com if you need additional information or have any
 * questions.
 *
 */

#include "precompiled.hpp"
#include "jvm.h"
#include "memory/allocation.inline.hpp"
#include "oops/oop.inline.hpp"
#include "runtime/arguments.hpp"
#include "runtime/globals.hpp"
#include "runtime/globals_extension.hpp"
#include "runtime/commandLineFlagConstraintList.hpp"
#include "runtime/commandLineFlagWriteableList.hpp"
#include "runtime/commandLineFlagRangeList.hpp"
#include "runtime/os.hpp"
#include "runtime/sharedRuntime.hpp"
#include "trace/tracing.hpp"
#include "utilities/defaultStream.hpp"
#include "utilities/macros.hpp"
#include "utilities/ostream.hpp"
#include "utilities/stringUtils.hpp"
<<<<<<< HEAD
#if INCLUDE_ALL_GCS
#include "gc/g1/g1_globals.hpp"
#include "gc/shenandoah/shenandoah_globals.hpp"
#endif // INCLUDE_ALL_GCS
=======
>>>>>>> 7d987653
#ifdef COMPILER1
#include "c1/c1_globals.hpp"
#endif
#if INCLUDE_JVMCI
#include "jvmci/jvmci_globals.hpp"
#endif
#ifdef COMPILER2
#include "opto/c2_globals.hpp"
#endif

VM_FLAGS(MATERIALIZE_DEVELOPER_FLAG, \
         MATERIALIZE_PD_DEVELOPER_FLAG, \
         MATERIALIZE_PRODUCT_FLAG, \
         MATERIALIZE_PD_PRODUCT_FLAG, \
         MATERIALIZE_DIAGNOSTIC_FLAG, \
         MATERIALIZE_PD_DIAGNOSTIC_FLAG, \
         MATERIALIZE_EXPERIMENTAL_FLAG, \
         MATERIALIZE_NOTPRODUCT_FLAG, \
         MATERIALIZE_MANAGEABLE_FLAG, \
         MATERIALIZE_PRODUCT_RW_FLAG, \
         MATERIALIZE_LP64_PRODUCT_FLAG, \
         IGNORE_RANGE, \
         IGNORE_CONSTRAINT, \
         IGNORE_WRITEABLE)

RUNTIME_OS_FLAGS(MATERIALIZE_DEVELOPER_FLAG, \
                 MATERIALIZE_PD_DEVELOPER_FLAG, \
                 MATERIALIZE_PRODUCT_FLAG, \
                 MATERIALIZE_PD_PRODUCT_FLAG, \
                 MATERIALIZE_DIAGNOSTIC_FLAG, \
                 MATERIALIZE_PD_DIAGNOSTIC_FLAG, \
                 MATERIALIZE_NOTPRODUCT_FLAG, \
                 IGNORE_RANGE, \
                 IGNORE_CONSTRAINT, \
                 IGNORE_WRITEABLE)

ARCH_FLAGS(MATERIALIZE_DEVELOPER_FLAG, \
           MATERIALIZE_PRODUCT_FLAG, \
           MATERIALIZE_DIAGNOSTIC_FLAG, \
           MATERIALIZE_EXPERIMENTAL_FLAG, \
           MATERIALIZE_NOTPRODUCT_FLAG, \
           IGNORE_RANGE, \
           IGNORE_CONSTRAINT, \
           IGNORE_WRITEABLE)

MATERIALIZE_FLAGS_EXT

#define DEFAULT_RANGE_STR_CHUNK_SIZE 64
static char* create_range_str(const char *fmt, ...) {
  static size_t string_length = DEFAULT_RANGE_STR_CHUNK_SIZE;
  static char* range_string = NEW_C_HEAP_ARRAY(char, string_length, mtLogging);

  int size_needed = 0;
  do {
    va_list args;
    va_start(args, fmt);
    size_needed = jio_vsnprintf(range_string, string_length, fmt, args);
    va_end(args);

    if (size_needed < 0) {
      string_length += DEFAULT_RANGE_STR_CHUNK_SIZE;
      range_string = REALLOC_C_HEAP_ARRAY(char, range_string, string_length, mtLogging);
      guarantee(range_string != NULL, "create_range_str string should not be NULL");
    }
  } while (size_needed < 0);

  return range_string;
}

const char* Flag::get_int_default_range_str() {
  return create_range_str("[ " INT32_FORMAT_W(-25) " ... " INT32_FORMAT_W(25) " ]", INT_MIN, INT_MAX);
}

const char* Flag::get_uint_default_range_str() {
  return create_range_str("[ " UINT32_FORMAT_W(-25) " ... " UINT32_FORMAT_W(25) " ]", 0, UINT_MAX);
}

const char* Flag::get_intx_default_range_str() {
  return create_range_str("[ " INTX_FORMAT_W(-25) " ... " INTX_FORMAT_W(25) " ]", min_intx, max_intx);
}

const char* Flag::get_uintx_default_range_str() {
  return create_range_str("[ " UINTX_FORMAT_W(-25) " ... " UINTX_FORMAT_W(25) " ]", 0, max_uintx);
}

const char* Flag::get_uint64_t_default_range_str() {
  return create_range_str("[ " UINT64_FORMAT_W(-25) " ... " UINT64_FORMAT_W(25) " ]", 0, uint64_t(max_juint));
}

const char* Flag::get_size_t_default_range_str() {
  return create_range_str("[ " SIZE_FORMAT_W(-25) " ... " SIZE_FORMAT_W(25) " ]", 0, SIZE_MAX);
}

const char* Flag::get_double_default_range_str() {
  return create_range_str("[ %-25.3f ... %25.3f ]", DBL_MIN, DBL_MAX);
}

static bool is_product_build() {
#ifdef PRODUCT
  return true;
#else
  return false;
#endif
}

Flag::Error Flag::check_writable(bool changed) {
  if (is_constant_in_binary()) {
    fatal("flag is constant: %s", _name);
  }

  Flag::Error error = Flag::SUCCESS;
  if (changed) {
    CommandLineFlagWriteable* writeable = CommandLineFlagWriteableList::find(_name);
    if (writeable) {
      if (writeable->is_writeable() == false) {
        switch (writeable->type())
        {
          case CommandLineFlagWriteable::Once:
            error = Flag::SET_ONLY_ONCE;
            jio_fprintf(defaultStream::error_stream(), "Error: %s may not be set more than once\n", _name);
            break;
          case CommandLineFlagWriteable::CommandLineOnly:
            error = Flag::COMMAND_LINE_ONLY;
            jio_fprintf(defaultStream::error_stream(), "Error: %s may be modified only from commad line\n", _name);
            break;
          default:
            ShouldNotReachHere();
            break;
        }
      }
      writeable->mark_once();
    }
  }
  return error;
}

bool Flag::is_bool() const {
  return strcmp(_type, "bool") == 0;
}

bool Flag::get_bool() const {
  return *((bool*) _addr);
}

Flag::Error Flag::set_bool(bool value) {
  Flag::Error error = check_writable(value!=get_bool());
  if (error == Flag::SUCCESS) {
    *((bool*) _addr) = value;
  }
  return error;
}

bool Flag::is_int() const {
  return strcmp(_type, "int")  == 0;
}

int Flag::get_int() const {
  return *((int*) _addr);
}

Flag::Error Flag::set_int(int value) {
  Flag::Error error = check_writable(value!=get_int());
  if (error == Flag::SUCCESS) {
    *((int*) _addr) = value;
  }
  return error;
}

bool Flag::is_uint() const {
  return strcmp(_type, "uint")  == 0;
}

uint Flag::get_uint() const {
  return *((uint*) _addr);
}

Flag::Error Flag::set_uint(uint value) {
  Flag::Error error = check_writable(value!=get_uint());
  if (error == Flag::SUCCESS) {
    *((uint*) _addr) = value;
  }
  return error;
}

bool Flag::is_intx() const {
  return strcmp(_type, "intx")  == 0;
}

intx Flag::get_intx() const {
  return *((intx*) _addr);
}

Flag::Error Flag::set_intx(intx value) {
  Flag::Error error = check_writable(value!=get_intx());
  if (error == Flag::SUCCESS) {
    *((intx*) _addr) = value;
  }
  return error;
}

bool Flag::is_uintx() const {
  return strcmp(_type, "uintx") == 0;
}

uintx Flag::get_uintx() const {
  return *((uintx*) _addr);
}

Flag::Error Flag::set_uintx(uintx value) {
  Flag::Error error = check_writable(value!=get_uintx());
  if (error == Flag::SUCCESS) {
    *((uintx*) _addr) = value;
  }
  return error;
}

bool Flag::is_uint64_t() const {
  return strcmp(_type, "uint64_t") == 0;
}

uint64_t Flag::get_uint64_t() const {
  return *((uint64_t*) _addr);
}

Flag::Error Flag::set_uint64_t(uint64_t value) {
  Flag::Error error = check_writable(value!=get_uint64_t());
  if (error == Flag::SUCCESS) {
    *((uint64_t*) _addr) = value;
  }
  return error;
}

bool Flag::is_size_t() const {
  return strcmp(_type, "size_t") == 0;
}

size_t Flag::get_size_t() const {
  return *((size_t*) _addr);
}

Flag::Error Flag::set_size_t(size_t value) {
  Flag::Error error = check_writable(value!=get_size_t());
  if (error == Flag::SUCCESS) {
    *((size_t*) _addr) = value;
  }
  return error;
}

bool Flag::is_double() const {
  return strcmp(_type, "double") == 0;
}

double Flag::get_double() const {
  return *((double*) _addr);
}

Flag::Error Flag::set_double(double value) {
  Flag::Error error = check_writable(value!=get_double());
  if (error == Flag::SUCCESS) {
    *((double*) _addr) = value;
  }
  return error;
}

bool Flag::is_ccstr() const {
  return strcmp(_type, "ccstr") == 0 || strcmp(_type, "ccstrlist") == 0;
}

bool Flag::ccstr_accumulates() const {
  return strcmp(_type, "ccstrlist") == 0;
}

ccstr Flag::get_ccstr() const {
  return *((ccstr*) _addr);
}

Flag::Error Flag::set_ccstr(ccstr value) {
  Flag::Error error = check_writable(value!=get_ccstr());
  if (error == Flag::SUCCESS) {
    *((ccstr*) _addr) = value;
  }
  return error;
}


Flag::Flags Flag::get_origin() {
  return Flags(_flags & VALUE_ORIGIN_MASK);
}

void Flag::set_origin(Flags origin) {
  assert((origin & VALUE_ORIGIN_MASK) == origin, "sanity");
  Flags new_origin = Flags((origin == COMMAND_LINE) ? Flags(origin | ORIG_COMMAND_LINE) : origin);
  _flags = Flags((_flags & ~VALUE_ORIGIN_MASK) | new_origin);
}

bool Flag::is_default() {
  return (get_origin() == DEFAULT);
}

bool Flag::is_ergonomic() {
  return (get_origin() == ERGONOMIC);
}

bool Flag::is_command_line() {
  return (_flags & ORIG_COMMAND_LINE) != 0;
}

void Flag::set_command_line() {
  _flags = Flags(_flags | ORIG_COMMAND_LINE);
}

bool Flag::is_product() const {
  return (_flags & KIND_PRODUCT) != 0;
}

bool Flag::is_manageable() const {
  return (_flags & KIND_MANAGEABLE) != 0;
}

bool Flag::is_diagnostic() const {
  return (_flags & KIND_DIAGNOSTIC) != 0;
}

bool Flag::is_experimental() const {
  return (_flags & KIND_EXPERIMENTAL) != 0;
}

bool Flag::is_notproduct() const {
  return (_flags & KIND_NOT_PRODUCT) != 0;
}

bool Flag::is_develop() const {
  return (_flags & KIND_DEVELOP) != 0;
}

bool Flag::is_read_write() const {
  return (_flags & KIND_READ_WRITE) != 0;
}

bool Flag::is_commercial() const {
  return (_flags & KIND_COMMERCIAL) != 0;
}

/**
 * Returns if this flag is a constant in the binary.  Right now this is
 * true for notproduct and develop flags in product builds.
 */
bool Flag::is_constant_in_binary() const {
#ifdef PRODUCT
    return is_notproduct() || is_develop();
#else
    return false;
#endif
}

bool Flag::is_unlocker() const {
  return strcmp(_name, "UnlockDiagnosticVMOptions") == 0     ||
         strcmp(_name, "UnlockExperimentalVMOptions") == 0   ||
         is_unlocker_ext();
}

bool Flag::is_unlocked() const {
  if (is_diagnostic()) {
    return UnlockDiagnosticVMOptions;
  }
  if (is_experimental()) {
    return UnlockExperimentalVMOptions;
  }
  return is_unlocked_ext();
}

void Flag::clear_diagnostic() {
  assert(is_diagnostic(), "sanity");
  _flags = Flags(_flags & ~KIND_DIAGNOSTIC);
  assert(!is_diagnostic(), "sanity");
}

// Get custom message for this locked flag, or NULL if
// none is available. Returns message type produced.
Flag::MsgType Flag::get_locked_message(char* buf, int buflen) const {
  buf[0] = '\0';
  if (is_diagnostic() && !is_unlocked()) {
    jio_snprintf(buf, buflen,
                 "Error: VM option '%s' is diagnostic and must be enabled via -XX:+UnlockDiagnosticVMOptions.\n"
                 "Error: The unlock option must precede '%s'.\n",
                 _name, _name);
    return Flag::DIAGNOSTIC_FLAG_BUT_LOCKED;
  }
  if (is_experimental() && !is_unlocked()) {
    jio_snprintf(buf, buflen,
                 "Error: VM option '%s' is experimental and must be enabled via -XX:+UnlockExperimentalVMOptions.\n"
                 "Error: The unlock option must precede '%s'.\n",
                 _name, _name);
    return Flag::EXPERIMENTAL_FLAG_BUT_LOCKED;
  }
  if (is_develop() && is_product_build()) {
    jio_snprintf(buf, buflen, "Error: VM option '%s' is develop and is available only in debug version of VM.\n",
                 _name);
    return Flag::DEVELOPER_FLAG_BUT_PRODUCT_BUILD;
  }
  if (is_notproduct() && is_product_build()) {
    jio_snprintf(buf, buflen, "Error: VM option '%s' is notproduct and is available only in debug version of VM.\n",
                 _name);
    return Flag::NOTPRODUCT_FLAG_BUT_PRODUCT_BUILD;
  }
  return get_locked_message_ext(buf, buflen);
}

bool Flag::is_writeable() const {
  return is_manageable() || (is_product() && is_read_write()) || is_writeable_ext();
}

// All flags except "manageable" are assumed to be internal flags.
// Long term, we need to define a mechanism to specify which flags
// are external/stable and change this function accordingly.
bool Flag::is_external() const {
  return is_manageable() || is_external_ext();
}

// Helper function for Flag::print_on().
// Fills current line up to requested position.
// Should the current position already be past the requested position,
// one separator blank is enforced.
void fill_to_pos(outputStream* st, unsigned int req_pos) {
  if ((unsigned int)st->position() < req_pos) {
    st->fill_to(req_pos);  // need to fill with blanks to reach req_pos
  } else {
    st->print(" ");        // enforce blank separation. Previous field too long.
  }
}

void Flag::print_on(outputStream* st, bool withComments, bool printRanges) {
  // Don't print notproduct and develop flags in a product build.
  if (is_constant_in_binary()) {
    return;
  }

  if (!printRanges) {
    // The command line options -XX:+PrintFlags* cause this function to be called
    // for each existing flag to print information pertinent to this flag. The data
    // is displayed in columnar form, with the following layout:
    //  col1 - data type, right-justified
    //  col2 - name,      left-justified
    //  col3 - ' ='       double-char, leading space to align with possible '+='
    //  col4 - value      left-justified
    //  col5 - kind       right-justified
    //  col6 - origin     left-justified
    //  col7 - comments   left-justified
    //
    //  The column widths are fixed. They are defined such that, for most cases,
    //  an eye-pleasing tabular output is created.
    //
    //  Sample output:
    //       bool CMSScavengeBeforeRemark                  = false                                     {product} {default}
    //      uintx CMSScheduleRemarkEdenPenetration         = 50                                        {product} {default}
    //     size_t CMSScheduleRemarkEdenSizeThreshold       = 2097152                                   {product} {default}
    //      uintx CMSScheduleRemarkSamplingRatio           = 5                                         {product} {default}
    //     double CMSSmallCoalSurplusPercent               = 1.050000                                  {product} {default}
    //      ccstr CompileCommandFile                       = MyFile.cmd                                {product} {command line}
    //  ccstrlist CompileOnly                              = Method1
    //            CompileOnly                             += Method2                                   {product} {command line}
    //  |         |                                       |  |                              |                    |               |
    //  |         |                                       |  |                              |                    |               +-- col7
    //  |         |                                       |  |                              |                    +-- col6
    //  |         |                                       |  |                              +-- col5
    //  |         |                                       |  +-- col4
    //  |         |                                       +-- col3
    //  |         +-- col2
    //  +-- col1

    const unsigned int col_spacing = 1;
    const unsigned int col1_pos    = 0;
    const unsigned int col1_width  = 9;
    const unsigned int col2_pos    = col1_pos + col1_width + col_spacing;
    const unsigned int col2_width  = 39;
    const unsigned int col3_pos    = col2_pos + col2_width + col_spacing;
    const unsigned int col3_width  = 2;
    const unsigned int col4_pos    = col3_pos + col3_width + col_spacing;
    const unsigned int col4_width  = 30;
    const unsigned int col5_pos    = col4_pos + col4_width + col_spacing;
    const unsigned int col5_width  = 20;
    const unsigned int col6_pos    = col5_pos + col5_width + col_spacing;
    const unsigned int col6_width  = 15;
    const unsigned int col7_pos    = col6_pos + col6_width + col_spacing;
    const unsigned int col7_width  = 1;

    st->fill_to(col1_pos);
    st->print("%*s", col1_width, _type);  // right-justified, therefore width is required.

    fill_to_pos(st, col2_pos);
    st->print("%s", _name);

    fill_to_pos(st, col3_pos);
    st->print(" =");  // use " =" for proper alignment with multiline ccstr output.

    fill_to_pos(st, col4_pos);
    if (is_bool()) {
      st->print("%s", get_bool() ? "true" : "false");
    } else if (is_int()) {
      st->print("%d", get_int());
    } else if (is_uint()) {
      st->print("%u", get_uint());
    } else if (is_intx()) {
      st->print(INTX_FORMAT, get_intx());
    } else if (is_uintx()) {
      st->print(UINTX_FORMAT, get_uintx());
    } else if (is_uint64_t()) {
      st->print(UINT64_FORMAT, get_uint64_t());
    } else if (is_size_t()) {
      st->print(SIZE_FORMAT, get_size_t());
    } else if (is_double()) {
      st->print("%f", get_double());
    } else if (is_ccstr()) {
      // Honor <newline> characters in ccstr: print multiple lines.
      const char* cp = get_ccstr();
      if (cp != NULL) {
        const char* eol;
        while ((eol = strchr(cp, '\n')) != NULL) {
          size_t llen = pointer_delta(eol, cp, sizeof(char));
          st->print("%.*s", (int)llen, cp);
          st->cr();
          cp = eol+1;
          fill_to_pos(st, col2_pos);
          st->print("%s", _name);
          fill_to_pos(st, col3_pos);
          st->print("+=");
          fill_to_pos(st, col4_pos);
        }
        st->print("%s", cp);
      }
    } else {
      st->print("unhandled  type %s", _type);
      st->cr();
      return;
    }

    fill_to_pos(st, col5_pos);
    print_kind(st, col5_width);

    fill_to_pos(st, col6_pos);
    print_origin(st, col6_width);

#ifndef PRODUCT
    if (withComments) {
      fill_to_pos(st, col7_pos);
      st->print("%s", _doc);
    }
#endif
    st->cr();
  } else if (!is_bool() && !is_ccstr()) {
    // The command line options -XX:+PrintFlags* cause this function to be called
    // for each existing flag to print information pertinent to this flag. The data
    // is displayed in columnar form, with the following layout:
    //  col1 - data type, right-justified
    //  col2 - name,      left-justified
    //  col4 - range      [ min ... max]
    //  col5 - kind       right-justified
    //  col6 - origin     left-justified
    //  col7 - comments   left-justified
    //
    //  The column widths are fixed. They are defined such that, for most cases,
    //  an eye-pleasing tabular output is created.
    //
    //  Sample output:
    //       intx MinPassesBeforeFlush                               [ 0                         ...       9223372036854775807 ]                         {diagnostic} {default}
    //      uintx MinRAMFraction                                     [ 1                         ...      18446744073709551615 ]                            {product} {default}
    //     double MinRAMPercentage                                   [ 0.000                     ...                   100.000 ]                            {product} {default}
    //      uintx MinSurvivorRatio                                   [ 3                         ...      18446744073709551615 ]                            {product} {default}
    //     size_t MinTLABSize                                        [ 1                         ...       9223372036854775807 ]                            {product} {default}
    //       intx MonitorBound                                       [ 0                         ...                2147483647 ]                            {product} {default}
    //  |         |                                                  |                                                           |                                    |               |
    //  |         |                                                  |                                                           |                                    |               +-- col7
    //  |         |                                                  |                                                           |                                    +-- col6
    //  |         |                                                  |                                                           +-- col5
    //  |         |                                                  +-- col4
    //  |         +-- col2
    //  +-- col1

    const unsigned int col_spacing = 1;
    const unsigned int col1_pos    = 0;
    const unsigned int col1_width  = 9;
    const unsigned int col2_pos    = col1_pos + col1_width + col_spacing;
    const unsigned int col2_width  = 49;
    const unsigned int col3_pos    = col2_pos + col2_width + col_spacing;
    const unsigned int col3_width  = 0;
    const unsigned int col4_pos    = col3_pos + col3_width + col_spacing;
    const unsigned int col4_width  = 60;
    const unsigned int col5_pos    = col4_pos + col4_width + col_spacing;
    const unsigned int col5_width  = 35;
    const unsigned int col6_pos    = col5_pos + col5_width + col_spacing;
    const unsigned int col6_width  = 15;
    const unsigned int col7_pos    = col6_pos + col6_width + col_spacing;
    const unsigned int col7_width  = 1;

    st->fill_to(col1_pos);
    st->print("%*s", col1_width, _type);  // right-justified, therefore width is required.

    fill_to_pos(st, col2_pos);
    st->print("%s", _name);

    fill_to_pos(st, col4_pos);
    RangeStrFunc func = NULL;
    if (is_int()) {
      func = Flag::get_int_default_range_str;
    } else if (is_uint()) {
      func = Flag::get_uint_default_range_str;
    } else if (is_intx()) {
      func = Flag::get_intx_default_range_str;
    } else if (is_uintx()) {
      func = Flag::get_uintx_default_range_str;
    } else if (is_uint64_t()) {
      func = Flag::get_uint64_t_default_range_str;
    } else if (is_size_t()) {
      func = Flag::get_size_t_default_range_str;
    } else if (is_double()) {
      func = Flag::get_double_default_range_str;
    } else {
      st->print("unhandled  type %s", _type);
      st->cr();
      return;
    }
    CommandLineFlagRangeList::print(st, _name, func);

    fill_to_pos(st, col5_pos);
    print_kind(st, col5_width);

    fill_to_pos(st, col6_pos);
    print_origin(st, col6_width);

#ifndef PRODUCT
    if (withComments) {
      fill_to_pos(st, col7_pos);
      st->print("%s", _doc);
    }
#endif
    st->cr();
  }
}

void Flag::print_kind(outputStream* st, unsigned int width) {
  struct Data {
    int flag;
    const char* name;
  };

  Data data[] = {
      { KIND_JVMCI, "JVMCI" },
      { KIND_C1, "C1" },
      { KIND_C2, "C2" },
      { KIND_ARCH, "ARCH" },
      { KIND_PLATFORM_DEPENDENT, "pd" },
      { KIND_PRODUCT, "product" },
      { KIND_MANAGEABLE, "manageable" },
      { KIND_DIAGNOSTIC, "diagnostic" },
      { KIND_EXPERIMENTAL, "experimental" },
      { KIND_COMMERCIAL, "commercial" },
      { KIND_NOT_PRODUCT, "notproduct" },
      { KIND_DEVELOP, "develop" },
      { KIND_LP64_PRODUCT, "lp64_product" },
      { KIND_READ_WRITE, "rw" },
      { -1, "" }
  };

  if ((_flags & KIND_MASK) != 0) {
    bool is_first = true;
    const size_t buffer_size = 64;
    size_t buffer_used = 0;
    char kind[buffer_size];

    jio_snprintf(kind, buffer_size, "{");
    buffer_used++;
    for (int i = 0; data[i].flag != -1; i++) {
      Data d = data[i];
      if ((_flags & d.flag) != 0) {
        if (is_first) {
          is_first = false;
        } else {
          assert(buffer_used + 1 < buffer_size, "Too small buffer");
          jio_snprintf(kind + buffer_used, buffer_size - buffer_used, " ");
          buffer_used++;
        }
        size_t length = strlen(d.name);
        assert(buffer_used + length < buffer_size, "Too small buffer");
        jio_snprintf(kind + buffer_used, buffer_size - buffer_used, "%s", d.name);
        buffer_used += length;
      }
    }
    assert(buffer_used + 2 <= buffer_size, "Too small buffer");
    jio_snprintf(kind + buffer_used, buffer_size - buffer_used, "}");
    st->print("%*s", width, kind);
  }
}

void Flag::print_origin(outputStream* st, unsigned int width) {
  int origin = _flags & VALUE_ORIGIN_MASK;
  st->print("{");
  switch(origin) {
    case DEFAULT:
      st->print("default"); break;
    case COMMAND_LINE:
      st->print("command line"); break;
    case ENVIRON_VAR:
      st->print("environment"); break;
    case CONFIG_FILE:
      st->print("config file"); break;
    case MANAGEMENT:
      st->print("management"); break;
    case ERGONOMIC:
      if (_flags & ORIG_COMMAND_LINE) {
        st->print("command line, ");
      }
      st->print("ergonomic"); break;
    case ATTACH_ON_DEMAND:
      st->print("attach"); break;
    case INTERNAL:
      st->print("internal"); break;
  }
  st->print("}");
}

void Flag::print_as_flag(outputStream* st) {
  if (is_bool()) {
    st->print("-XX:%s%s", get_bool() ? "+" : "-", _name);
  } else if (is_int()) {
    st->print("-XX:%s=%d", _name, get_int());
  } else if (is_uint()) {
    st->print("-XX:%s=%u", _name, get_uint());
  } else if (is_intx()) {
    st->print("-XX:%s=" INTX_FORMAT, _name, get_intx());
  } else if (is_uintx()) {
    st->print("-XX:%s=" UINTX_FORMAT, _name, get_uintx());
  } else if (is_uint64_t()) {
    st->print("-XX:%s=" UINT64_FORMAT, _name, get_uint64_t());
  } else if (is_size_t()) {
    st->print("-XX:%s=" SIZE_FORMAT, _name, get_size_t());
  } else if (is_double()) {
    st->print("-XX:%s=%f", _name, get_double());
  } else if (is_ccstr()) {
    st->print("-XX:%s=", _name);
    const char* cp = get_ccstr();
    if (cp != NULL) {
      // Need to turn embedded '\n's back into separate arguments
      // Not so efficient to print one character at a time,
      // but the choice is to do the transformation to a buffer
      // and print that.  And this need not be efficient.
      for (; *cp != '\0'; cp += 1) {
        switch (*cp) {
          default:
            st->print("%c", *cp);
            break;
          case '\n':
            st->print(" -XX:%s=", _name);
            break;
        }
      }
    }
  } else {
    ShouldNotReachHere();
  }
}

const char* Flag::flag_error_str(Flag::Error error) {
  switch (error) {
    case Flag::MISSING_NAME: return "MISSING_NAME";
    case Flag::MISSING_VALUE: return "MISSING_VALUE";
    case Flag::NON_WRITABLE: return "NON_WRITABLE";
    case Flag::OUT_OF_BOUNDS: return "OUT_OF_BOUNDS";
    case Flag::VIOLATES_CONSTRAINT: return "VIOLATES_CONSTRAINT";
    case Flag::INVALID_FLAG: return "INVALID_FLAG";
    case Flag::ERR_OTHER: return "ERR_OTHER";
    case Flag::SUCCESS: return "SUCCESS";
    default: ShouldNotReachHere(); return "NULL";
  }
}

// 4991491 do not "optimize out" the was_set false values: omitting them
// tickles a Microsoft compiler bug causing flagTable to be malformed

#define RUNTIME_PRODUCT_FLAG_STRUCT(     type, name, value, doc) { #type, XSTR(name), &name,         NOT_PRODUCT_ARG(doc) Flag::Flags(Flag::DEFAULT | Flag::KIND_PRODUCT) },
#define RUNTIME_PD_PRODUCT_FLAG_STRUCT(  type, name,        doc) { #type, XSTR(name), &name,         NOT_PRODUCT_ARG(doc) Flag::Flags(Flag::DEFAULT | Flag::KIND_PRODUCT | Flag::KIND_PLATFORM_DEPENDENT) },
#define RUNTIME_DIAGNOSTIC_FLAG_STRUCT(  type, name, value, doc) { #type, XSTR(name), &name,         NOT_PRODUCT_ARG(doc) Flag::Flags(Flag::DEFAULT | Flag::KIND_DIAGNOSTIC) },
#define RUNTIME_PD_DIAGNOSTIC_FLAG_STRUCT(type, name,       doc) { #type, XSTR(name), &name,         NOT_PRODUCT_ARG(doc) Flag::Flags(Flag::DEFAULT | Flag::KIND_DIAGNOSTIC | Flag::KIND_PLATFORM_DEPENDENT) },
#define RUNTIME_EXPERIMENTAL_FLAG_STRUCT(type, name, value, doc) { #type, XSTR(name), &name,         NOT_PRODUCT_ARG(doc) Flag::Flags(Flag::DEFAULT | Flag::KIND_EXPERIMENTAL) },
#define RUNTIME_MANAGEABLE_FLAG_STRUCT(  type, name, value, doc) { #type, XSTR(name), &name,         NOT_PRODUCT_ARG(doc) Flag::Flags(Flag::DEFAULT | Flag::KIND_MANAGEABLE) },
#define RUNTIME_PRODUCT_RW_FLAG_STRUCT(  type, name, value, doc) { #type, XSTR(name), &name,         NOT_PRODUCT_ARG(doc) Flag::Flags(Flag::DEFAULT | Flag::KIND_PRODUCT | Flag::KIND_READ_WRITE) },
#define RUNTIME_DEVELOP_FLAG_STRUCT(     type, name, value, doc) { #type, XSTR(name), (void*) &name, NOT_PRODUCT_ARG(doc) Flag::Flags(Flag::DEFAULT | Flag::KIND_DEVELOP) },
#define RUNTIME_PD_DEVELOP_FLAG_STRUCT(  type, name,        doc) { #type, XSTR(name), (void*) &name, NOT_PRODUCT_ARG(doc) Flag::Flags(Flag::DEFAULT | Flag::KIND_DEVELOP | Flag::KIND_PLATFORM_DEPENDENT) },
#define RUNTIME_NOTPRODUCT_FLAG_STRUCT(  type, name, value, doc) { #type, XSTR(name), (void*) &name, NOT_PRODUCT_ARG(doc) Flag::Flags(Flag::DEFAULT | Flag::KIND_NOT_PRODUCT) },

#define JVMCI_PRODUCT_FLAG_STRUCT(       type, name, value, doc) { #type, XSTR(name), &name,         NOT_PRODUCT_ARG(doc) Flag::Flags(Flag::DEFAULT | Flag::KIND_JVMCI | Flag::KIND_PRODUCT) },
#define JVMCI_PD_PRODUCT_FLAG_STRUCT(    type, name,        doc) { #type, XSTR(name), &name,         NOT_PRODUCT_ARG(doc) Flag::Flags(Flag::DEFAULT | Flag::KIND_JVMCI | Flag::KIND_PRODUCT | Flag::KIND_PLATFORM_DEPENDENT) },
#define JVMCI_DIAGNOSTIC_FLAG_STRUCT(    type, name, value, doc) { #type, XSTR(name), &name,         NOT_PRODUCT_ARG(doc) Flag::Flags(Flag::DEFAULT | Flag::KIND_JVMCI | Flag::KIND_DIAGNOSTIC) },
#define JVMCI_PD_DIAGNOSTIC_FLAG_STRUCT( type, name,        doc) { #type, XSTR(name), &name,         NOT_PRODUCT_ARG(doc) Flag::Flags(Flag::DEFAULT | Flag::KIND_JVMCI | Flag::KIND_DIAGNOSTIC | Flag::KIND_PLATFORM_DEPENDENT) },
#define JVMCI_EXPERIMENTAL_FLAG_STRUCT(  type, name, value, doc) { #type, XSTR(name), &name,         NOT_PRODUCT_ARG(doc) Flag::Flags(Flag::DEFAULT | Flag::KIND_JVMCI | Flag::KIND_EXPERIMENTAL) },
#define JVMCI_DEVELOP_FLAG_STRUCT(       type, name, value, doc) { #type, XSTR(name), (void*) &name, NOT_PRODUCT_ARG(doc) Flag::Flags(Flag::DEFAULT | Flag::KIND_JVMCI | Flag::KIND_DEVELOP) },
#define JVMCI_PD_DEVELOP_FLAG_STRUCT(    type, name,        doc) { #type, XSTR(name), (void*) &name, NOT_PRODUCT_ARG(doc) Flag::Flags(Flag::DEFAULT | Flag::KIND_JVMCI | Flag::KIND_DEVELOP | Flag::KIND_PLATFORM_DEPENDENT) },
#define JVMCI_NOTPRODUCT_FLAG_STRUCT(    type, name, value, doc) { #type, XSTR(name), (void*) &name, NOT_PRODUCT_ARG(doc) Flag::Flags(Flag::DEFAULT | Flag::KIND_JVMCI | Flag::KIND_NOT_PRODUCT) },

#ifdef _LP64
#define RUNTIME_LP64_PRODUCT_FLAG_STRUCT(type, name, value, doc) { #type, XSTR(name), &name,         NOT_PRODUCT_ARG(doc) Flag::Flags(Flag::DEFAULT | Flag::KIND_LP64_PRODUCT) },
#else
#define RUNTIME_LP64_PRODUCT_FLAG_STRUCT(type, name, value, doc) /* flag is constant */
#endif // _LP64

#define C1_PRODUCT_FLAG_STRUCT(          type, name, value, doc) { #type, XSTR(name), &name,         NOT_PRODUCT_ARG(doc) Flag::Flags(Flag::DEFAULT | Flag::KIND_C1 | Flag::KIND_PRODUCT) },
#define C1_PD_PRODUCT_FLAG_STRUCT(       type, name,        doc) { #type, XSTR(name), &name,         NOT_PRODUCT_ARG(doc) Flag::Flags(Flag::DEFAULT | Flag::KIND_C1 | Flag::KIND_PRODUCT | Flag::KIND_PLATFORM_DEPENDENT) },
#define C1_DIAGNOSTIC_FLAG_STRUCT(       type, name, value, doc) { #type, XSTR(name), &name,         NOT_PRODUCT_ARG(doc) Flag::Flags(Flag::DEFAULT | Flag::KIND_C1 | Flag::KIND_DIAGNOSTIC) },
#define C1_PD_DIAGNOSTIC_FLAG_STRUCT(    type, name,        doc) { #type, XSTR(name), &name,         NOT_PRODUCT_ARG(doc) Flag::Flags(Flag::DEFAULT | Flag::KIND_C1 | Flag::KIND_DIAGNOSTIC | Flag::KIND_PLATFORM_DEPENDENT) },
#define C1_DEVELOP_FLAG_STRUCT(          type, name, value, doc) { #type, XSTR(name), (void*) &name, NOT_PRODUCT_ARG(doc) Flag::Flags(Flag::DEFAULT | Flag::KIND_C1 | Flag::KIND_DEVELOP) },
#define C1_PD_DEVELOP_FLAG_STRUCT(       type, name,        doc) { #type, XSTR(name), (void*) &name, NOT_PRODUCT_ARG(doc) Flag::Flags(Flag::DEFAULT | Flag::KIND_C1 | Flag::KIND_DEVELOP | Flag::KIND_PLATFORM_DEPENDENT) },
#define C1_NOTPRODUCT_FLAG_STRUCT(       type, name, value, doc) { #type, XSTR(name), (void*) &name, NOT_PRODUCT_ARG(doc) Flag::Flags(Flag::DEFAULT | Flag::KIND_C1 | Flag::KIND_NOT_PRODUCT) },

#define C2_PRODUCT_FLAG_STRUCT(          type, name, value, doc) { #type, XSTR(name), &name,         NOT_PRODUCT_ARG(doc) Flag::Flags(Flag::DEFAULT | Flag::KIND_C2 | Flag::KIND_PRODUCT) },
#define C2_PD_PRODUCT_FLAG_STRUCT(       type, name,        doc) { #type, XSTR(name), &name,         NOT_PRODUCT_ARG(doc) Flag::Flags(Flag::DEFAULT | Flag::KIND_C2 | Flag::KIND_PRODUCT | Flag::KIND_PLATFORM_DEPENDENT) },
#define C2_DIAGNOSTIC_FLAG_STRUCT(       type, name, value, doc) { #type, XSTR(name), &name,         NOT_PRODUCT_ARG(doc) Flag::Flags(Flag::DEFAULT | Flag::KIND_C2 | Flag::KIND_DIAGNOSTIC) },
#define C2_PD_DIAGNOSTIC_FLAG_STRUCT(    type, name,        doc) { #type, XSTR(name), &name,         NOT_PRODUCT_ARG(doc) Flag::Flags(Flag::DEFAULT | Flag::KIND_C2 | Flag::KIND_DIAGNOSTIC | Flag::KIND_PLATFORM_DEPENDENT) },
#define C2_EXPERIMENTAL_FLAG_STRUCT(     type, name, value, doc) { #type, XSTR(name), &name,         NOT_PRODUCT_ARG(doc) Flag::Flags(Flag::DEFAULT | Flag::KIND_C2 | Flag::KIND_EXPERIMENTAL) },
#define C2_DEVELOP_FLAG_STRUCT(          type, name, value, doc) { #type, XSTR(name), (void*) &name, NOT_PRODUCT_ARG(doc) Flag::Flags(Flag::DEFAULT | Flag::KIND_C2 | Flag::KIND_DEVELOP) },
#define C2_PD_DEVELOP_FLAG_STRUCT(       type, name,        doc) { #type, XSTR(name), (void*) &name, NOT_PRODUCT_ARG(doc) Flag::Flags(Flag::DEFAULT | Flag::KIND_C2 | Flag::KIND_DEVELOP | Flag::KIND_PLATFORM_DEPENDENT) },
#define C2_NOTPRODUCT_FLAG_STRUCT(       type, name, value, doc) { #type, XSTR(name), (void*) &name, NOT_PRODUCT_ARG(doc) Flag::Flags(Flag::DEFAULT | Flag::KIND_C2 | Flag::KIND_NOT_PRODUCT) },

#define ARCH_PRODUCT_FLAG_STRUCT(        type, name, value, doc) { #type, XSTR(name), &name,         NOT_PRODUCT_ARG(doc) Flag::Flags(Flag::DEFAULT | Flag::KIND_ARCH | Flag::KIND_PRODUCT) },
#define ARCH_DIAGNOSTIC_FLAG_STRUCT(     type, name, value, doc) { #type, XSTR(name), &name,         NOT_PRODUCT_ARG(doc) Flag::Flags(Flag::DEFAULT | Flag::KIND_ARCH | Flag::KIND_DIAGNOSTIC) },
#define ARCH_EXPERIMENTAL_FLAG_STRUCT(   type, name, value, doc) { #type, XSTR(name), &name,         NOT_PRODUCT_ARG(doc) Flag::Flags(Flag::DEFAULT | Flag::KIND_ARCH | Flag::KIND_EXPERIMENTAL) },
#define ARCH_DEVELOP_FLAG_STRUCT(        type, name, value, doc) { #type, XSTR(name), (void*) &name, NOT_PRODUCT_ARG(doc) Flag::Flags(Flag::DEFAULT | Flag::KIND_ARCH | Flag::KIND_DEVELOP) },
#define ARCH_NOTPRODUCT_FLAG_STRUCT(     type, name, value, doc) { #type, XSTR(name), (void*) &name, NOT_PRODUCT_ARG(doc) Flag::Flags(Flag::DEFAULT | Flag::KIND_ARCH | Flag::KIND_NOT_PRODUCT) },

static Flag flagTable[] = {
  VM_FLAGS(RUNTIME_DEVELOP_FLAG_STRUCT, \
           RUNTIME_PD_DEVELOP_FLAG_STRUCT, \
           RUNTIME_PRODUCT_FLAG_STRUCT, \
           RUNTIME_PD_PRODUCT_FLAG_STRUCT, \
           RUNTIME_DIAGNOSTIC_FLAG_STRUCT, \
           RUNTIME_PD_DIAGNOSTIC_FLAG_STRUCT, \
           RUNTIME_EXPERIMENTAL_FLAG_STRUCT, \
           RUNTIME_NOTPRODUCT_FLAG_STRUCT, \
           RUNTIME_MANAGEABLE_FLAG_STRUCT, \
           RUNTIME_PRODUCT_RW_FLAG_STRUCT, \
           RUNTIME_LP64_PRODUCT_FLAG_STRUCT, \
           IGNORE_RANGE, \
           IGNORE_CONSTRAINT, \
           IGNORE_WRITEABLE)

 RUNTIME_OS_FLAGS(RUNTIME_DEVELOP_FLAG_STRUCT, \
                  RUNTIME_PD_DEVELOP_FLAG_STRUCT, \
                  RUNTIME_PRODUCT_FLAG_STRUCT, \
                  RUNTIME_PD_PRODUCT_FLAG_STRUCT, \
                  RUNTIME_DIAGNOSTIC_FLAG_STRUCT, \
                  RUNTIME_PD_DIAGNOSTIC_FLAG_STRUCT, \
                  RUNTIME_NOTPRODUCT_FLAG_STRUCT, \
                  IGNORE_RANGE, \
                  IGNORE_CONSTRAINT, \
                  IGNORE_WRITEABLE)
<<<<<<< HEAD
#if INCLUDE_ALL_GCS
 G1_FLAGS(RUNTIME_DEVELOP_FLAG_STRUCT, \
          RUNTIME_PD_DEVELOP_FLAG_STRUCT, \
          RUNTIME_PRODUCT_FLAG_STRUCT, \
          RUNTIME_PD_PRODUCT_FLAG_STRUCT, \
          RUNTIME_DIAGNOSTIC_FLAG_STRUCT, \
          RUNTIME_PD_DIAGNOSTIC_FLAG_STRUCT, \
          RUNTIME_EXPERIMENTAL_FLAG_STRUCT, \
          RUNTIME_NOTPRODUCT_FLAG_STRUCT, \
          RUNTIME_MANAGEABLE_FLAG_STRUCT, \
          RUNTIME_PRODUCT_RW_FLAG_STRUCT, \
          IGNORE_RANGE, \
          IGNORE_CONSTRAINT, \
          IGNORE_WRITEABLE)
 SHENANDOAH_FLAGS(RUNTIME_DEVELOP_FLAG_STRUCT,  \
          RUNTIME_PD_DEVELOP_FLAG_STRUCT, \
          RUNTIME_PRODUCT_FLAG_STRUCT, \
          RUNTIME_PD_PRODUCT_FLAG_STRUCT, \
          RUNTIME_DIAGNOSTIC_FLAG_STRUCT, \
          RUNTIME_EXPERIMENTAL_FLAG_STRUCT, \
          RUNTIME_NOTPRODUCT_FLAG_STRUCT, \
          RUNTIME_MANAGEABLE_FLAG_STRUCT, \
          RUNTIME_PRODUCT_RW_FLAG_STRUCT, \
          IGNORE_RANGE, \
          IGNORE_CONSTRAINT, \
          IGNORE_WRITEABLE)
#endif // INCLUDE_ALL_GCS
=======
>>>>>>> 7d987653
#if INCLUDE_JVMCI
 JVMCI_FLAGS(JVMCI_DEVELOP_FLAG_STRUCT, \
             JVMCI_PD_DEVELOP_FLAG_STRUCT, \
             JVMCI_PRODUCT_FLAG_STRUCT, \
             JVMCI_PD_PRODUCT_FLAG_STRUCT, \
             JVMCI_DIAGNOSTIC_FLAG_STRUCT, \
             JVMCI_PD_DIAGNOSTIC_FLAG_STRUCT, \
             JVMCI_EXPERIMENTAL_FLAG_STRUCT, \
             JVMCI_NOTPRODUCT_FLAG_STRUCT, \
             IGNORE_RANGE, \
             IGNORE_CONSTRAINT, \
             IGNORE_WRITEABLE)
#endif // INCLUDE_JVMCI
#ifdef COMPILER1
 C1_FLAGS(C1_DEVELOP_FLAG_STRUCT, \
          C1_PD_DEVELOP_FLAG_STRUCT, \
          C1_PRODUCT_FLAG_STRUCT, \
          C1_PD_PRODUCT_FLAG_STRUCT, \
          C1_DIAGNOSTIC_FLAG_STRUCT, \
          C1_PD_DIAGNOSTIC_FLAG_STRUCT, \
          C1_NOTPRODUCT_FLAG_STRUCT, \
          IGNORE_RANGE, \
          IGNORE_CONSTRAINT, \
          IGNORE_WRITEABLE)
#endif // COMPILER1
#ifdef COMPILER2
 C2_FLAGS(C2_DEVELOP_FLAG_STRUCT, \
          C2_PD_DEVELOP_FLAG_STRUCT, \
          C2_PRODUCT_FLAG_STRUCT, \
          C2_PD_PRODUCT_FLAG_STRUCT, \
          C2_DIAGNOSTIC_FLAG_STRUCT, \
          C2_PD_DIAGNOSTIC_FLAG_STRUCT, \
          C2_EXPERIMENTAL_FLAG_STRUCT, \
          C2_NOTPRODUCT_FLAG_STRUCT, \
          IGNORE_RANGE, \
          IGNORE_CONSTRAINT, \
          IGNORE_WRITEABLE)
#endif // COMPILER2
 ARCH_FLAGS(ARCH_DEVELOP_FLAG_STRUCT, \
            ARCH_PRODUCT_FLAG_STRUCT, \
            ARCH_DIAGNOSTIC_FLAG_STRUCT, \
            ARCH_EXPERIMENTAL_FLAG_STRUCT, \
            ARCH_NOTPRODUCT_FLAG_STRUCT, \
            IGNORE_RANGE, \
            IGNORE_CONSTRAINT, \
            IGNORE_WRITEABLE)
 FLAGTABLE_EXT
 {0, NULL, NULL}
};

Flag* Flag::flags = flagTable;
size_t Flag::numFlags = (sizeof(flagTable) / sizeof(Flag));

inline bool str_equal(const char* s, size_t s_len, const char* q, size_t q_len) {
  if (s_len != q_len) return false;
  return memcmp(s, q, q_len) == 0;
}

// Search the flag table for a named flag
Flag* Flag::find_flag(const char* name, size_t length, bool allow_locked, bool return_flag) {
  for (Flag* current = &flagTable[0]; current->_name != NULL; current++) {
    if (str_equal(current->_name, current->get_name_length(), name, length)) {
      // Found a matching entry.
      // Don't report notproduct and develop flags in product builds.
      if (current->is_constant_in_binary()) {
        return (return_flag ? current : NULL);
      }
      // Report locked flags only if allowed.
      if (!(current->is_unlocked() || current->is_unlocker())) {
        if (!allow_locked) {
          // disable use of locked flags, e.g. diagnostic, experimental,
          // commercial... until they are explicitly unlocked
          return NULL;
        }
      }
      return current;
    }
  }
  // Flag name is not in the flag table
  return NULL;
}

// Get or compute the flag name length
size_t Flag::get_name_length() {
  if (_name_len == 0) {
    _name_len = strlen(_name);
  }
  return _name_len;
}

Flag* Flag::fuzzy_match(const char* name, size_t length, bool allow_locked) {
  float VMOptionsFuzzyMatchSimilarity = 0.7f;
  Flag* match = NULL;
  float score;
  float max_score = -1;

  for (Flag* current = &flagTable[0]; current->_name != NULL; current++) {
    score = StringUtils::similarity(current->_name, strlen(current->_name), name, length);
    if (score > max_score) {
      max_score = score;
      match = current;
    }
  }

  if (!(match->is_unlocked() || match->is_unlocker())) {
    if (!allow_locked) {
      return NULL;
    }
  }

  if (max_score < VMOptionsFuzzyMatchSimilarity) {
    return NULL;
  }

  return match;
}

// Returns the address of the index'th element
static Flag* address_of_flag(CommandLineFlagWithType flag) {
  assert((size_t)flag < Flag::numFlags, "bad command line flag index");
  return &Flag::flags[flag];
}

bool CommandLineFlagsEx::is_default(CommandLineFlag flag) {
  assert((size_t)flag < Flag::numFlags, "bad command line flag index");
  Flag* f = &Flag::flags[flag];
  return f->is_default();
}

bool CommandLineFlagsEx::is_ergo(CommandLineFlag flag) {
  assert((size_t)flag < Flag::numFlags, "bad command line flag index");
  Flag* f = &Flag::flags[flag];
  return f->is_ergonomic();
}

bool CommandLineFlagsEx::is_cmdline(CommandLineFlag flag) {
  assert((size_t)flag < Flag::numFlags, "bad command line flag index");
  Flag* f = &Flag::flags[flag];
  return f->is_command_line();
}

bool CommandLineFlags::wasSetOnCmdline(const char* name, bool* value) {
  Flag* result = Flag::find_flag((char*)name, strlen(name));
  if (result == NULL) return false;
  *value = result->is_command_line();
  return true;
}

void CommandLineFlagsEx::setOnCmdLine(CommandLineFlagWithType flag) {
  Flag* faddr = address_of_flag(flag);
  assert(faddr != NULL, "Unknown flag");
  faddr->set_command_line();
}

template<class E, class T>
static void trace_flag_changed(const char* name, const T old_value, const T new_value, const Flag::Flags origin) {
  E e;
  e.set_name(name);
  e.set_oldValue(old_value);
  e.set_newValue(new_value);
  e.set_origin(origin);
  e.commit();
}

static Flag::Error apply_constraint_and_check_range_bool(const char* name, bool new_value, bool verbose) {
  Flag::Error status = Flag::SUCCESS;
  CommandLineFlagConstraint* constraint = CommandLineFlagConstraintList::find_if_needs_check(name);
  if (constraint != NULL) {
    status = constraint->apply_bool(new_value, verbose);
  }
  return status;
}

Flag::Error CommandLineFlags::boolAt(const char* name, size_t len, bool* value, bool allow_locked, bool return_flag) {
  Flag* result = Flag::find_flag(name, len, allow_locked, return_flag);
  if (result == NULL) return Flag::INVALID_FLAG;
  if (!result->is_bool()) return Flag::WRONG_FORMAT;
  *value = result->get_bool();
  return Flag::SUCCESS;
}

Flag::Error CommandLineFlags::boolAtPut(Flag* flag, bool* value, Flag::Flags origin) {
  const char* name;
  if (flag == NULL) return Flag::INVALID_FLAG;
  if (!flag->is_bool()) return Flag::WRONG_FORMAT;
  name = flag->_name;
  Flag::Error check = apply_constraint_and_check_range_bool(name, *value, !CommandLineFlagConstraintList::validated_after_ergo());
  if (check != Flag::SUCCESS) return check;
  bool old_value = flag->get_bool();
  trace_flag_changed<EventBooleanFlagChanged, bool>(name, old_value, *value, origin);
  check = flag->set_bool(*value);
  *value = old_value;
  flag->set_origin(origin);
  return check;
}

Flag::Error CommandLineFlags::boolAtPut(const char* name, size_t len, bool* value, Flag::Flags origin) {
  Flag* result = Flag::find_flag(name, len);
  return boolAtPut(result, value, origin);
}

Flag::Error CommandLineFlagsEx::boolAtPut(CommandLineFlagWithType flag, bool value, Flag::Flags origin) {
  Flag* faddr = address_of_flag(flag);
  guarantee(faddr != NULL && faddr->is_bool(), "wrong flag type");
  return CommandLineFlags::boolAtPut(faddr, &value, origin);
}

static Flag::Error apply_constraint_and_check_range_int(const char* name, int new_value, bool verbose) {
  Flag::Error status = Flag::SUCCESS;
  CommandLineFlagRange* range = CommandLineFlagRangeList::find(name);
  if (range != NULL) {
    status = range->check_int(new_value, verbose);
  }
  if (status == Flag::SUCCESS) {
    CommandLineFlagConstraint* constraint = CommandLineFlagConstraintList::find_if_needs_check(name);
    if (constraint != NULL) {
      status = constraint->apply_int(new_value, verbose);
    }
  }
  return status;
}

Flag::Error CommandLineFlags::intAt(const char* name, size_t len, int* value, bool allow_locked, bool return_flag) {
  Flag* result = Flag::find_flag(name, len, allow_locked, return_flag);
  if (result == NULL) return Flag::INVALID_FLAG;
  if (!result->is_int()) return Flag::WRONG_FORMAT;
  *value = result->get_int();
  return Flag::SUCCESS;
}

Flag::Error CommandLineFlags::intAtPut(Flag* flag, int* value, Flag::Flags origin) {
  const char* name;
  if (flag == NULL) return Flag::INVALID_FLAG;
  if (!flag->is_int()) return Flag::WRONG_FORMAT;
  name = flag->_name;
  Flag::Error check = apply_constraint_and_check_range_int(name, *value, !CommandLineFlagConstraintList::validated_after_ergo());
  if (check != Flag::SUCCESS) return check;
  int old_value = flag->get_int();
  trace_flag_changed<EventIntFlagChanged, s4>(name, old_value, *value, origin);
  check = flag->set_int(*value);
  *value = old_value;
  flag->set_origin(origin);
  return check;
}

Flag::Error CommandLineFlags::intAtPut(const char* name, size_t len, int* value, Flag::Flags origin) {
  Flag* result = Flag::find_flag(name, len);
  return intAtPut(result, value, origin);
}

Flag::Error CommandLineFlagsEx::intAtPut(CommandLineFlagWithType flag, int value, Flag::Flags origin) {
  Flag* faddr = address_of_flag(flag);
  guarantee(faddr != NULL && faddr->is_int(), "wrong flag type");
  return CommandLineFlags::intAtPut(faddr, &value, origin);
}

static Flag::Error apply_constraint_and_check_range_uint(const char* name, uint new_value, bool verbose) {
  Flag::Error status = Flag::SUCCESS;
  CommandLineFlagRange* range = CommandLineFlagRangeList::find(name);
  if (range != NULL) {
    status = range->check_uint(new_value, verbose);
  }
  if (status == Flag::SUCCESS) {
    CommandLineFlagConstraint* constraint = CommandLineFlagConstraintList::find_if_needs_check(name);
    if (constraint != NULL) {
      status = constraint->apply_uint(new_value, verbose);
    }
  }
  return status;
}

Flag::Error CommandLineFlags::uintAt(const char* name, size_t len, uint* value, bool allow_locked, bool return_flag) {
  Flag* result = Flag::find_flag(name, len, allow_locked, return_flag);
  if (result == NULL) return Flag::INVALID_FLAG;
  if (!result->is_uint()) return Flag::WRONG_FORMAT;
  *value = result->get_uint();
  return Flag::SUCCESS;
}

Flag::Error CommandLineFlags::uintAtPut(Flag* flag, uint* value, Flag::Flags origin) {
  const char* name;
  if (flag == NULL) return Flag::INVALID_FLAG;
  if (!flag->is_uint()) return Flag::WRONG_FORMAT;
  name = flag->_name;
  Flag::Error check = apply_constraint_and_check_range_uint(name, *value, !CommandLineFlagConstraintList::validated_after_ergo());
  if (check != Flag::SUCCESS) return check;
  uint old_value = flag->get_uint();
  trace_flag_changed<EventUnsignedIntFlagChanged, u4>(name, old_value, *value, origin);
  check = flag->set_uint(*value);
  *value = old_value;
  flag->set_origin(origin);
  return check;
}

Flag::Error CommandLineFlags::uintAtPut(const char* name, size_t len, uint* value, Flag::Flags origin) {
  Flag* result = Flag::find_flag(name, len);
  return uintAtPut(result, value, origin);
}

Flag::Error CommandLineFlagsEx::uintAtPut(CommandLineFlagWithType flag, uint value, Flag::Flags origin) {
  Flag* faddr = address_of_flag(flag);
  guarantee(faddr != NULL && faddr->is_uint(), "wrong flag type");
  return CommandLineFlags::uintAtPut(faddr, &value, origin);
}

Flag::Error CommandLineFlags::intxAt(const char* name, size_t len, intx* value, bool allow_locked, bool return_flag) {
  Flag* result = Flag::find_flag(name, len, allow_locked, return_flag);
  if (result == NULL) return Flag::INVALID_FLAG;
  if (!result->is_intx()) return Flag::WRONG_FORMAT;
  *value = result->get_intx();
  return Flag::SUCCESS;
}

static Flag::Error apply_constraint_and_check_range_intx(const char* name, intx new_value, bool verbose) {
  Flag::Error status = Flag::SUCCESS;
  CommandLineFlagRange* range = CommandLineFlagRangeList::find(name);
  if (range != NULL) {
    status = range->check_intx(new_value, verbose);
  }
  if (status == Flag::SUCCESS) {
    CommandLineFlagConstraint* constraint = CommandLineFlagConstraintList::find_if_needs_check(name);
    if (constraint != NULL) {
      status = constraint->apply_intx(new_value, verbose);
    }
  }
  return status;
}

Flag::Error CommandLineFlags::intxAtPut(Flag* flag, intx* value, Flag::Flags origin) {
  const char* name;
  if (flag == NULL) return Flag::INVALID_FLAG;
  if (!flag->is_intx()) return Flag::WRONG_FORMAT;
  name = flag->_name;
  Flag::Error check = apply_constraint_and_check_range_intx(name, *value, !CommandLineFlagConstraintList::validated_after_ergo());
  if (check != Flag::SUCCESS) return check;
  intx old_value = flag->get_intx();
  trace_flag_changed<EventLongFlagChanged, intx>(name, old_value, *value, origin);
  check = flag->set_intx(*value);
  *value = old_value;
  flag->set_origin(origin);
  return check;
}

Flag::Error CommandLineFlags::intxAtPut(const char* name, size_t len, intx* value, Flag::Flags origin) {
  Flag* result = Flag::find_flag(name, len);
  return intxAtPut(result, value, origin);
}

Flag::Error CommandLineFlagsEx::intxAtPut(CommandLineFlagWithType flag, intx value, Flag::Flags origin) {
  Flag* faddr = address_of_flag(flag);
  guarantee(faddr != NULL && faddr->is_intx(), "wrong flag type");
  return CommandLineFlags::intxAtPut(faddr, &value, origin);
}

Flag::Error CommandLineFlags::uintxAt(const char* name, size_t len, uintx* value, bool allow_locked, bool return_flag) {
  Flag* result = Flag::find_flag(name, len, allow_locked, return_flag);
  if (result == NULL) return Flag::INVALID_FLAG;
  if (!result->is_uintx()) return Flag::WRONG_FORMAT;
  *value = result->get_uintx();
  return Flag::SUCCESS;
}

static Flag::Error apply_constraint_and_check_range_uintx(const char* name, uintx new_value, bool verbose) {
  Flag::Error status = Flag::SUCCESS;
  CommandLineFlagRange* range = CommandLineFlagRangeList::find(name);
  if (range != NULL) {
    status = range->check_uintx(new_value, verbose);
  }
  if (status == Flag::SUCCESS) {
    CommandLineFlagConstraint* constraint = CommandLineFlagConstraintList::find_if_needs_check(name);
    if (constraint != NULL) {
      status = constraint->apply_uintx(new_value, verbose);
    }
  }
  return status;
}

Flag::Error CommandLineFlags::uintxAtPut(Flag* flag, uintx* value, Flag::Flags origin) {
  const char* name;
  if (flag == NULL) return Flag::INVALID_FLAG;
  if (!flag->is_uintx()) return Flag::WRONG_FORMAT;
  name = flag->_name;
  Flag::Error check = apply_constraint_and_check_range_uintx(name, *value, !CommandLineFlagConstraintList::validated_after_ergo());
  if (check != Flag::SUCCESS) return check;
  uintx old_value = flag->get_uintx();
  trace_flag_changed<EventUnsignedLongFlagChanged, u8>(name, old_value, *value, origin);
  check = flag->set_uintx(*value);
  *value = old_value;
  flag->set_origin(origin);
  return check;
}

Flag::Error CommandLineFlags::uintxAtPut(const char* name, size_t len, uintx* value, Flag::Flags origin) {
  Flag* result = Flag::find_flag(name, len);
  return uintxAtPut(result, value, origin);
}

Flag::Error CommandLineFlagsEx::uintxAtPut(CommandLineFlagWithType flag, uintx value, Flag::Flags origin) {
  Flag* faddr = address_of_flag(flag);
  guarantee(faddr != NULL && faddr->is_uintx(), "wrong flag type");
  return CommandLineFlags::uintxAtPut(faddr, &value, origin);
}

Flag::Error CommandLineFlags::uint64_tAt(const char* name, size_t len, uint64_t* value, bool allow_locked, bool return_flag) {
  Flag* result = Flag::find_flag(name, len, allow_locked, return_flag);
  if (result == NULL) return Flag::INVALID_FLAG;
  if (!result->is_uint64_t()) return Flag::WRONG_FORMAT;
  *value = result->get_uint64_t();
  return Flag::SUCCESS;
}

static Flag::Error apply_constraint_and_check_range_uint64_t(const char* name, uint64_t new_value, bool verbose) {
  Flag::Error status = Flag::SUCCESS;
  CommandLineFlagRange* range = CommandLineFlagRangeList::find(name);
  if (range != NULL) {
    status = range->check_uint64_t(new_value, verbose);
  }
  if (status == Flag::SUCCESS) {
    CommandLineFlagConstraint* constraint = CommandLineFlagConstraintList::find_if_needs_check(name);
    if (constraint != NULL) {
      status = constraint->apply_uint64_t(new_value, verbose);
    }
  }
  return status;
}

Flag::Error CommandLineFlags::uint64_tAtPut(Flag* flag, uint64_t* value, Flag::Flags origin) {
  const char* name;
  if (flag == NULL) return Flag::INVALID_FLAG;
  if (!flag->is_uint64_t()) return Flag::WRONG_FORMAT;
  name = flag->_name;
  Flag::Error check = apply_constraint_and_check_range_uint64_t(name, *value, !CommandLineFlagConstraintList::validated_after_ergo());
  if (check != Flag::SUCCESS) return check;
  uint64_t old_value = flag->get_uint64_t();
  trace_flag_changed<EventUnsignedLongFlagChanged, u8>(name, old_value, *value, origin);
  check = flag->set_uint64_t(*value);
  *value = old_value;
  flag->set_origin(origin);
  return check;
}

Flag::Error CommandLineFlags::uint64_tAtPut(const char* name, size_t len, uint64_t* value, Flag::Flags origin) {
  Flag* result = Flag::find_flag(name, len);
  return uint64_tAtPut(result, value, origin);
}

Flag::Error CommandLineFlagsEx::uint64_tAtPut(CommandLineFlagWithType flag, uint64_t value, Flag::Flags origin) {
  Flag* faddr = address_of_flag(flag);
  guarantee(faddr != NULL && faddr->is_uint64_t(), "wrong flag type");
  return CommandLineFlags::uint64_tAtPut(faddr, &value, origin);
}

Flag::Error CommandLineFlags::size_tAt(const char* name, size_t len, size_t* value, bool allow_locked, bool return_flag) {
  Flag* result = Flag::find_flag(name, len, allow_locked, return_flag);
  if (result == NULL) return Flag::INVALID_FLAG;
  if (!result->is_size_t()) return Flag::WRONG_FORMAT;
  *value = result->get_size_t();
  return Flag::SUCCESS;
}

static Flag::Error apply_constraint_and_check_range_size_t(const char* name, size_t new_value, bool verbose) {
  Flag::Error status = Flag::SUCCESS;
  CommandLineFlagRange* range = CommandLineFlagRangeList::find(name);
  if (range != NULL) {
    status = range->check_size_t(new_value, verbose);
  }
  if (status == Flag::SUCCESS) {
    CommandLineFlagConstraint* constraint = CommandLineFlagConstraintList::find_if_needs_check(name);
    if (constraint != NULL) {
      status = constraint->apply_size_t(new_value, verbose);
    }
  }
  return status;
}


Flag::Error CommandLineFlags::size_tAtPut(Flag* flag, size_t* value, Flag::Flags origin) {
  const char* name;
  if (flag == NULL) return Flag::INVALID_FLAG;
  if (!flag->is_size_t()) return Flag::WRONG_FORMAT;
  name = flag->_name;
  Flag::Error check = apply_constraint_and_check_range_size_t(name, *value, !CommandLineFlagConstraintList::validated_after_ergo());
  if (check != Flag::SUCCESS) return check;
  size_t old_value = flag->get_size_t();
  trace_flag_changed<EventUnsignedLongFlagChanged, u8>(name, old_value, *value, origin);
  check = flag->set_size_t(*value);
  *value = old_value;
  flag->set_origin(origin);
  return check;
}

Flag::Error CommandLineFlags::size_tAtPut(const char* name, size_t len, size_t* value, Flag::Flags origin) {
  Flag* result = Flag::find_flag(name, len);
  return size_tAtPut(result, value, origin);
}

Flag::Error CommandLineFlagsEx::size_tAtPut(CommandLineFlagWithType flag, size_t value, Flag::Flags origin) {
  Flag* faddr = address_of_flag(flag);
  guarantee(faddr != NULL && faddr->is_size_t(), "wrong flag type");
  return CommandLineFlags::size_tAtPut(faddr, &value, origin);
}

Flag::Error CommandLineFlags::doubleAt(const char* name, size_t len, double* value, bool allow_locked, bool return_flag) {
  Flag* result = Flag::find_flag(name, len, allow_locked, return_flag);
  if (result == NULL) return Flag::INVALID_FLAG;
  if (!result->is_double()) return Flag::WRONG_FORMAT;
  *value = result->get_double();
  return Flag::SUCCESS;
}

static Flag::Error apply_constraint_and_check_range_double(const char* name, double new_value, bool verbose) {
  Flag::Error status = Flag::SUCCESS;
  CommandLineFlagRange* range = CommandLineFlagRangeList::find(name);
  if (range != NULL) {
    status = range->check_double(new_value, verbose);
  }
  if (status == Flag::SUCCESS) {
    CommandLineFlagConstraint* constraint = CommandLineFlagConstraintList::find_if_needs_check(name);
    if (constraint != NULL) {
      status = constraint->apply_double(new_value, verbose);
    }
  }
  return status;
}

Flag::Error CommandLineFlags::doubleAtPut(Flag* flag, double* value, Flag::Flags origin) {
  const char* name;
  if (flag == NULL) return Flag::INVALID_FLAG;
  if (!flag->is_double()) return Flag::WRONG_FORMAT;
  name = flag->_name;
  Flag::Error check = apply_constraint_and_check_range_double(name, *value, !CommandLineFlagConstraintList::validated_after_ergo());
  if (check != Flag::SUCCESS) return check;
  double old_value = flag->get_double();
  trace_flag_changed<EventDoubleFlagChanged, double>(name, old_value, *value, origin);
  check = flag->set_double(*value);
  *value = old_value;
  flag->set_origin(origin);
  return check;
}

Flag::Error CommandLineFlags::doubleAtPut(const char* name, size_t len, double* value, Flag::Flags origin) {
  Flag* result = Flag::find_flag(name, len);
  return doubleAtPut(result, value, origin);
}

Flag::Error CommandLineFlagsEx::doubleAtPut(CommandLineFlagWithType flag, double value, Flag::Flags origin) {
  Flag* faddr = address_of_flag(flag);
  guarantee(faddr != NULL && faddr->is_double(), "wrong flag type");
  return CommandLineFlags::doubleAtPut(faddr, &value, origin);
}

Flag::Error CommandLineFlags::ccstrAt(const char* name, size_t len, ccstr* value, bool allow_locked, bool return_flag) {
  Flag* result = Flag::find_flag(name, len, allow_locked, return_flag);
  if (result == NULL) return Flag::INVALID_FLAG;
  if (!result->is_ccstr()) return Flag::WRONG_FORMAT;
  *value = result->get_ccstr();
  return Flag::SUCCESS;
}

Flag::Error CommandLineFlags::ccstrAtPut(const char* name, size_t len, ccstr* value, Flag::Flags origin) {
  Flag* result = Flag::find_flag(name, len);
  if (result == NULL) return Flag::INVALID_FLAG;
  if (!result->is_ccstr()) return Flag::WRONG_FORMAT;
  ccstr old_value = result->get_ccstr();
  trace_flag_changed<EventStringFlagChanged, const char*>(name, old_value, *value, origin);
  char* new_value = NULL;
  if (*value != NULL) {
    new_value = os::strdup_check_oom(*value);
  }
  Flag::Error check = result->set_ccstr(new_value);
  if (result->is_default() && old_value != NULL) {
    // Prior value is NOT heap allocated, but was a literal constant.
    old_value = os::strdup_check_oom(old_value);
  }
  *value = old_value;
  result->set_origin(origin);
  return check;
}

Flag::Error CommandLineFlagsEx::ccstrAtPut(CommandLineFlagWithType flag, ccstr value, Flag::Flags origin) {
  Flag* faddr = address_of_flag(flag);
  guarantee(faddr != NULL && faddr->is_ccstr(), "wrong flag type");
  ccstr old_value = faddr->get_ccstr();
  trace_flag_changed<EventStringFlagChanged, const char*>(faddr->_name, old_value, value, origin);
  char* new_value = os::strdup_check_oom(value);
  Flag::Error check = faddr->set_ccstr(new_value);
  if (!faddr->is_default() && old_value != NULL) {
    // Prior value is heap allocated so free it.
    FREE_C_HEAP_ARRAY(char, old_value);
  }
  faddr->set_origin(origin);
  return check;
}

extern "C" {
  static int compare_flags(const void* void_a, const void* void_b) {
    return strcmp((*((Flag**) void_a))->_name, (*((Flag**) void_b))->_name);
  }
}

void CommandLineFlags::printSetFlags(outputStream* out) {
  // Print which flags were set on the command line
  // note: this method is called before the thread structure is in place
  //       which means resource allocation cannot be used.

  // The last entry is the null entry.
  const size_t length = Flag::numFlags - 1;

  // Sort
  Flag** array = NEW_C_HEAP_ARRAY(Flag*, length, mtArguments);
  for (size_t i = 0; i < length; i++) {
    array[i] = &flagTable[i];
  }
  qsort(array, length, sizeof(Flag*), compare_flags);

  // Print
  for (size_t i = 0; i < length; i++) {
    if (array[i]->get_origin() /* naked field! */) {
      array[i]->print_as_flag(out);
      out->print(" ");
    }
  }
  out->cr();
  FREE_C_HEAP_ARRAY(Flag*, array);
}

#ifndef PRODUCT

void CommandLineFlags::verify() {
  assert(Arguments::check_vm_args_consistency(), "Some flag settings conflict");
}

#endif // PRODUCT

void CommandLineFlags::printFlags(outputStream* out, bool withComments, bool printRanges) {
  // Print the flags sorted by name
  // note: this method is called before the thread structure is in place
  //       which means resource allocation cannot be used.

  // The last entry is the null entry.
  const size_t length = Flag::numFlags - 1;

  // Sort
  Flag** array = NEW_C_HEAP_ARRAY(Flag*, length, mtArguments);
  for (size_t i = 0; i < length; i++) {
    array[i] = &flagTable[i];
  }
  qsort(array, length, sizeof(Flag*), compare_flags);

  // Print
  if (!printRanges) {
    out->print_cr("[Global flags]");
  } else {
    out->print_cr("[Global flags ranges]");
  }

  for (size_t i = 0; i < length; i++) {
    if (array[i]->is_unlocked()) {
      array[i]->print_on(out, withComments, printRanges);
    }
  }
  FREE_C_HEAP_ARRAY(Flag*, array);
}<|MERGE_RESOLUTION|>--- conflicted
+++ resolved
@@ -39,13 +39,6 @@
 #include "utilities/macros.hpp"
 #include "utilities/ostream.hpp"
 #include "utilities/stringUtils.hpp"
-<<<<<<< HEAD
-#if INCLUDE_ALL_GCS
-#include "gc/g1/g1_globals.hpp"
-#include "gc/shenandoah/shenandoah_globals.hpp"
-#endif // INCLUDE_ALL_GCS
-=======
->>>>>>> 7d987653
 #ifdef COMPILER1
 #include "c1/c1_globals.hpp"
 #endif
@@ -899,36 +892,6 @@
                   IGNORE_RANGE, \
                   IGNORE_CONSTRAINT, \
                   IGNORE_WRITEABLE)
-<<<<<<< HEAD
-#if INCLUDE_ALL_GCS
- G1_FLAGS(RUNTIME_DEVELOP_FLAG_STRUCT, \
-          RUNTIME_PD_DEVELOP_FLAG_STRUCT, \
-          RUNTIME_PRODUCT_FLAG_STRUCT, \
-          RUNTIME_PD_PRODUCT_FLAG_STRUCT, \
-          RUNTIME_DIAGNOSTIC_FLAG_STRUCT, \
-          RUNTIME_PD_DIAGNOSTIC_FLAG_STRUCT, \
-          RUNTIME_EXPERIMENTAL_FLAG_STRUCT, \
-          RUNTIME_NOTPRODUCT_FLAG_STRUCT, \
-          RUNTIME_MANAGEABLE_FLAG_STRUCT, \
-          RUNTIME_PRODUCT_RW_FLAG_STRUCT, \
-          IGNORE_RANGE, \
-          IGNORE_CONSTRAINT, \
-          IGNORE_WRITEABLE)
- SHENANDOAH_FLAGS(RUNTIME_DEVELOP_FLAG_STRUCT,  \
-          RUNTIME_PD_DEVELOP_FLAG_STRUCT, \
-          RUNTIME_PRODUCT_FLAG_STRUCT, \
-          RUNTIME_PD_PRODUCT_FLAG_STRUCT, \
-          RUNTIME_DIAGNOSTIC_FLAG_STRUCT, \
-          RUNTIME_EXPERIMENTAL_FLAG_STRUCT, \
-          RUNTIME_NOTPRODUCT_FLAG_STRUCT, \
-          RUNTIME_MANAGEABLE_FLAG_STRUCT, \
-          RUNTIME_PRODUCT_RW_FLAG_STRUCT, \
-          IGNORE_RANGE, \
-          IGNORE_CONSTRAINT, \
-          IGNORE_WRITEABLE)
-#endif // INCLUDE_ALL_GCS
-=======
->>>>>>> 7d987653
 #if INCLUDE_JVMCI
  JVMCI_FLAGS(JVMCI_DEVELOP_FLAG_STRUCT, \
              JVMCI_PD_DEVELOP_FLAG_STRUCT, \
