--- conflicted
+++ resolved
@@ -764,13 +764,9 @@
   } else if (UseG1GC) {
     return Universe::create_heap_with_policy<G1CollectedHeap, G1CollectorPolicy>();
   } else if (UseConcMarkSweepGC) {
-<<<<<<< HEAD
-    return Universe::create_heap_with_policy<GenCollectedHeap, ConcurrentMarkSweepPolicy>();
+    return Universe::create_heap_with_policy<CMSHeap, ConcurrentMarkSweepPolicy>();
   } else if (UseShenandoahGC) {
     return Universe::create_heap_with_policy<ShenandoahHeap, ShenandoahCollectorPolicy>();
-=======
-    return Universe::create_heap_with_policy<CMSHeap, ConcurrentMarkSweepPolicy>();
->>>>>>> a4f55c27
 #endif
   } else if (UseSerialGC) {
     return Universe::create_heap_with_policy<SerialHeap, MarkSweepPolicy>();
