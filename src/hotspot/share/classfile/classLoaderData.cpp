 /*
 * Copyright (c) 2012, 2018, Oracle and/or its affiliates. All rights reserved.
 * DO NOT ALTER OR REMOVE COPYRIGHT NOTICES OR THIS FILE HEADER.
 *
 * This code is free software; you can redistribute it and/or modify it
 * under the terms of the GNU General Public License version 2 only, as
 * published by the Free Software Foundation.
 *
 * This code is distributed in the hope that it will be useful, but WITHOUT
 * ANY WARRANTY; without even the implied warranty of MERCHANTABILITY or
 * FITNESS FOR A PARTICULAR PURPOSE.  See the GNU General Public License
 * version 2 for more details (a copy is included in the LICENSE file that
 * accompanied this code).
 *
 * You should have received a copy of the GNU General Public License version
 * 2 along with this work; if not, write to the Free Software Foundation,
 * Inc., 51 Franklin St, Fifth Floor, Boston, MA 02110-1301 USA.
 *
 * Please contact Oracle, 500 Oracle Parkway, Redwood Shores, CA 94065 USA
 * or visit www.oracle.com if you need additional information or have any
 * questions.
 *
 */

// A ClassLoaderData identifies the full set of class types that a class
// loader's name resolution strategy produces for a given configuration of the
// class loader.
// Class types in the ClassLoaderData may be defined by from class file binaries
// provided by the class loader, or from other class loader it interacts with
// according to its name resolution strategy.
//
// Class loaders that implement a deterministic name resolution strategy
// (including with respect to their delegation behavior), such as the boot, the
// platform, and the system loaders of the JDK's built-in class loader
// hierarchy, always produce the same linkset for a given configuration.
//
// ClassLoaderData carries information related to a linkset (e.g.,
// metaspace holding its klass definitions).
// The System Dictionary and related data structures (e.g., placeholder table,
// loader constraints table) as well as the runtime representation of classes
// only reference ClassLoaderData.
//
// Instances of java.lang.ClassLoader holds a pointer to a ClassLoaderData that
// that represent the loader's "linking domain" in the JVM.
//
// The bootstrap loader (represented by NULL) also has a ClassLoaderData,
// the singleton class the_null_class_loader_data().

#include "precompiled.hpp"
#include "classfile/classLoaderData.hpp"
#include "classfile/classLoaderData.inline.hpp"
#include "classfile/dictionary.hpp"
#include "classfile/javaClasses.hpp"
#include "classfile/metadataOnStackMark.hpp"
#include "classfile/moduleEntry.hpp"
#include "classfile/packageEntry.hpp"
#include "classfile/systemDictionary.hpp"
#include "logging/log.hpp"
#include "logging/logStream.hpp"
#include "memory/allocation.inline.hpp"
#include "memory/metadataFactory.hpp"
#include "memory/metaspaceShared.hpp"
#include "memory/resourceArea.hpp"
#include "memory/universe.hpp"
#include "oops/access.inline.hpp"
#include "oops/oop.inline.hpp"
#include "oops/weakHandle.inline.hpp"
#include "runtime/atomic.hpp"
#include "runtime/handles.inline.hpp"
#include "runtime/mutex.hpp"
#include "runtime/orderAccess.hpp"
#include "runtime/safepoint.hpp"
#include "runtime/safepointVerifiers.hpp"
#include "utilities/growableArray.hpp"
#include "utilities/macros.hpp"
#include "utilities/ostream.hpp"
#if INCLUDE_TRACE
#include "trace/tracing.hpp"
#endif

volatile size_t ClassLoaderDataGraph::_num_array_classes = 0;
volatile size_t ClassLoaderDataGraph::_num_instance_classes = 0;

ClassLoaderData * ClassLoaderData::_the_null_class_loader_data = NULL;

void ClassLoaderData::init_null_class_loader_data() {
  assert(_the_null_class_loader_data == NULL, "cannot initialize twice");
  assert(ClassLoaderDataGraph::_head == NULL, "cannot initialize twice");

  _the_null_class_loader_data = new ClassLoaderData(Handle(), false);
  ClassLoaderDataGraph::_head = _the_null_class_loader_data;
  assert(_the_null_class_loader_data->is_the_null_class_loader_data(), "Must be");

  LogTarget(Debug, class, loader, data) lt;
  if (lt.is_enabled()) {
    ResourceMark rm;
    LogStream ls(lt);
    ls.print("create ");
    _the_null_class_loader_data->print_value_on(&ls);
    ls.cr();
  }
}

ClassLoaderData::ClassLoaderData(Handle h_class_loader, bool is_anonymous) :
  _class_loader(h_class_loader()),
  _is_anonymous(is_anonymous),
  // An anonymous class loader data doesn't have anything to keep
  // it from being unloaded during parsing of the anonymous class.
  // The null-class-loader should always be kept alive.
  _keep_alive((is_anonymous || h_class_loader.is_null()) ? 1 : 0),
  _metaspace(NULL), _unloading(false), _klasses(NULL),
  _modules(NULL), _packages(NULL), _unnamed_module(NULL), _dictionary(NULL),
  _claimed(0), _modified_oops(true), _accumulated_modified_oops(false),
  _jmethod_ids(NULL), _handles(), _deallocate_list(NULL),
  _next(NULL),
  _metaspace_lock(new Mutex(Monitor::leaf+1, "Metaspace allocation lock", true,
                            Monitor::_safepoint_check_never)) {

  if (!is_anonymous) {
    // The holder is initialized later for anonymous classes, and before calling anything
    // that call class_loader().
    initialize_holder(h_class_loader);

    // A ClassLoaderData created solely for an anonymous class should never have a
    // ModuleEntryTable or PackageEntryTable created for it. The defining package
    // and module for an anonymous class will be found in its host class.
    _packages = new PackageEntryTable(PackageEntryTable::_packagetable_entry_size);
    if (h_class_loader.is_null()) {
      // Create unnamed module for boot loader
      _unnamed_module = ModuleEntry::create_boot_unnamed_module(this);
    } else {
      // Create unnamed module for all other loaders
      _unnamed_module = ModuleEntry::create_unnamed_module(this);
    }
    _dictionary = create_dictionary();
  }

  NOT_PRODUCT(_dependency_count = 0); // number of class loader dependencies

  TRACE_INIT_ID(this);
}

ClassLoaderData::ChunkedHandleList::~ChunkedHandleList() {
  Chunk* c = _head;
  while (c != NULL) {
    Chunk* next = c->_next;
    delete c;
    c = next;
  }
}

oop* ClassLoaderData::ChunkedHandleList::add(oop o) {
  if (_head == NULL || _head->_size == Chunk::CAPACITY) {
    Chunk* next = new Chunk(_head);
    OrderAccess::release_store(&_head, next);
  }
  oop* handle = &_head->_data[_head->_size];
  *handle = o;
  OrderAccess::release_store(&_head->_size, _head->_size + 1);
  return handle;
}

int ClassLoaderData::ChunkedHandleList::count() const {
  int count = 0;
  Chunk* chunk = _head;
  while (chunk != NULL) {
    count += chunk->_size;
    chunk = chunk->_next;
  }
  return count;
}

inline void ClassLoaderData::ChunkedHandleList::oops_do_chunk(OopClosure* f, Chunk* c, const juint size) {
  for (juint i = 0; i < size; i++) {
    if (c->_data[i] != NULL) {
      f->do_oop(&c->_data[i]);
    }
  }
}

void ClassLoaderData::ChunkedHandleList::oops_do(OopClosure* f) {
  Chunk* head = OrderAccess::load_acquire(&_head);
  if (head != NULL) {
    // Must be careful when reading size of head
    oops_do_chunk(f, head, OrderAccess::load_acquire(&head->_size));
    for (Chunk* c = head->_next; c != NULL; c = c->_next) {
      oops_do_chunk(f, c, c->_size);
    }
  }
}

class VerifyContainsOopClosure : public OopClosure {
  oop  _target;
  bool _found;

 public:
  VerifyContainsOopClosure(oop target) : _target(target), _found(false) {}

  void do_oop(oop* p) {
<<<<<<< HEAD
    if (p != NULL && oopDesc::equals(*p, _target)) {
=======
    if (p != NULL && oopDesc::equals(RawAccess<>::oop_load(p), _target)) {
>>>>>>> 7d987653
      _found = true;
    }
  }

  void do_oop(narrowOop* p) {
    // The ChunkedHandleList should not contain any narrowOop
    ShouldNotReachHere();
  }

  bool found() const {
    return _found;
  }
};

bool ClassLoaderData::ChunkedHandleList::contains(oop p) {
  VerifyContainsOopClosure cl(p);
  oops_do(&cl);
  return cl.found();
}

#ifndef PRODUCT
bool ClassLoaderData::ChunkedHandleList::owner_of(oop* oop_handle) {
  Chunk* chunk = _head;
  while (chunk != NULL) {
    if (&(chunk->_data[0]) <= oop_handle && oop_handle < &(chunk->_data[chunk->_size])) {
      return true;
    }
    chunk = chunk->_next;
  }
  return false;
}
#endif // PRODUCT

bool ClassLoaderData::claim() {
  if (_claimed == 1) {
    return false;
  }

  return (int) Atomic::cmpxchg(1, &_claimed, 0) == 0;
}

// Anonymous classes have their own ClassLoaderData that is marked to keep alive
// while the class is being parsed, and if the class appears on the module fixup list.
// Due to the uniqueness that no other class shares the anonymous class' name or
// ClassLoaderData, no other non-GC thread has knowledge of the anonymous class while
// it is being defined, therefore _keep_alive is not volatile or atomic.
void ClassLoaderData::inc_keep_alive() {
  if (is_anonymous()) {
    assert(_keep_alive >= 0, "Invalid keep alive increment count");
    _keep_alive++;
  }
}

void ClassLoaderData::dec_keep_alive() {
  if (is_anonymous()) {
    assert(_keep_alive > 0, "Invalid keep alive decrement count");
    _keep_alive--;
  }
}

void ClassLoaderData::oops_do(OopClosure* f, bool must_claim, bool clear_mod_oops) {
  if (must_claim && !claim()) {
    return;
  }

  // Only clear modified_oops after the ClassLoaderData is claimed.
  if (clear_mod_oops) {
    clear_modified_oops();
  }

  f->do_oop(&_class_loader);
  _handles.oops_do(f);
}

void ClassLoaderData::classes_do(KlassClosure* klass_closure) {
  // Lock-free access requires load_acquire
  for (Klass* k = OrderAccess::load_acquire(&_klasses); k != NULL; k = k->next_link()) {
    klass_closure->do_klass(k);
    assert(k != k->next_link(), "no loops!");
  }
}

void ClassLoaderData::classes_do(void f(Klass * const)) {
  // Lock-free access requires load_acquire
  for (Klass* k = OrderAccess::load_acquire(&_klasses); k != NULL; k = k->next_link()) {
    f(k);
    assert(k != k->next_link(), "no loops!");
  }
}

void ClassLoaderData::methods_do(void f(Method*)) {
  // Lock-free access requires load_acquire
  for (Klass* k = OrderAccess::load_acquire(&_klasses); k != NULL; k = k->next_link()) {
    if (k->is_instance_klass() && InstanceKlass::cast(k)->is_loaded()) {
      InstanceKlass::cast(k)->methods_do(f);
    }
  }
}

void ClassLoaderData::loaded_classes_do(KlassClosure* klass_closure) {
  // Lock-free access requires load_acquire
  for (Klass* k = OrderAccess::load_acquire(&_klasses); k != NULL; k = k->next_link()) {
    // Do not filter ArrayKlass oops here...
    if (k->is_array_klass() || (k->is_instance_klass() && InstanceKlass::cast(k)->is_loaded())) {
      klass_closure->do_klass(k);
    }
  }
}

void ClassLoaderData::classes_do(void f(InstanceKlass*)) {
  // Lock-free access requires load_acquire
  for (Klass* k = OrderAccess::load_acquire(&_klasses); k != NULL; k = k->next_link()) {
    if (k->is_instance_klass()) {
      f(InstanceKlass::cast(k));
    }
    assert(k != k->next_link(), "no loops!");
  }
}

void ClassLoaderData::modules_do(void f(ModuleEntry*)) {
  assert_locked_or_safepoint(Module_lock);
  if (_unnamed_module != NULL) {
    f(_unnamed_module);
  }
  if (_modules != NULL) {
    for (int i = 0; i < _modules->table_size(); i++) {
      for (ModuleEntry* entry = _modules->bucket(i);
           entry != NULL;
           entry = entry->next()) {
        f(entry);
      }
    }
  }
}

void ClassLoaderData::packages_do(void f(PackageEntry*)) {
  assert_locked_or_safepoint(Module_lock);
  if (_packages != NULL) {
    for (int i = 0; i < _packages->table_size(); i++) {
      for (PackageEntry* entry = _packages->bucket(i);
           entry != NULL;
           entry = entry->next()) {
        f(entry);
      }
    }
  }
}

void ClassLoaderData::record_dependency(const Klass* k) {
  assert(k != NULL, "invariant");

  ClassLoaderData * const from_cld = this;
  ClassLoaderData * const to_cld = k->class_loader_data();

  // Do not need to record dependency if the dependency is to a class whose
  // class loader data is never freed.  (i.e. the dependency's class loader
  // is one of the three builtin class loaders and the dependency is not
  // anonymous.)
  if (to_cld->is_permanent_class_loader_data()) {
    return;
  }

  oop to;
  if (to_cld->is_anonymous()) {
    // Just return if an anonymous class is attempting to record a dependency
    // to itself.  (Note that every anonymous class has its own unique class
    // loader data.)
    if (to_cld == from_cld) {
      return;
    }
    // Anonymous class dependencies are through the mirror.
    to = k->java_mirror();
  } else {
    to = to_cld->class_loader();
    oop from = from_cld->class_loader();

    // Just return if this dependency is to a class with the same or a parent
    // class_loader.
    if (oopDesc::equals(from, to) || java_lang_ClassLoader::isAncestor(from, to)) {
      return; // this class loader is in the parent list, no need to add it.
    }
  }

  // It's a dependency we won't find through GC, add it.
  if (!_handles.contains(to)) {
    NOT_PRODUCT(Atomic::inc(&_dependency_count));
    LogTarget(Trace, class, loader, data) lt;
    if (lt.is_enabled()) {
      ResourceMark rm;
      LogStream ls(lt);
      ls.print("adding dependency from ");
      print_value_on(&ls);
      ls.print(" to ");
      to_cld->print_value_on(&ls);
      ls.cr();
    }
    Handle dependency(Thread::current(), to);
    add_handle(dependency);
    // Added a potentially young gen oop to the ClassLoaderData
    record_modified_oops();
  }
}


void ClassLoaderDataGraph::clear_claimed_marks() {
  for (ClassLoaderData* cld = _head; cld != NULL; cld = cld->next()) {
    cld->clear_claimed();
  }
}

void ClassLoaderData::add_class(Klass* k, bool publicize /* true */) {
  {
    MutexLockerEx ml(metaspace_lock(), Mutex::_no_safepoint_check_flag);
    Klass* old_value = _klasses;
    k->set_next_link(old_value);
    // Link the new item into the list, making sure the linked class is stable
    // since the list can be walked without a lock
    OrderAccess::release_store(&_klasses, k);
    if (k->is_array_klass()) {
      ClassLoaderDataGraph::inc_array_classes(1);
    } else {
      ClassLoaderDataGraph::inc_instance_classes(1);
    }
  }

  if (publicize) {
    LogTarget(Trace, class, loader, data) lt;
    if (lt.is_enabled()) {
      ResourceMark rm;
      LogStream ls(lt);
      ls.print("Adding k: " PTR_FORMAT " %s to ", p2i(k), k->external_name());
      print_value_on(&ls);
      ls.cr();
    }
  }
}

// Class iterator used by the compiler.  It gets some number of classes at
// a safepoint to decay invocation counters on the methods.
class ClassLoaderDataGraphKlassIteratorStatic {
  ClassLoaderData* _current_loader_data;
  Klass*           _current_class_entry;
 public:

  ClassLoaderDataGraphKlassIteratorStatic() : _current_loader_data(NULL), _current_class_entry(NULL) {}

  InstanceKlass* try_get_next_class() {
    assert(SafepointSynchronize::is_at_safepoint(), "only called at safepoint");
    size_t max_classes = ClassLoaderDataGraph::num_instance_classes();
    assert(max_classes > 0, "should not be called with no instance classes");
    for (size_t i = 0; i < max_classes; ) {

      if (_current_class_entry != NULL) {
        Klass* k = _current_class_entry;
        _current_class_entry = _current_class_entry->next_link();

        if (k->is_instance_klass()) {
          InstanceKlass* ik = InstanceKlass::cast(k);
          // Only return loaded classes
          if (ik->is_loaded()) {
            return ik;
          }
        }
      } else {
        // Go to next CLD
        if (_current_loader_data != NULL) {
          _current_loader_data = _current_loader_data->next();
        }
        // Start at the beginning
        if (_current_loader_data == NULL) {
          _current_loader_data = ClassLoaderDataGraph::_head;
        }

        _current_class_entry = _current_loader_data->klasses();
      }
    }
    // should never be reached: an InstanceKlass should be returned above
    ShouldNotReachHere();
    return NULL;   // Object_klass not even loaded?
  }

  // If the current class for the static iterator is a class being unloaded or
  // deallocated, adjust the current class.
  void adjust_saved_class(ClassLoaderData* cld) {
    if (_current_loader_data == cld) {
      _current_loader_data = cld->next();
      if (_current_loader_data != NULL) {
        _current_class_entry = _current_loader_data->klasses();
      }  // else try_get_next_class will start at the head
    }
  }

  void adjust_saved_class(Klass* klass) {
    if (_current_class_entry == klass) {
      _current_class_entry = klass->next_link();
    }
  }
};

static ClassLoaderDataGraphKlassIteratorStatic static_klass_iterator;

InstanceKlass* ClassLoaderDataGraph::try_get_next_class() {
  return static_klass_iterator.try_get_next_class();
}


void ClassLoaderData::initialize_holder(Handle loader_or_mirror) {
  if (loader_or_mirror() != NULL) {
    assert(_holder.is_null(), "never replace holders");
    _holder = WeakHandle<vm_class_loader_data>::create(loader_or_mirror);
  }
}

// Remove a klass from the _klasses list for scratch_class during redefinition
// or parsed class in the case of an error.
void ClassLoaderData::remove_class(Klass* scratch_class) {
  assert(SafepointSynchronize::is_at_safepoint(), "only called at safepoint");

  // Adjust global class iterator.
  static_klass_iterator.adjust_saved_class(scratch_class);

  Klass* prev = NULL;
  for (Klass* k = _klasses; k != NULL; k = k->next_link()) {
    if (k == scratch_class) {
      if (prev == NULL) {
        _klasses = k->next_link();
      } else {
        Klass* next = k->next_link();
        prev->set_next_link(next);
      }

      if (k->is_array_klass()) {
        ClassLoaderDataGraph::dec_array_classes(1);
      } else {
        ClassLoaderDataGraph::dec_instance_classes(1);
      }

      return;
    }
    prev = k;
    assert(k != k->next_link(), "no loops!");
  }
  ShouldNotReachHere();   // should have found this class!!
}

void ClassLoaderData::unload() {
  _unloading = true;

  // Tell serviceability tools these classes are unloading
  classes_do(InstanceKlass::notify_unload_class);

  LogTarget(Debug, class, loader, data) lt;
  if (lt.is_enabled()) {
    ResourceMark rm;
    LogStream ls(lt);
    ls.print("unload ");
    print_value_on(&ls);
    ls.cr();
  }

  // Some items on the _deallocate_list need to free their C heap structures
  // if they are not already on the _klasses list.
  unload_deallocate_list();

  // Clean up global class iterator for compiler
  static_klass_iterator.adjust_saved_class(this);
}

ModuleEntryTable* ClassLoaderData::modules() {
  // Lazily create the module entry table at first request.
  // Lock-free access requires load_acquire.
  ModuleEntryTable* modules = OrderAccess::load_acquire(&_modules);
  if (modules == NULL) {
    MutexLocker m1(Module_lock);
    // Check if _modules got allocated while we were waiting for this lock.
    if ((modules = _modules) == NULL) {
      modules = new ModuleEntryTable(ModuleEntryTable::_moduletable_entry_size);

      {
        MutexLockerEx m1(metaspace_lock(), Mutex::_no_safepoint_check_flag);
        // Ensure _modules is stable, since it is examined without a lock
        OrderAccess::release_store(&_modules, modules);
      }
    }
  }
  return modules;
}

const int _boot_loader_dictionary_size    = 1009;
const int _default_loader_dictionary_size = 107;

Dictionary* ClassLoaderData::create_dictionary() {
  assert(!is_anonymous(), "anonymous class loader data do not have a dictionary");
  int size;
  bool resizable = false;
  if (_the_null_class_loader_data == NULL) {
    size = _boot_loader_dictionary_size;
    resizable = true;
  } else if (class_loader()->is_a(SystemDictionary::reflect_DelegatingClassLoader_klass())) {
    size = 1;  // there's only one class in relection class loader and no initiated classes
  } else if (is_system_class_loader_data()) {
    size = _boot_loader_dictionary_size;
    resizable = true;
  } else {
    size = _default_loader_dictionary_size;
    resizable = true;
  }
  if (!DynamicallyResizeSystemDictionaries || DumpSharedSpaces || UseSharedSpaces) {
    resizable = false;
  }
  return new Dictionary(this, size, resizable);
}

// Tell the GC to keep this klass alive while iterating ClassLoaderDataGraph
oop ClassLoaderData::holder_phantom() const {
  // A klass that was previously considered dead can be looked up in the
  // CLD/SD, and its _java_mirror or _class_loader can be stored in a root
  // or a reachable object making it alive again. The SATB part of G1 needs
  // to get notified about this potential resurrection, otherwise the marking
  // might not find the object.
  if (!_holder.is_null()) {  // NULL class_loader
    return _holder.resolve();
  } else {
    return NULL;
  }
}

// Unloading support
bool ClassLoaderData::is_alive() const {
  bool alive = keep_alive()         // null class loader and incomplete anonymous klasses.
      || (_holder.peek() != NULL);  // not cleaned by weak reference processing

  return alive;
}

class ReleaseKlassClosure: public KlassClosure {
private:
  size_t  _instance_class_released;
  size_t  _array_class_released;
public:
  ReleaseKlassClosure() : _instance_class_released(0), _array_class_released(0) { }

  size_t instance_class_released() const { return _instance_class_released; }
  size_t array_class_released()    const { return _array_class_released;    }

  void do_klass(Klass* k) {
    if (k->is_array_klass()) {
      _array_class_released ++;
    } else {
      assert(k->is_instance_klass(), "Must be");
      _instance_class_released ++;
      InstanceKlass::release_C_heap_structures(InstanceKlass::cast(k));
    }
  }
};

ClassLoaderData::~ClassLoaderData() {
  // Release C heap structures for all the classes.
  ReleaseKlassClosure cl;
  classes_do(&cl);

  ClassLoaderDataGraph::dec_array_classes(cl.array_class_released());
  ClassLoaderDataGraph::dec_instance_classes(cl.instance_class_released());

  // Release the WeakHandle
  _holder.release();

  // Release C heap allocated hashtable for all the packages.
  if (_packages != NULL) {
    // Destroy the table itself
    delete _packages;
    _packages = NULL;
  }

  // Release C heap allocated hashtable for all the modules.
  if (_modules != NULL) {
    // Destroy the table itself
    delete _modules;
    _modules = NULL;
  }

  // Release C heap allocated hashtable for the dictionary
  if (_dictionary != NULL) {
    // Destroy the table itself
    delete _dictionary;
    _dictionary = NULL;
  }

  if (_unnamed_module != NULL) {
    _unnamed_module->delete_unnamed_module();
    _unnamed_module = NULL;
  }

  // release the metaspace
  ClassLoaderMetaspace *m = _metaspace;
  if (m != NULL) {
    _metaspace = NULL;
    delete m;
  }
  // Clear all the JNI handles for methods
  // These aren't deallocated and are going to look like a leak, but that's
  // needed because we can't really get rid of jmethodIDs because we don't
  // know when native code is going to stop using them.  The spec says that
  // they're "invalid" but existing programs likely rely on their being
  // NULL after class unloading.
  if (_jmethod_ids != NULL) {
    Method::clear_jmethod_ids(this);
  }
  // Delete lock
  delete _metaspace_lock;

  // Delete free list
  if (_deallocate_list != NULL) {
    delete _deallocate_list;
  }
}

// Returns true if this class loader data is for the app class loader
// or a user defined system class loader.  (Note that the class loader
// data may be anonymous.)
bool ClassLoaderData::is_system_class_loader_data() const {
  return SystemDictionary::is_system_class_loader(class_loader());
}

// Returns true if this class loader data is for the platform class loader.
// (Note that the class loader data may be anonymous.)
bool ClassLoaderData::is_platform_class_loader_data() const {
  return SystemDictionary::is_platform_class_loader(class_loader());
}

// Returns true if the class loader for this class loader data is one of
// the 3 builtin (boot application/system or platform) class loaders,
// including a user-defined system class loader.  Note that if the class
// loader data is for an anonymous class then it may get freed by a GC
// even if its class loader is one of these loaders.
bool ClassLoaderData::is_builtin_class_loader_data() const {
  return (is_boot_class_loader_data() ||
          SystemDictionary::is_system_class_loader(class_loader()) ||
          SystemDictionary::is_platform_class_loader(class_loader()));
}

// Returns true if this class loader data is a class loader data
// that is not ever freed by a GC.  It must be one of the builtin
// class loaders and not anonymous.
bool ClassLoaderData::is_permanent_class_loader_data() const {
  return is_builtin_class_loader_data() && !is_anonymous();
}

ClassLoaderMetaspace* ClassLoaderData::metaspace_non_null() {
  // If the metaspace has not been allocated, create a new one.  Might want
  // to create smaller arena for Reflection class loaders also.
  // The reason for the delayed allocation is because some class loaders are
  // simply for delegating with no metadata of their own.
  // Lock-free access requires load_acquire.
  ClassLoaderMetaspace* metaspace = OrderAccess::load_acquire(&_metaspace);
  if (metaspace == NULL) {
    MutexLockerEx ml(_metaspace_lock,  Mutex::_no_safepoint_check_flag);
    // Check if _metaspace got allocated while we were waiting for this lock.
    if ((metaspace = _metaspace) == NULL) {
      if (this == the_null_class_loader_data()) {
        assert (class_loader() == NULL, "Must be");
        metaspace = new ClassLoaderMetaspace(_metaspace_lock, Metaspace::BootMetaspaceType);
      } else if (is_anonymous()) {
        metaspace = new ClassLoaderMetaspace(_metaspace_lock, Metaspace::AnonymousMetaspaceType);
      } else if (class_loader()->is_a(SystemDictionary::reflect_DelegatingClassLoader_klass())) {
        metaspace = new ClassLoaderMetaspace(_metaspace_lock, Metaspace::ReflectionMetaspaceType);
      } else {
        metaspace = new ClassLoaderMetaspace(_metaspace_lock, Metaspace::StandardMetaspaceType);
      }
      // Ensure _metaspace is stable, since it is examined without a lock
      OrderAccess::release_store(&_metaspace, metaspace);
    }
  }
  return metaspace;
}

OopHandle ClassLoaderData::add_handle(Handle h) {
  MutexLockerEx ml(metaspace_lock(),  Mutex::_no_safepoint_check_flag);
  record_modified_oops();
  return OopHandle(_handles.add(h()));
}

void ClassLoaderData::remove_handle(OopHandle h) {
  assert(!is_unloading(), "Do not remove a handle for a CLD that is unloading");
  oop* ptr = h.ptr_raw();
  if (ptr != NULL) {
    assert(_handles.owner_of(ptr), "Got unexpected handle " PTR_FORMAT, p2i(ptr));
    // This root is not walked in safepoints, and hence requires an appropriate
    // decorator that e.g. maintains the SATB invariant in SATB collectors.
    RootAccess<IN_CONCURRENT_ROOT>::oop_store(ptr, oop(NULL));
  }
}

void ClassLoaderData::init_handle_locked(OopHandle& dest, Handle h) {
  MutexLockerEx ml(metaspace_lock(),  Mutex::_no_safepoint_check_flag);
  if (dest.resolve() != NULL) {
    return;
  } else {
    dest = _handles.add(h());
  }
}

// Add this metadata pointer to be freed when it's safe.  This is only during
// class unloading because Handles might point to this metadata field.
void ClassLoaderData::add_to_deallocate_list(Metadata* m) {
  // Metadata in shared region isn't deleted.
  if (!m->is_shared()) {
    MutexLockerEx ml(metaspace_lock(),  Mutex::_no_safepoint_check_flag);
    if (_deallocate_list == NULL) {
      _deallocate_list = new (ResourceObj::C_HEAP, mtClass) GrowableArray<Metadata*>(100, true);
    }
    _deallocate_list->append_if_missing(m);
  }
}

// Deallocate free metadata on the free list.  How useful the PermGen was!
void ClassLoaderData::free_deallocate_list() {
  // Don't need lock, at safepoint
  assert(SafepointSynchronize::is_at_safepoint(), "only called at safepoint");
  assert(!is_unloading(), "only called for ClassLoaderData that are not unloading");
  if (_deallocate_list == NULL) {
    return;
  }
  // Go backwards because this removes entries that are freed.
  for (int i = _deallocate_list->length() - 1; i >= 0; i--) {
    Metadata* m = _deallocate_list->at(i);
    if (!m->on_stack()) {
      _deallocate_list->remove_at(i);
      // There are only three types of metadata that we deallocate directly.
      // Cast them so they can be used by the template function.
      if (m->is_method()) {
        MetadataFactory::free_metadata(this, (Method*)m);
      } else if (m->is_constantPool()) {
        MetadataFactory::free_metadata(this, (ConstantPool*)m);
      } else if (m->is_klass()) {
        MetadataFactory::free_metadata(this, (InstanceKlass*)m);
      } else {
        ShouldNotReachHere();
      }
    } else {
      // Metadata is alive.
      // If scratch_class is on stack then it shouldn't be on this list!
      assert(!m->is_klass() || !((InstanceKlass*)m)->is_scratch_class(),
             "scratch classes on this list should be dead");
      // Also should assert that other metadata on the list was found in handles.
    }
  }
}

// This is distinct from free_deallocate_list.  For class loader data that are
// unloading, this frees the C heap memory for items on the list, and unlinks
// scratch or error classes so that unloading events aren't triggered for these
// classes. The metadata is removed with the unloading metaspace.
// There isn't C heap memory allocated for methods, so nothing is done for them.
void ClassLoaderData::unload_deallocate_list() {
  // Don't need lock, at safepoint
  assert(SafepointSynchronize::is_at_safepoint(), "only called at safepoint");
  assert(is_unloading(), "only called for ClassLoaderData that are unloading");
  if (_deallocate_list == NULL) {
    return;
  }
  // Go backwards because this removes entries that are freed.
  for (int i = _deallocate_list->length() - 1; i >= 0; i--) {
    Metadata* m = _deallocate_list->at(i);
    assert (!m->on_stack(), "wouldn't be unloading if this were so");
    _deallocate_list->remove_at(i);
    if (m->is_constantPool()) {
      ((ConstantPool*)m)->release_C_heap_structures();
    } else if (m->is_klass()) {
      InstanceKlass* ik = (InstanceKlass*)m;
      // also releases ik->constants() C heap memory
      InstanceKlass::release_C_heap_structures(ik);
      // Remove the class so unloading events aren't triggered for
      // this class (scratch or error class) in do_unloading().
      remove_class(ik);
    }
  }
}

// These anonymous class loaders are to contain classes used for JSR292
ClassLoaderData* ClassLoaderData::anonymous_class_loader_data(Handle loader) {
  // Add a new class loader data to the graph.
  return ClassLoaderDataGraph::add(loader, true);
}

const char* ClassLoaderData::loader_name() const {
  // Handles null class loader
  return SystemDictionary::loader_name(class_loader());
}


void ClassLoaderData::print_value_on(outputStream* out) const {
  if (class_loader() != NULL) {
    out->print("loader data: " INTPTR_FORMAT " for instance ", p2i(this));
    class_loader()->print_value_on(out);  // includes loader_name() and address of class loader instance
  } else {
    // loader data: 0xsomeaddr of <bootloader>
    out->print("loader data: " INTPTR_FORMAT " of %s", p2i(this), loader_name());
  }
  if (is_anonymous()) {
    out->print(" anonymous");
  }
}

#ifndef PRODUCT
void ClassLoaderData::print_on(outputStream* out) const {
  out->print("ClassLoaderData CLD: " PTR_FORMAT ", loader: " PTR_FORMAT ", loader_klass: %s {",
              p2i(this), p2i((void *)class_loader()), loader_name());
  if (is_anonymous()) out->print(" anonymous");
  if (claimed()) out->print(" claimed");
  if (is_unloading()) out->print(" unloading");
  out->print(" metaspace: " INTPTR_FORMAT, p2i(metaspace_or_null()));

  if (_jmethod_ids != NULL) {
    Method::print_jmethod_ids(this, out);
  }
  out->print(" handles count %d", _handles.count());
  out->print(" dependencies %d", _dependency_count);
  out->print_cr("}");
}
#endif // PRODUCT

void ClassLoaderData::verify() {
  assert_locked_or_safepoint(_metaspace_lock);
  oop cl = class_loader();

  guarantee(this == class_loader_data(cl) || is_anonymous(), "Must be the same");
  guarantee(cl != NULL || this == ClassLoaderData::the_null_class_loader_data() || is_anonymous(), "must be");

  // Verify the integrity of the allocated space.
  if (metaspace_or_null() != NULL) {
    metaspace_or_null()->verify();
  }

  for (Klass* k = _klasses; k != NULL; k = k->next_link()) {
    guarantee(k->class_loader_data() == this, "Must be the same");
    k->verify();
    assert(k != k->next_link(), "no loops!");
  }
}

bool ClassLoaderData::contains_klass(Klass* klass) {
  // Lock-free access requires load_acquire
  for (Klass* k = OrderAccess::load_acquire(&_klasses); k != NULL; k = k->next_link()) {
    if (k == klass) return true;
  }
  return false;
}


// GC root of class loader data created.
ClassLoaderData* ClassLoaderDataGraph::_head = NULL;
ClassLoaderData* ClassLoaderDataGraph::_unloading = NULL;
ClassLoaderData* ClassLoaderDataGraph::_saved_unloading = NULL;
ClassLoaderData* ClassLoaderDataGraph::_saved_head = NULL;

bool ClassLoaderDataGraph::_should_purge = false;
bool ClassLoaderDataGraph::_metaspace_oom = false;

// Add a new class loader data node to the list.  Assign the newly created
// ClassLoaderData into the java/lang/ClassLoader object as a hidden field
ClassLoaderData* ClassLoaderDataGraph::add(Handle loader, bool is_anonymous) {
  NoSafepointVerifier no_safepoints; // we mustn't GC until we've installed the
                                     // ClassLoaderData in the graph since the CLD
                                     // contains unhandled oops

  ClassLoaderData* cld = new ClassLoaderData(loader, is_anonymous);

  if (!is_anonymous) {
    // First, Atomically set it
    ClassLoaderData* old = java_lang_ClassLoader::cmpxchg_loader_data(cld, loader(), NULL);
    if (old != NULL) {
      delete cld;
      // Returns the data.
      return old;
    }
  }

  // We won the race, and therefore the task of adding the data to the list of
  // class loader data
  ClassLoaderData** list_head = &_head;
  ClassLoaderData* next = _head;

  do {
    cld->set_next(next);
    ClassLoaderData* exchanged = Atomic::cmpxchg(cld, list_head, next);
    if (exchanged == next) {
      LogTarget(Debug, class, loader, data) lt;
      if (lt.is_enabled()) {
        ResourceMark rm;
        LogStream ls(lt);
        ls.print("create ");
        cld->print_value_on(&ls);
        ls.cr();
      }
      return cld;
    }
    next = exchanged;
  } while (true);
}

void ClassLoaderDataGraph::oops_do(OopClosure* f, bool must_claim) {
  for (ClassLoaderData* cld = _head; cld != NULL; cld = cld->next()) {
    cld->oops_do(f, must_claim);
  }
}

void ClassLoaderDataGraph::keep_alive_oops_do(OopClosure* f, bool must_claim) {
  for (ClassLoaderData* cld = _head; cld != NULL; cld = cld->next()) {
    if (cld->keep_alive()) {
      cld->oops_do(f, must_claim);
    }
  }
}

void ClassLoaderDataGraph::always_strong_oops_do(OopClosure* f, bool must_claim) {
  if (ClassUnloading) {
    keep_alive_oops_do(f, must_claim);
  } else {
    oops_do(f, must_claim);
  }
}

void ClassLoaderDataGraph::cld_do(CLDClosure* cl) {
  for (ClassLoaderData* cld = _head; cl != NULL && cld != NULL; cld = cld->next()) {
    cl->do_cld(cld);
  }
}

void ClassLoaderDataGraph::cld_unloading_do(CLDClosure* cl) {
  assert(SafepointSynchronize::is_at_safepoint(), "must be at safepoint!");
  // Only walk the head until any clds not purged from prior unloading
  // (CMS doesn't purge right away).
  for (ClassLoaderData* cld = _unloading; cld != _saved_unloading; cld = cld->next()) {
    assert(cld->is_unloading(), "invariant");
    cl->do_cld(cld);
  }
}

void ClassLoaderDataGraph::roots_cld_do(CLDClosure* strong, CLDClosure* weak) {
  for (ClassLoaderData* cld = _head;  cld != NULL; cld = cld->_next) {
    CLDClosure* closure = cld->keep_alive() ? strong : weak;
    if (closure != NULL) {
      closure->do_cld(cld);
    }
  }
}

void ClassLoaderDataGraph::keep_alive_cld_do(CLDClosure* cl) {
  roots_cld_do(cl, NULL);
}

void ClassLoaderDataGraph::always_strong_cld_do(CLDClosure* cl) {
  if (ClassUnloading) {
    keep_alive_cld_do(cl);
  } else {
    cld_do(cl);
  }
}

void ClassLoaderDataGraph::classes_do(KlassClosure* klass_closure) {
  Thread* thread = Thread::current();
  for (ClassLoaderData* cld = _head; cld != NULL; cld = cld->next()) {
    Handle holder(thread, cld->holder_phantom());
    cld->classes_do(klass_closure);
  }
}

void ClassLoaderDataGraph::classes_do(void f(Klass* const)) {
  Thread* thread = Thread::current();
  for (ClassLoaderData* cld = _head; cld != NULL; cld = cld->next()) {
    Handle holder(thread, cld->holder_phantom());
    cld->classes_do(f);
  }
}

void ClassLoaderDataGraph::methods_do(void f(Method*)) {
  Thread* thread = Thread::current();
  for (ClassLoaderData* cld = _head; cld != NULL; cld = cld->next()) {
    Handle holder(thread, cld->holder_phantom());
    cld->methods_do(f);
  }
}

void ClassLoaderDataGraph::modules_do(void f(ModuleEntry*)) {
  assert_locked_or_safepoint(Module_lock);
  Thread* thread = Thread::current();
  for (ClassLoaderData* cld = _head; cld != NULL; cld = cld->next()) {
    Handle holder(thread, cld->holder_phantom());
    cld->modules_do(f);
  }
}

void ClassLoaderDataGraph::modules_unloading_do(void f(ModuleEntry*)) {
  assert(SafepointSynchronize::is_at_safepoint(), "must be at safepoint!");
  // Only walk the head until any clds not purged from prior unloading
  // (CMS doesn't purge right away).
  for (ClassLoaderData* cld = _unloading; cld != _saved_unloading; cld = cld->next()) {
    assert(cld->is_unloading(), "invariant");
    cld->modules_do(f);
  }
}

void ClassLoaderDataGraph::packages_do(void f(PackageEntry*)) {
  assert_locked_or_safepoint(Module_lock);
  Thread* thread = Thread::current();
  for (ClassLoaderData* cld = _head; cld != NULL; cld = cld->next()) {
    Handle holder(thread, cld->holder_phantom());
    cld->packages_do(f);
  }
}

void ClassLoaderDataGraph::packages_unloading_do(void f(PackageEntry*)) {
  assert(SafepointSynchronize::is_at_safepoint(), "must be at safepoint!");
  // Only walk the head until any clds not purged from prior unloading
  // (CMS doesn't purge right away).
  for (ClassLoaderData* cld = _unloading; cld != _saved_unloading; cld = cld->next()) {
    assert(cld->is_unloading(), "invariant");
    cld->packages_do(f);
  }
}

void ClassLoaderDataGraph::loaded_classes_do(KlassClosure* klass_closure) {
  Thread* thread = Thread::current();
  for (ClassLoaderData* cld = _head; cld != NULL; cld = cld->next()) {
    Handle holder(thread, cld->holder_phantom());
    cld->loaded_classes_do(klass_closure);
  }
}

void ClassLoaderDataGraph::classes_unloading_do(void f(Klass* const)) {
  assert(SafepointSynchronize::is_at_safepoint(), "must be at safepoint!");
  // Only walk the head until any clds not purged from prior unloading
  // (CMS doesn't purge right away).
  for (ClassLoaderData* cld = _unloading; cld != _saved_unloading; cld = cld->next()) {
    assert(cld->is_unloading(), "invariant");
    cld->classes_do(f);
  }
}

#define FOR_ALL_DICTIONARY(X) for (ClassLoaderData* X = _head; X != NULL; X = X->next()) \
                                if (X->dictionary() != NULL)

// Walk classes in the loaded class dictionaries in various forms.
// Only walks the classes defined in this class loader.
void ClassLoaderDataGraph::dictionary_classes_do(void f(InstanceKlass*)) {
  Thread* thread = Thread::current();
  FOR_ALL_DICTIONARY(cld) {
    Handle holder(thread, cld->holder_phantom());
    cld->dictionary()->classes_do(f);
  }
}

// Only walks the classes defined in this class loader.
void ClassLoaderDataGraph::dictionary_classes_do(void f(InstanceKlass*, TRAPS), TRAPS) {
  Thread* thread = Thread::current();
  FOR_ALL_DICTIONARY(cld) {
    Handle holder(thread, cld->holder_phantom());
    cld->dictionary()->classes_do(f, CHECK);
  }
}

// Walks all entries in the dictionary including entries initiated by this class loader.
void ClassLoaderDataGraph::dictionary_all_entries_do(void f(InstanceKlass*, ClassLoaderData*)) {
  Thread* thread = Thread::current();
  FOR_ALL_DICTIONARY(cld) {
    Handle holder(thread, cld->holder_phantom());
    cld->dictionary()->all_entries_do(f);
  }
}

void ClassLoaderDataGraph::verify_dictionary() {
  FOR_ALL_DICTIONARY(cld) {
    cld->dictionary()->verify();
  }
}

void ClassLoaderDataGraph::print_dictionary(outputStream* st) {
  FOR_ALL_DICTIONARY(cld) {
    st->print("Dictionary for ");
    cld->print_value_on(st);
    st->cr();
    cld->dictionary()->print_on(st);
    st->cr();
  }
}

void ClassLoaderDataGraph::print_dictionary_statistics(outputStream* st) {
  FOR_ALL_DICTIONARY(cld) {
    ResourceMark rm;
    stringStream tempst;
    tempst.print("System Dictionary for %s", cld->loader_name());
    cld->dictionary()->print_table_statistics(st, tempst.as_string());
  }
}

GrowableArray<ClassLoaderData*>* ClassLoaderDataGraph::new_clds() {
  assert(_head == NULL || _saved_head != NULL, "remember_new_clds(true) not called?");

  GrowableArray<ClassLoaderData*>* array = new GrowableArray<ClassLoaderData*>();

  // The CLDs in [_head, _saved_head] were all added during last call to remember_new_clds(true);
  ClassLoaderData* curr = _head;
  while (curr != _saved_head) {
    if (!curr->claimed()) {
      array->push(curr);
      LogTarget(Debug, class, loader, data) lt;
      if (lt.is_enabled()) {
        LogStream ls(lt);
        ls.print("found new CLD: ");
        curr->print_value_on(&ls);
        ls.cr();
      }
    }

    curr = curr->_next;
  }

  return array;
}

#ifndef PRODUCT
bool ClassLoaderDataGraph::contains_loader_data(ClassLoaderData* loader_data) {
  for (ClassLoaderData* data = _head; data != NULL; data = data->next()) {
    if (loader_data == data) {
      return true;
    }
  }

  return false;
}
#endif // PRODUCT


// Move class loader data from main list to the unloaded list for unloading
// and deallocation later.
bool ClassLoaderDataGraph::do_unloading(BoolObjectClosure* is_alive_closure,
                                        bool clean_previous_versions) {

  ClassLoaderData* data = _head;
  ClassLoaderData* prev = NULL;
  bool seen_dead_loader = false;
  uint loaders_processed = 0;
  uint loaders_removed = 0;

  // Mark metadata seen on the stack only so we can delete unneeded entries.
  // Only walk all metadata, including the expensive code cache walk, for Full GC
  // and only if class redefinition and if there's previous versions of
  // Klasses to delete.
  bool walk_all_metadata = clean_previous_versions &&
                           JvmtiExport::has_redefined_a_class() &&
                           InstanceKlass::has_previous_versions_and_reset();
  MetadataOnStackMark md_on_stack(walk_all_metadata);

  // Save previous _unloading pointer for CMS which may add to unloading list before
  // purging and we don't want to rewalk the previously unloaded class loader data.
  _saved_unloading = _unloading;

  data = _head;
  while (data != NULL) {
    if (data->is_alive()) {
      // clean metaspace
      if (walk_all_metadata) {
        data->classes_do(InstanceKlass::purge_previous_versions);
      }
      data->free_deallocate_list();
      prev = data;
      data = data->next();
      loaders_processed++;
      continue;
    }
    seen_dead_loader = true;
    loaders_removed++;
    ClassLoaderData* dead = data;
    dead->unload();
    data = data->next();
    // Remove from loader list.
    // This class loader data will no longer be found
    // in the ClassLoaderDataGraph.
    if (prev != NULL) {
      prev->set_next(data);
    } else {
      assert(dead == _head, "sanity check");
      _head = data;
    }
    dead->set_next(_unloading);
    _unloading = dead;
  }

  if (seen_dead_loader) {
    data = _head;
    while (data != NULL) {
      // Remove entries in the dictionary of live class loader that have
      // initiated loading classes in a dead class loader.
      if (data->dictionary() != NULL) {
        data->dictionary()->do_unloading(is_alive_closure);
      }
      // Walk a ModuleEntry's reads, and a PackageEntry's exports
      // lists to determine if there are modules on those lists that are now
      // dead and should be removed.  A module's life cycle is equivalent
      // to its defining class loader's life cycle.  Since a module is
      // considered dead if its class loader is dead, these walks must
      // occur after each class loader's aliveness is determined.
      if (data->packages() != NULL) {
        data->packages()->purge_all_package_exports();
      }
      if (data->modules_defined()) {
        data->modules()->purge_all_module_reads();
      }
      data = data->next();
    }

    post_class_unload_events();
  }

  log_debug(class, loader, data)("do_unloading: loaders processed %u, loaders removed %u", loaders_processed, loaders_removed);

  return seen_dead_loader;
}

void ClassLoaderDataGraph::purge() {
  assert(SafepointSynchronize::is_at_safepoint(), "must be at safepoint!");
  ClassLoaderData* list = _unloading;
  _unloading = NULL;
  ClassLoaderData* next = list;
  bool classes_unloaded = false;
  while (next != NULL) {
    ClassLoaderData* purge_me = next;
    next = purge_me->next();
    delete purge_me;
    classes_unloaded = true;
  }
  if (classes_unloaded) {
    Metaspace::purge();
    set_metaspace_oom(false);
  }
}

int ClassLoaderDataGraph::resize_if_needed() {
  assert(SafepointSynchronize::is_at_safepoint(), "must be at safepoint!");
  int resized = 0;
  if (Dictionary::does_any_dictionary_needs_resizing()) {
    FOR_ALL_DICTIONARY(cld) {
      if (cld->dictionary()->resize_if_needed()) {
        resized++;
      }
    }
  }
  return resized;
}

void ClassLoaderDataGraph::post_class_unload_events() {
#if INCLUDE_TRACE
  assert(SafepointSynchronize::is_at_safepoint(), "must be at safepoint!");
  if (Tracing::enabled()) {
    if (Tracing::is_event_enabled(TraceClassUnloadEvent)) {
      assert(_unloading != NULL, "need class loader data unload list!");
      _class_unload_time = Ticks::now();
      classes_unloading_do(&class_unload_event);
    }
    Tracing::on_unloading_classes();
  }
#endif
}

ClassLoaderDataGraphKlassIteratorAtomic::ClassLoaderDataGraphKlassIteratorAtomic()
    : _next_klass(NULL) {
  ClassLoaderData* cld = ClassLoaderDataGraph::_head;
  Klass* klass = NULL;

  // Find the first klass in the CLDG.
  while (cld != NULL) {
    assert_locked_or_safepoint(cld->metaspace_lock());
    klass = cld->_klasses;
    if (klass != NULL) {
      _next_klass = klass;
      return;
    }
    cld = cld->next();
  }
}

Klass* ClassLoaderDataGraphKlassIteratorAtomic::next_klass_in_cldg(Klass* klass) {
  Klass* next = klass->next_link();
  if (next != NULL) {
    return next;
  }

  // No more klasses in the current CLD. Time to find a new CLD.
  ClassLoaderData* cld = klass->class_loader_data();
  assert_locked_or_safepoint(cld->metaspace_lock());
  while (next == NULL) {
    cld = cld->next();
    if (cld == NULL) {
      break;
    }
    next = cld->_klasses;
  }

  return next;
}

Klass* ClassLoaderDataGraphKlassIteratorAtomic::next_klass() {
  Klass* head = _next_klass;

  while (head != NULL) {
    Klass* next = next_klass_in_cldg(head);

    Klass* old_head = Atomic::cmpxchg(next, &_next_klass, head);

    if (old_head == head) {
      return head; // Won the CAS.
    }

    head = old_head;
  }

  // Nothing more for the iterator to hand out.
  assert(head == NULL, "head is " PTR_FORMAT ", expected not null:", p2i(head));
  return NULL;
}

ClassLoaderDataGraphMetaspaceIterator::ClassLoaderDataGraphMetaspaceIterator() {
  _data = ClassLoaderDataGraph::_head;
}

ClassLoaderDataGraphMetaspaceIterator::~ClassLoaderDataGraphMetaspaceIterator() {}

#ifndef PRODUCT
// callable from debugger
extern "C" int print_loader_data_graph() {
  ResourceMark rm;
  ClassLoaderDataGraph::print_on(tty);
  return 0;
}

void ClassLoaderDataGraph::verify() {
  for (ClassLoaderData* data = _head; data != NULL; data = data->next()) {
    data->verify();
  }
}

void ClassLoaderDataGraph::print_on(outputStream * const out) {
  for (ClassLoaderData* data = _head; data != NULL; data = data->next()) {
    data->print_on(out);
  }
}
#endif // PRODUCT

#if INCLUDE_TRACE

Ticks ClassLoaderDataGraph::_class_unload_time;

void ClassLoaderDataGraph::class_unload_event(Klass* const k) {
  assert(k != NULL, "invariant");

  // post class unload event
  EventClassUnload event(UNTIMED);
  event.set_endtime(_class_unload_time);
  event.set_unloadedClass(k);
  event.set_definingClassLoader(k->class_loader_data());
  event.commit();
}

#endif // INCLUDE_TRACE<|MERGE_RESOLUTION|>--- conflicted
+++ resolved
@@ -197,11 +197,7 @@
   VerifyContainsOopClosure(oop target) : _target(target), _found(false) {}
 
   void do_oop(oop* p) {
-<<<<<<< HEAD
-    if (p != NULL && oopDesc::equals(*p, _target)) {
-=======
     if (p != NULL && oopDesc::equals(RawAccess<>::oop_load(p), _target)) {
->>>>>>> 7d987653
       _found = true;
     }
   }
