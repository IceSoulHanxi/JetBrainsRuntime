--- conflicted
+++ resolved
@@ -3807,12 +3807,8 @@
 // Currently supported:
 // - G1 pre-barriers (see GraphKit::g1_write_barrier_pre())
 void Compile::verify_barriers() {
-<<<<<<< HEAD
+#if INCLUDE_G1GC || INCLUDE_SHENANDOAHGC
   if (UseG1GC || UseShenandoahGC) {
-=======
-#if INCLUDE_G1GC
-  if (UseG1GC) {
->>>>>>> d5418758
     // Verify G1 pre-barriers
     const int marking_offset = in_bytes(UseG1GC ? G1ThreadLocalData::satb_mark_queue_active_offset()
                                                 : ShenandoahThreadLocalData::satb_mark_queue_active_offset());
