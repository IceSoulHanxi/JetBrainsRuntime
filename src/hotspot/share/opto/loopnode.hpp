--- conflicted
+++ resolved
@@ -882,11 +882,8 @@
     }
     return n;
   }
-<<<<<<< HEAD
+
 public:
-=======
-
->>>>>>> 335c7395
   Node *idom(Node* d) const {
     return idom(d->_idx);
   }
