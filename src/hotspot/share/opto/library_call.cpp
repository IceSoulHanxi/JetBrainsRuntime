/*
 * Copyright (c) 1999, 2018, Oracle and/or its affiliates. All rights reserved.
 * DO NOT ALTER OR REMOVE COPYRIGHT NOTICES OR THIS FILE HEADER.
 *
 * This code is free software; you can redistribute it and/or modify it
 * under the terms of the GNU General Public License version 2 only, as
 * published by the Free Software Foundation.
 *
 * This code is distributed in the hope that it will be useful, but WITHOUT
 * ANY WARRANTY; without even the implied warranty of MERCHANTABILITY or
 * FITNESS FOR A PARTICULAR PURPOSE.  See the GNU General Public License
 * version 2 for more details (a copy is included in the LICENSE file that
 * accompanied this code).
 *
 * You should have received a copy of the GNU General Public License version
 * 2 along with this work; if not, write to the Free Software Foundation,
 * Inc., 51 Franklin St, Fifth Floor, Boston, MA 02110-1301 USA.
 *
 * Please contact Oracle, 500 Oracle Parkway, Redwood Shores, CA 94065 USA
 * or visit www.oracle.com if you need additional information or have any
 * questions.
 *
 */

#include "precompiled.hpp"
#include "asm/macroAssembler.hpp"
#include "ci/ciUtilities.inline.hpp"
#include "classfile/systemDictionary.hpp"
#include "classfile/vmSymbols.hpp"
#include "compiler/compileBroker.hpp"
#include "compiler/compileLog.hpp"
#include "memory/resourceArea.hpp"
#include "jfr/support/jfrIntrinsics.hpp"
#include "oops/objArrayKlass.hpp"
#include "opto/addnode.hpp"
#include "opto/arraycopynode.hpp"
#include "opto/c2compiler.hpp"
#include "opto/callGenerator.hpp"
#include "opto/castnode.hpp"
#include "opto/cfgnode.hpp"
#include "opto/convertnode.hpp"
#include "opto/countbitsnode.hpp"
#include "opto/intrinsicnode.hpp"
#include "opto/idealKit.hpp"
#include "opto/mathexactnode.hpp"
#include "opto/movenode.hpp"
#include "opto/mulnode.hpp"
#include "opto/narrowptrnode.hpp"
#include "opto/opaquenode.hpp"
#include "opto/parse.hpp"
#include "opto/runtime.hpp"
#include "opto/rootnode.hpp"
#include "opto/shenandoahSupport.hpp"
#include "opto/subnode.hpp"
#include "prims/nativeLookup.hpp"
#include "prims/unsafe.hpp"
#include "runtime/objectMonitor.hpp"
#include "runtime/sharedRuntime.hpp"
#include "utilities/macros.hpp"


class LibraryIntrinsic : public InlineCallGenerator {
  // Extend the set of intrinsics known to the runtime:
 public:
 private:
  bool             _is_virtual;
  bool             _does_virtual_dispatch;
  int8_t           _predicates_count;  // Intrinsic is predicated by several conditions
  int8_t           _last_predicate; // Last generated predicate
  vmIntrinsics::ID _intrinsic_id;

 public:
  LibraryIntrinsic(ciMethod* m, bool is_virtual, int predicates_count, bool does_virtual_dispatch, vmIntrinsics::ID id)
    : InlineCallGenerator(m),
      _is_virtual(is_virtual),
      _does_virtual_dispatch(does_virtual_dispatch),
      _predicates_count((int8_t)predicates_count),
      _last_predicate((int8_t)-1),
      _intrinsic_id(id)
  {
  }
  virtual bool is_intrinsic() const { return true; }
  virtual bool is_virtual()   const { return _is_virtual; }
  virtual bool is_predicated() const { return _predicates_count > 0; }
  virtual int  predicates_count() const { return _predicates_count; }
  virtual bool does_virtual_dispatch()   const { return _does_virtual_dispatch; }
  virtual JVMState* generate(JVMState* jvms);
  virtual Node* generate_predicate(JVMState* jvms, int predicate);
  vmIntrinsics::ID intrinsic_id() const { return _intrinsic_id; }
};


// Local helper class for LibraryIntrinsic:
class LibraryCallKit : public GraphKit {
 private:
  LibraryIntrinsic* _intrinsic;     // the library intrinsic being called
  Node*             _result;        // the result node, if any
  int               _reexecute_sp;  // the stack pointer when bytecode needs to be reexecuted

  const TypeOopPtr* sharpen_unsafe_type(Compile::AliasType* alias_type, const TypePtr *adr_type);

 public:
  LibraryCallKit(JVMState* jvms, LibraryIntrinsic* intrinsic)
    : GraphKit(jvms),
      _intrinsic(intrinsic),
      _result(NULL)
  {
    // Check if this is a root compile.  In that case we don't have a caller.
    if (!jvms->has_method()) {
      _reexecute_sp = sp();
    } else {
      // Find out how many arguments the interpreter needs when deoptimizing
      // and save the stack pointer value so it can used by uncommon_trap.
      // We find the argument count by looking at the declared signature.
      bool ignored_will_link;
      ciSignature* declared_signature = NULL;
      ciMethod* ignored_callee = caller()->get_method_at_bci(bci(), ignored_will_link, &declared_signature);
      const int nargs = declared_signature->arg_size_for_bc(caller()->java_code_at_bci(bci()));
      _reexecute_sp = sp() + nargs;  // "push" arguments back on stack
    }
  }

  virtual LibraryCallKit* is_LibraryCallKit() const { return (LibraryCallKit*)this; }

  ciMethod*         caller()    const    { return jvms()->method(); }
  int               bci()       const    { return jvms()->bci(); }
  LibraryIntrinsic* intrinsic() const    { return _intrinsic; }
  vmIntrinsics::ID  intrinsic_id() const { return _intrinsic->intrinsic_id(); }
  ciMethod*         callee()    const    { return _intrinsic->method(); }

  bool  try_to_inline(int predicate);
  Node* try_to_predicate(int predicate);

  void push_result() {
    // Push the result onto the stack.
    if (!stopped() && result() != NULL) {
      BasicType bt = result()->bottom_type()->basic_type();
      push_node(bt, result());
    }
  }

 private:
  void fatal_unexpected_iid(vmIntrinsics::ID iid) {
    fatal("unexpected intrinsic %d: %s", iid, vmIntrinsics::name_at(iid));
  }

  void  set_result(Node* n) { assert(_result == NULL, "only set once"); _result = n; }
  void  set_result(RegionNode* region, PhiNode* value);
  Node*     result() { return _result; }

  virtual int reexecute_sp() { return _reexecute_sp; }

  // Helper functions to inline natives
  Node* generate_guard(Node* test, RegionNode* region, float true_prob);
  Node* generate_slow_guard(Node* test, RegionNode* region);
  Node* generate_fair_guard(Node* test, RegionNode* region);
  Node* generate_negative_guard(Node* index, RegionNode* region,
                                // resulting CastII of index:
                                Node* *pos_index = NULL);
  Node* generate_limit_guard(Node* offset, Node* subseq_length,
                             Node* array_length,
                             RegionNode* region);
  void  generate_string_range_check(Node* array, Node* offset,
                                    Node* length, bool char_count);
  Node* generate_current_thread(Node* &tls_output);
  Node* load_mirror_from_klass(Node* klass);
  Node* load_klass_from_mirror_common(Node* mirror, bool never_see_null,
                                      RegionNode* region, int null_path,
                                      int offset);
  Node* load_klass_from_mirror(Node* mirror, bool never_see_null,
                               RegionNode* region, int null_path) {
    int offset = java_lang_Class::klass_offset_in_bytes();
    return load_klass_from_mirror_common(mirror, never_see_null,
                                         region, null_path,
                                         offset);
  }
  Node* load_array_klass_from_mirror(Node* mirror, bool never_see_null,
                                     RegionNode* region, int null_path) {
    int offset = java_lang_Class::array_klass_offset_in_bytes();
    return load_klass_from_mirror_common(mirror, never_see_null,
                                         region, null_path,
                                         offset);
  }
  Node* generate_access_flags_guard(Node* kls,
                                    int modifier_mask, int modifier_bits,
                                    RegionNode* region);
  Node* generate_interface_guard(Node* kls, RegionNode* region);
  Node* generate_array_guard(Node* kls, RegionNode* region) {
    return generate_array_guard_common(kls, region, false, false);
  }
  Node* generate_non_array_guard(Node* kls, RegionNode* region) {
    return generate_array_guard_common(kls, region, false, true);
  }
  Node* generate_objArray_guard(Node* kls, RegionNode* region) {
    return generate_array_guard_common(kls, region, true, false);
  }
  Node* generate_non_objArray_guard(Node* kls, RegionNode* region) {
    return generate_array_guard_common(kls, region, true, true);
  }
  Node* generate_array_guard_common(Node* kls, RegionNode* region,
                                    bool obj_array, bool not_array);
  Node* generate_virtual_guard(Node* obj_klass, RegionNode* slow_region);
  CallJavaNode* generate_method_call(vmIntrinsics::ID method_id,
                                     bool is_virtual = false, bool is_static = false);
  CallJavaNode* generate_method_call_static(vmIntrinsics::ID method_id) {
    return generate_method_call(method_id, false, true);
  }
  CallJavaNode* generate_method_call_virtual(vmIntrinsics::ID method_id) {
    return generate_method_call(method_id, true, false);
  }
  Node * load_field_from_object(Node * fromObj, const char * fieldName, const char * fieldTypeString, bool is_exact, bool is_static, ciInstanceKlass * fromKls);
  Node * field_address_from_object(Node * fromObj, const char * fieldName, const char * fieldTypeString, bool is_exact, bool is_static, ciInstanceKlass * fromKls);

  Node* make_string_method_node(int opcode, Node* str1_start, Node* cnt1, Node* str2_start, Node* cnt2, StrIntrinsicNode::ArgEnc ae);
  bool inline_string_compareTo(StrIntrinsicNode::ArgEnc ae);
  bool inline_string_indexOf(StrIntrinsicNode::ArgEnc ae);
  bool inline_string_indexOfI(StrIntrinsicNode::ArgEnc ae);
  Node* make_indexOf_node(Node* src_start, Node* src_count, Node* tgt_start, Node* tgt_count,
                          RegionNode* region, Node* phi, StrIntrinsicNode::ArgEnc ae);
  bool inline_string_indexOfChar();
  bool inline_string_equals(StrIntrinsicNode::ArgEnc ae);
  bool inline_string_toBytesU();
  bool inline_string_getCharsU();
  bool inline_string_copy(bool compress);
  bool inline_string_char_access(bool is_store);
  Node* round_double_node(Node* n);
  bool runtime_math(const TypeFunc* call_type, address funcAddr, const char* funcName);
  bool inline_math_native(vmIntrinsics::ID id);
  bool inline_math(vmIntrinsics::ID id);
  template <typename OverflowOp>
  bool inline_math_overflow(Node* arg1, Node* arg2);
  void inline_math_mathExact(Node* math, Node* test);
  bool inline_math_addExactI(bool is_increment);
  bool inline_math_addExactL(bool is_increment);
  bool inline_math_multiplyExactI();
  bool inline_math_multiplyExactL();
  bool inline_math_multiplyHigh();
  bool inline_math_negateExactI();
  bool inline_math_negateExactL();
  bool inline_math_subtractExactI(bool is_decrement);
  bool inline_math_subtractExactL(bool is_decrement);
  bool inline_min_max(vmIntrinsics::ID id);
  bool inline_notify(vmIntrinsics::ID id);
  Node* generate_min_max(vmIntrinsics::ID id, Node* x, Node* y);
  // This returns Type::AnyPtr, RawPtr, or OopPtr.
  int classify_unsafe_addr(Node* &base, Node* &offset, BasicType type);
<<<<<<< HEAD
  Node* make_unsafe_address(Node*& base, Node* offset, bool is_store, BasicType type = T_ILLEGAL, bool can_cast = false);
  // Helper for inline_unsafe_access.
  // Generates the guards that check whether the result of
  // Unsafe.getObject should be recorded in an SATB log buffer.
  void insert_pre_barrier(Node* base_oop, Node* offset, Node* pre_val, bool need_mem_bar);
=======
  Node* make_unsafe_address(Node*& base, Node* offset, BasicType type = T_ILLEGAL, bool can_cast = false);
>>>>>>> 4f1f11aa

  typedef enum { Relaxed, Opaque, Volatile, Acquire, Release } AccessKind;
  DecoratorSet mo_decorator_for_access_kind(AccessKind kind);
  bool inline_unsafe_access(bool is_store, BasicType type, AccessKind kind, bool is_unaligned);
  static bool klass_needs_init_guard(Node* kls);
  bool inline_unsafe_allocate();
  bool inline_unsafe_newArray(bool uninitialized);
  bool inline_unsafe_copyMemory();
  bool inline_native_currentThread();

  bool inline_native_time_funcs(address method, const char* funcName);
#ifdef JFR_HAVE_INTRINSICS
  bool inline_native_classID();
  bool inline_native_getEventWriter();
#endif
  bool inline_native_isInterrupted();
  bool inline_native_Class_query(vmIntrinsics::ID id);
  bool inline_native_subtype_check();
  bool inline_native_getLength();
  bool inline_array_copyOf(bool is_copyOfRange);
  bool inline_array_equals(StrIntrinsicNode::ArgEnc ae);
  bool inline_preconditions_checkIndex();
  void copy_to_clone(Node* obj, Node* alloc_obj, Node* obj_size, bool is_array);
  bool inline_native_clone(bool is_virtual);
  bool inline_native_Reflection_getCallerClass();
  // Helper function for inlining native object hash method
  bool inline_native_hashcode(bool is_virtual, bool is_static);
  bool inline_native_getClass();

  // Helper functions for inlining arraycopy
  bool inline_arraycopy();
  AllocateArrayNode* tightly_coupled_allocation(Node* ptr,
                                                RegionNode* slow_region);
  JVMState* arraycopy_restore_alloc_state(AllocateArrayNode* alloc, int& saved_reexecute_sp);
  void arraycopy_move_allocation_here(AllocateArrayNode* alloc, Node* dest, JVMState* saved_jvms, int saved_reexecute_sp,
                                      uint new_idx);

  typedef enum { LS_get_add, LS_get_set, LS_cmp_swap, LS_cmp_swap_weak, LS_cmp_exchange } LoadStoreKind;
  bool inline_unsafe_load_store(BasicType type,  LoadStoreKind kind, AccessKind access_kind);
  bool inline_unsafe_fence(vmIntrinsics::ID id);
  bool inline_onspinwait();
  bool inline_fp_conversions(vmIntrinsics::ID id);
  bool inline_number_methods(vmIntrinsics::ID id);
  bool inline_reference_get();
  bool inline_Class_cast();
  bool inline_aescrypt_Block(vmIntrinsics::ID id);
  bool inline_cipherBlockChaining_AESCrypt(vmIntrinsics::ID id);
  bool inline_counterMode_AESCrypt(vmIntrinsics::ID id);
  Node* inline_cipherBlockChaining_AESCrypt_predicate(bool decrypting);
  Node* inline_counterMode_AESCrypt_predicate();
  Node* get_key_start_from_aescrypt_object(Node* aescrypt_object);
  Node* get_original_key_start_from_aescrypt_object(Node* aescrypt_object);
  bool inline_ghash_processBlocks();
  bool inline_sha_implCompress(vmIntrinsics::ID id);
  bool inline_digestBase_implCompressMB(int predicate);
  bool inline_sha_implCompressMB(Node* digestBaseObj, ciInstanceKlass* instklass_SHA,
                                 bool long_state, address stubAddr, const char *stubName,
                                 Node* src_start, Node* ofs, Node* limit);
  Node* get_state_from_sha_object(Node *sha_object);
  Node* get_state_from_sha5_object(Node *sha_object);
  Node* inline_digestBase_implCompressMB_predicate(int predicate);
  bool inline_encodeISOArray();
  bool inline_updateCRC32();
  bool inline_updateBytesCRC32();
  bool inline_updateByteBufferCRC32();
  Node* get_table_from_crc32c_class(ciInstanceKlass *crc32c_class);
  bool inline_updateBytesCRC32C();
  bool inline_updateDirectByteBufferCRC32C();
  bool inline_updateBytesAdler32();
  bool inline_updateByteBufferAdler32();
  bool inline_multiplyToLen();
  bool inline_hasNegatives();
  bool inline_squareToLen();
  bool inline_mulAdd();
  bool inline_montgomeryMultiply();
  bool inline_montgomerySquare();
  bool inline_vectorizedMismatch();
  bool inline_fma(vmIntrinsics::ID id);

  bool inline_profileBoolean();
  bool inline_isCompileConstant();
  void clear_upper_avx() {
#ifdef X86
    if (UseAVX >= 2) {
      C->set_clear_upper_avx(true);
    }
#endif
  }
};

//---------------------------make_vm_intrinsic----------------------------
CallGenerator* Compile::make_vm_intrinsic(ciMethod* m, bool is_virtual) {
  vmIntrinsics::ID id = m->intrinsic_id();
  assert(id != vmIntrinsics::_none, "must be a VM intrinsic");

  if (!m->is_loaded()) {
    // Do not attempt to inline unloaded methods.
    return NULL;
  }

  C2Compiler* compiler = (C2Compiler*)CompileBroker::compiler(CompLevel_full_optimization);
  bool is_available = false;

  {
    // For calling is_intrinsic_supported and is_intrinsic_disabled_by_flag
    // the compiler must transition to '_thread_in_vm' state because both
    // methods access VM-internal data.
    VM_ENTRY_MARK;
    methodHandle mh(THREAD, m->get_Method());
    is_available = compiler != NULL && compiler->is_intrinsic_supported(mh, is_virtual) &&
                   !C->directive()->is_intrinsic_disabled(mh) &&
                   !vmIntrinsics::is_disabled_by_flags(mh);

  }

  if (is_available) {
    assert(id <= vmIntrinsics::LAST_COMPILER_INLINE, "caller responsibility");
    assert(id != vmIntrinsics::_Object_init && id != vmIntrinsics::_invoke, "enum out of order?");
    return new LibraryIntrinsic(m, is_virtual,
                                vmIntrinsics::predicates_needed(id),
                                vmIntrinsics::does_virtual_dispatch(id),
                                (vmIntrinsics::ID) id);
  } else {
    return NULL;
  }
}

//----------------------register_library_intrinsics-----------------------
// Initialize this file's data structures, for each Compile instance.
void Compile::register_library_intrinsics() {
  // Nothing to do here.
}

JVMState* LibraryIntrinsic::generate(JVMState* jvms) {
  LibraryCallKit kit(jvms, this);
  Compile* C = kit.C;
  int nodes = C->unique();
#ifndef PRODUCT
  if ((C->print_intrinsics() || C->print_inlining()) && Verbose) {
    char buf[1000];
    const char* str = vmIntrinsics::short_name_as_C_string(intrinsic_id(), buf, sizeof(buf));
    tty->print_cr("Intrinsic %s", str);
  }
#endif
  ciMethod* callee = kit.callee();
  const int bci    = kit.bci();

  // Try to inline the intrinsic.
  if ((CheckIntrinsics ? callee->intrinsic_candidate() : true) &&
      kit.try_to_inline(_last_predicate)) {
    const char *inline_msg = is_virtual() ? "(intrinsic, virtual)"
                                          : "(intrinsic)";
    CompileTask::print_inlining_ul(callee, jvms->depth() - 1, bci, inline_msg);
    if (C->print_intrinsics() || C->print_inlining()) {
      C->print_inlining(callee, jvms->depth() - 1, bci, inline_msg);
    }
    C->gather_intrinsic_statistics(intrinsic_id(), is_virtual(), Compile::_intrinsic_worked);
    if (C->log()) {
      C->log()->elem("intrinsic id='%s'%s nodes='%d'",
                     vmIntrinsics::name_at(intrinsic_id()),
                     (is_virtual() ? " virtual='1'" : ""),
                     C->unique() - nodes);
    }
    // Push the result from the inlined method onto the stack.
    kit.push_result();
    C->print_inlining_update(this);
    return kit.transfer_exceptions_into_jvms();
  }

  // The intrinsic bailed out
  if (jvms->has_method()) {
    // Not a root compile.
    const char* msg;
    if (callee->intrinsic_candidate()) {
      msg = is_virtual() ? "failed to inline (intrinsic, virtual)" : "failed to inline (intrinsic)";
    } else {
      msg = is_virtual() ? "failed to inline (intrinsic, virtual), method not annotated"
                         : "failed to inline (intrinsic), method not annotated";
    }
    CompileTask::print_inlining_ul(callee, jvms->depth() - 1, bci, msg);
    if (C->print_intrinsics() || C->print_inlining()) {
      C->print_inlining(callee, jvms->depth() - 1, bci, msg);
    }
  } else {
    // Root compile
    ResourceMark rm;
    stringStream msg_stream;
    msg_stream.print("Did not generate intrinsic %s%s at bci:%d in",
                     vmIntrinsics::name_at(intrinsic_id()),
                     is_virtual() ? " (virtual)" : "", bci);
    const char *msg = msg_stream.as_string();
    log_debug(jit, inlining)("%s", msg);
    if (C->print_intrinsics() || C->print_inlining()) {
      tty->print("%s", msg);
    }
  }
  C->gather_intrinsic_statistics(intrinsic_id(), is_virtual(), Compile::_intrinsic_failed);
  C->print_inlining_update(this);
  return NULL;
}

Node* LibraryIntrinsic::generate_predicate(JVMState* jvms, int predicate) {
  LibraryCallKit kit(jvms, this);
  Compile* C = kit.C;
  int nodes = C->unique();
  _last_predicate = predicate;
#ifndef PRODUCT
  assert(is_predicated() && predicate < predicates_count(), "sanity");
  if ((C->print_intrinsics() || C->print_inlining()) && Verbose) {
    char buf[1000];
    const char* str = vmIntrinsics::short_name_as_C_string(intrinsic_id(), buf, sizeof(buf));
    tty->print_cr("Predicate for intrinsic %s", str);
  }
#endif
  ciMethod* callee = kit.callee();
  const int bci    = kit.bci();

  Node* slow_ctl = kit.try_to_predicate(predicate);
  if (!kit.failing()) {
    const char *inline_msg = is_virtual() ? "(intrinsic, virtual, predicate)"
                                          : "(intrinsic, predicate)";
    CompileTask::print_inlining_ul(callee, jvms->depth() - 1, bci, inline_msg);
    if (C->print_intrinsics() || C->print_inlining()) {
      C->print_inlining(callee, jvms->depth() - 1, bci, inline_msg);
    }
    C->gather_intrinsic_statistics(intrinsic_id(), is_virtual(), Compile::_intrinsic_worked);
    if (C->log()) {
      C->log()->elem("predicate_intrinsic id='%s'%s nodes='%d'",
                     vmIntrinsics::name_at(intrinsic_id()),
                     (is_virtual() ? " virtual='1'" : ""),
                     C->unique() - nodes);
    }
    return slow_ctl; // Could be NULL if the check folds.
  }

  // The intrinsic bailed out
  if (jvms->has_method()) {
    // Not a root compile.
    const char* msg = "failed to generate predicate for intrinsic";
    CompileTask::print_inlining_ul(kit.callee(), jvms->depth() - 1, bci, msg);
    if (C->print_intrinsics() || C->print_inlining()) {
      C->print_inlining(kit.callee(), jvms->depth() - 1, bci, msg);
    }
  } else {
    // Root compile
    ResourceMark rm;
    stringStream msg_stream;
    msg_stream.print("Did not generate intrinsic %s%s at bci:%d in",
                     vmIntrinsics::name_at(intrinsic_id()),
                     is_virtual() ? " (virtual)" : "", bci);
    const char *msg = msg_stream.as_string();
    log_debug(jit, inlining)("%s", msg);
    if (C->print_intrinsics() || C->print_inlining()) {
      C->print_inlining_stream()->print("%s", msg);
    }
  }
  C->gather_intrinsic_statistics(intrinsic_id(), is_virtual(), Compile::_intrinsic_failed);
  return NULL;
}

bool LibraryCallKit::try_to_inline(int predicate) {
  // Handle symbolic names for otherwise undistinguished boolean switches:
  const bool is_store       = true;
  const bool is_compress    = true;
  const bool is_static      = true;
  const bool is_volatile    = true;

  if (!jvms()->has_method()) {
    // Root JVMState has a null method.
    assert(map()->memory()->Opcode() == Op_Parm, "");
    // Insert the memory aliasing node
    set_all_memory(reset_memory());
  }
  assert(merged_memory(), "");


  switch (intrinsic_id()) {
  case vmIntrinsics::_hashCode:                 return inline_native_hashcode(intrinsic()->is_virtual(), !is_static);
  case vmIntrinsics::_identityHashCode:         return inline_native_hashcode(/*!virtual*/ false,         is_static);
  case vmIntrinsics::_getClass:                 return inline_native_getClass();

  case vmIntrinsics::_dsin:
  case vmIntrinsics::_dcos:
  case vmIntrinsics::_dtan:
  case vmIntrinsics::_dabs:
  case vmIntrinsics::_datan2:
  case vmIntrinsics::_dsqrt:
  case vmIntrinsics::_dexp:
  case vmIntrinsics::_dlog:
  case vmIntrinsics::_dlog10:
  case vmIntrinsics::_dpow:                     return inline_math_native(intrinsic_id());

  case vmIntrinsics::_min:
  case vmIntrinsics::_max:                      return inline_min_max(intrinsic_id());

  case vmIntrinsics::_notify:
  case vmIntrinsics::_notifyAll:
    if (ObjectMonitor::Knob_InlineNotify) {
      return inline_notify(intrinsic_id());
    }
    return false;

  case vmIntrinsics::_addExactI:                return inline_math_addExactI(false /* add */);
  case vmIntrinsics::_addExactL:                return inline_math_addExactL(false /* add */);
  case vmIntrinsics::_decrementExactI:          return inline_math_subtractExactI(true /* decrement */);
  case vmIntrinsics::_decrementExactL:          return inline_math_subtractExactL(true /* decrement */);
  case vmIntrinsics::_incrementExactI:          return inline_math_addExactI(true /* increment */);
  case vmIntrinsics::_incrementExactL:          return inline_math_addExactL(true /* increment */);
  case vmIntrinsics::_multiplyExactI:           return inline_math_multiplyExactI();
  case vmIntrinsics::_multiplyExactL:           return inline_math_multiplyExactL();
  case vmIntrinsics::_multiplyHigh:             return inline_math_multiplyHigh();
  case vmIntrinsics::_negateExactI:             return inline_math_negateExactI();
  case vmIntrinsics::_negateExactL:             return inline_math_negateExactL();
  case vmIntrinsics::_subtractExactI:           return inline_math_subtractExactI(false /* subtract */);
  case vmIntrinsics::_subtractExactL:           return inline_math_subtractExactL(false /* subtract */);

  case vmIntrinsics::_arraycopy:                return inline_arraycopy();

  case vmIntrinsics::_compareToL:               return inline_string_compareTo(StrIntrinsicNode::LL);
  case vmIntrinsics::_compareToU:               return inline_string_compareTo(StrIntrinsicNode::UU);
  case vmIntrinsics::_compareToLU:              return inline_string_compareTo(StrIntrinsicNode::LU);
  case vmIntrinsics::_compareToUL:              return inline_string_compareTo(StrIntrinsicNode::UL);

  case vmIntrinsics::_indexOfL:                 return inline_string_indexOf(StrIntrinsicNode::LL);
  case vmIntrinsics::_indexOfU:                 return inline_string_indexOf(StrIntrinsicNode::UU);
  case vmIntrinsics::_indexOfUL:                return inline_string_indexOf(StrIntrinsicNode::UL);
  case vmIntrinsics::_indexOfIL:                return inline_string_indexOfI(StrIntrinsicNode::LL);
  case vmIntrinsics::_indexOfIU:                return inline_string_indexOfI(StrIntrinsicNode::UU);
  case vmIntrinsics::_indexOfIUL:               return inline_string_indexOfI(StrIntrinsicNode::UL);
  case vmIntrinsics::_indexOfU_char:            return inline_string_indexOfChar();

  case vmIntrinsics::_equalsL:                  return inline_string_equals(StrIntrinsicNode::LL);
  case vmIntrinsics::_equalsU:                  return inline_string_equals(StrIntrinsicNode::UU);

  case vmIntrinsics::_toBytesStringU:           return inline_string_toBytesU();
  case vmIntrinsics::_getCharsStringU:          return inline_string_getCharsU();
  case vmIntrinsics::_getCharStringU:           return inline_string_char_access(!is_store);
  case vmIntrinsics::_putCharStringU:           return inline_string_char_access( is_store);

  case vmIntrinsics::_compressStringC:
  case vmIntrinsics::_compressStringB:          return inline_string_copy( is_compress);
  case vmIntrinsics::_inflateStringC:
  case vmIntrinsics::_inflateStringB:           return inline_string_copy(!is_compress);

  case vmIntrinsics::_getObject:                return inline_unsafe_access(!is_store, T_OBJECT,   Relaxed, false);
  case vmIntrinsics::_getBoolean:               return inline_unsafe_access(!is_store, T_BOOLEAN,  Relaxed, false);
  case vmIntrinsics::_getByte:                  return inline_unsafe_access(!is_store, T_BYTE,     Relaxed, false);
  case vmIntrinsics::_getShort:                 return inline_unsafe_access(!is_store, T_SHORT,    Relaxed, false);
  case vmIntrinsics::_getChar:                  return inline_unsafe_access(!is_store, T_CHAR,     Relaxed, false);
  case vmIntrinsics::_getInt:                   return inline_unsafe_access(!is_store, T_INT,      Relaxed, false);
  case vmIntrinsics::_getLong:                  return inline_unsafe_access(!is_store, T_LONG,     Relaxed, false);
  case vmIntrinsics::_getFloat:                 return inline_unsafe_access(!is_store, T_FLOAT,    Relaxed, false);
  case vmIntrinsics::_getDouble:                return inline_unsafe_access(!is_store, T_DOUBLE,   Relaxed, false);

  case vmIntrinsics::_putObject:                return inline_unsafe_access( is_store, T_OBJECT,   Relaxed, false);
  case vmIntrinsics::_putBoolean:               return inline_unsafe_access( is_store, T_BOOLEAN,  Relaxed, false);
  case vmIntrinsics::_putByte:                  return inline_unsafe_access( is_store, T_BYTE,     Relaxed, false);
  case vmIntrinsics::_putShort:                 return inline_unsafe_access( is_store, T_SHORT,    Relaxed, false);
  case vmIntrinsics::_putChar:                  return inline_unsafe_access( is_store, T_CHAR,     Relaxed, false);
  case vmIntrinsics::_putInt:                   return inline_unsafe_access( is_store, T_INT,      Relaxed, false);
  case vmIntrinsics::_putLong:                  return inline_unsafe_access( is_store, T_LONG,     Relaxed, false);
  case vmIntrinsics::_putFloat:                 return inline_unsafe_access( is_store, T_FLOAT,    Relaxed, false);
  case vmIntrinsics::_putDouble:                return inline_unsafe_access( is_store, T_DOUBLE,   Relaxed, false);

  case vmIntrinsics::_getObjectVolatile:        return inline_unsafe_access(!is_store, T_OBJECT,   Volatile, false);
  case vmIntrinsics::_getBooleanVolatile:       return inline_unsafe_access(!is_store, T_BOOLEAN,  Volatile, false);
  case vmIntrinsics::_getByteVolatile:          return inline_unsafe_access(!is_store, T_BYTE,     Volatile, false);
  case vmIntrinsics::_getShortVolatile:         return inline_unsafe_access(!is_store, T_SHORT,    Volatile, false);
  case vmIntrinsics::_getCharVolatile:          return inline_unsafe_access(!is_store, T_CHAR,     Volatile, false);
  case vmIntrinsics::_getIntVolatile:           return inline_unsafe_access(!is_store, T_INT,      Volatile, false);
  case vmIntrinsics::_getLongVolatile:          return inline_unsafe_access(!is_store, T_LONG,     Volatile, false);
  case vmIntrinsics::_getFloatVolatile:         return inline_unsafe_access(!is_store, T_FLOAT,    Volatile, false);
  case vmIntrinsics::_getDoubleVolatile:        return inline_unsafe_access(!is_store, T_DOUBLE,   Volatile, false);

  case vmIntrinsics::_putObjectVolatile:        return inline_unsafe_access( is_store, T_OBJECT,   Volatile, false);
  case vmIntrinsics::_putBooleanVolatile:       return inline_unsafe_access( is_store, T_BOOLEAN,  Volatile, false);
  case vmIntrinsics::_putByteVolatile:          return inline_unsafe_access( is_store, T_BYTE,     Volatile, false);
  case vmIntrinsics::_putShortVolatile:         return inline_unsafe_access( is_store, T_SHORT,    Volatile, false);
  case vmIntrinsics::_putCharVolatile:          return inline_unsafe_access( is_store, T_CHAR,     Volatile, false);
  case vmIntrinsics::_putIntVolatile:           return inline_unsafe_access( is_store, T_INT,      Volatile, false);
  case vmIntrinsics::_putLongVolatile:          return inline_unsafe_access( is_store, T_LONG,     Volatile, false);
  case vmIntrinsics::_putFloatVolatile:         return inline_unsafe_access( is_store, T_FLOAT,    Volatile, false);
  case vmIntrinsics::_putDoubleVolatile:        return inline_unsafe_access( is_store, T_DOUBLE,   Volatile, false);

  case vmIntrinsics::_getShortUnaligned:        return inline_unsafe_access(!is_store, T_SHORT,    Relaxed, true);
  case vmIntrinsics::_getCharUnaligned:         return inline_unsafe_access(!is_store, T_CHAR,     Relaxed, true);
  case vmIntrinsics::_getIntUnaligned:          return inline_unsafe_access(!is_store, T_INT,      Relaxed, true);
  case vmIntrinsics::_getLongUnaligned:         return inline_unsafe_access(!is_store, T_LONG,     Relaxed, true);

  case vmIntrinsics::_putShortUnaligned:        return inline_unsafe_access( is_store, T_SHORT,    Relaxed, true);
  case vmIntrinsics::_putCharUnaligned:         return inline_unsafe_access( is_store, T_CHAR,     Relaxed, true);
  case vmIntrinsics::_putIntUnaligned:          return inline_unsafe_access( is_store, T_INT,      Relaxed, true);
  case vmIntrinsics::_putLongUnaligned:         return inline_unsafe_access( is_store, T_LONG,     Relaxed, true);

  case vmIntrinsics::_getObjectAcquire:         return inline_unsafe_access(!is_store, T_OBJECT,   Acquire, false);
  case vmIntrinsics::_getBooleanAcquire:        return inline_unsafe_access(!is_store, T_BOOLEAN,  Acquire, false);
  case vmIntrinsics::_getByteAcquire:           return inline_unsafe_access(!is_store, T_BYTE,     Acquire, false);
  case vmIntrinsics::_getShortAcquire:          return inline_unsafe_access(!is_store, T_SHORT,    Acquire, false);
  case vmIntrinsics::_getCharAcquire:           return inline_unsafe_access(!is_store, T_CHAR,     Acquire, false);
  case vmIntrinsics::_getIntAcquire:            return inline_unsafe_access(!is_store, T_INT,      Acquire, false);
  case vmIntrinsics::_getLongAcquire:           return inline_unsafe_access(!is_store, T_LONG,     Acquire, false);
  case vmIntrinsics::_getFloatAcquire:          return inline_unsafe_access(!is_store, T_FLOAT,    Acquire, false);
  case vmIntrinsics::_getDoubleAcquire:         return inline_unsafe_access(!is_store, T_DOUBLE,   Acquire, false);

  case vmIntrinsics::_putObjectRelease:         return inline_unsafe_access( is_store, T_OBJECT,   Release, false);
  case vmIntrinsics::_putBooleanRelease:        return inline_unsafe_access( is_store, T_BOOLEAN,  Release, false);
  case vmIntrinsics::_putByteRelease:           return inline_unsafe_access( is_store, T_BYTE,     Release, false);
  case vmIntrinsics::_putShortRelease:          return inline_unsafe_access( is_store, T_SHORT,    Release, false);
  case vmIntrinsics::_putCharRelease:           return inline_unsafe_access( is_store, T_CHAR,     Release, false);
  case vmIntrinsics::_putIntRelease:            return inline_unsafe_access( is_store, T_INT,      Release, false);
  case vmIntrinsics::_putLongRelease:           return inline_unsafe_access( is_store, T_LONG,     Release, false);
  case vmIntrinsics::_putFloatRelease:          return inline_unsafe_access( is_store, T_FLOAT,    Release, false);
  case vmIntrinsics::_putDoubleRelease:         return inline_unsafe_access( is_store, T_DOUBLE,   Release, false);

  case vmIntrinsics::_getObjectOpaque:          return inline_unsafe_access(!is_store, T_OBJECT,   Opaque, false);
  case vmIntrinsics::_getBooleanOpaque:         return inline_unsafe_access(!is_store, T_BOOLEAN,  Opaque, false);
  case vmIntrinsics::_getByteOpaque:            return inline_unsafe_access(!is_store, T_BYTE,     Opaque, false);
  case vmIntrinsics::_getShortOpaque:           return inline_unsafe_access(!is_store, T_SHORT,    Opaque, false);
  case vmIntrinsics::_getCharOpaque:            return inline_unsafe_access(!is_store, T_CHAR,     Opaque, false);
  case vmIntrinsics::_getIntOpaque:             return inline_unsafe_access(!is_store, T_INT,      Opaque, false);
  case vmIntrinsics::_getLongOpaque:            return inline_unsafe_access(!is_store, T_LONG,     Opaque, false);
  case vmIntrinsics::_getFloatOpaque:           return inline_unsafe_access(!is_store, T_FLOAT,    Opaque, false);
  case vmIntrinsics::_getDoubleOpaque:          return inline_unsafe_access(!is_store, T_DOUBLE,   Opaque, false);

  case vmIntrinsics::_putObjectOpaque:          return inline_unsafe_access( is_store, T_OBJECT,   Opaque, false);
  case vmIntrinsics::_putBooleanOpaque:         return inline_unsafe_access( is_store, T_BOOLEAN,  Opaque, false);
  case vmIntrinsics::_putByteOpaque:            return inline_unsafe_access( is_store, T_BYTE,     Opaque, false);
  case vmIntrinsics::_putShortOpaque:           return inline_unsafe_access( is_store, T_SHORT,    Opaque, false);
  case vmIntrinsics::_putCharOpaque:            return inline_unsafe_access( is_store, T_CHAR,     Opaque, false);
  case vmIntrinsics::_putIntOpaque:             return inline_unsafe_access( is_store, T_INT,      Opaque, false);
  case vmIntrinsics::_putLongOpaque:            return inline_unsafe_access( is_store, T_LONG,     Opaque, false);
  case vmIntrinsics::_putFloatOpaque:           return inline_unsafe_access( is_store, T_FLOAT,    Opaque, false);
  case vmIntrinsics::_putDoubleOpaque:          return inline_unsafe_access( is_store, T_DOUBLE,   Opaque, false);

  case vmIntrinsics::_compareAndSetObject:              return inline_unsafe_load_store(T_OBJECT, LS_cmp_swap,      Volatile);
  case vmIntrinsics::_compareAndSetByte:                return inline_unsafe_load_store(T_BYTE,   LS_cmp_swap,      Volatile);
  case vmIntrinsics::_compareAndSetShort:               return inline_unsafe_load_store(T_SHORT,  LS_cmp_swap,      Volatile);
  case vmIntrinsics::_compareAndSetInt:                 return inline_unsafe_load_store(T_INT,    LS_cmp_swap,      Volatile);
  case vmIntrinsics::_compareAndSetLong:                return inline_unsafe_load_store(T_LONG,   LS_cmp_swap,      Volatile);

  case vmIntrinsics::_weakCompareAndSetObjectPlain:     return inline_unsafe_load_store(T_OBJECT, LS_cmp_swap_weak, Relaxed);
  case vmIntrinsics::_weakCompareAndSetObjectAcquire:   return inline_unsafe_load_store(T_OBJECT, LS_cmp_swap_weak, Acquire);
  case vmIntrinsics::_weakCompareAndSetObjectRelease:   return inline_unsafe_load_store(T_OBJECT, LS_cmp_swap_weak, Release);
  case vmIntrinsics::_weakCompareAndSetObject:          return inline_unsafe_load_store(T_OBJECT, LS_cmp_swap_weak, Volatile);
  case vmIntrinsics::_weakCompareAndSetBytePlain:       return inline_unsafe_load_store(T_BYTE,   LS_cmp_swap_weak, Relaxed);
  case vmIntrinsics::_weakCompareAndSetByteAcquire:     return inline_unsafe_load_store(T_BYTE,   LS_cmp_swap_weak, Acquire);
  case vmIntrinsics::_weakCompareAndSetByteRelease:     return inline_unsafe_load_store(T_BYTE,   LS_cmp_swap_weak, Release);
  case vmIntrinsics::_weakCompareAndSetByte:            return inline_unsafe_load_store(T_BYTE,   LS_cmp_swap_weak, Volatile);
  case vmIntrinsics::_weakCompareAndSetShortPlain:      return inline_unsafe_load_store(T_SHORT,  LS_cmp_swap_weak, Relaxed);
  case vmIntrinsics::_weakCompareAndSetShortAcquire:    return inline_unsafe_load_store(T_SHORT,  LS_cmp_swap_weak, Acquire);
  case vmIntrinsics::_weakCompareAndSetShortRelease:    return inline_unsafe_load_store(T_SHORT,  LS_cmp_swap_weak, Release);
  case vmIntrinsics::_weakCompareAndSetShort:           return inline_unsafe_load_store(T_SHORT,  LS_cmp_swap_weak, Volatile);
  case vmIntrinsics::_weakCompareAndSetIntPlain:        return inline_unsafe_load_store(T_INT,    LS_cmp_swap_weak, Relaxed);
  case vmIntrinsics::_weakCompareAndSetIntAcquire:      return inline_unsafe_load_store(T_INT,    LS_cmp_swap_weak, Acquire);
  case vmIntrinsics::_weakCompareAndSetIntRelease:      return inline_unsafe_load_store(T_INT,    LS_cmp_swap_weak, Release);
  case vmIntrinsics::_weakCompareAndSetInt:             return inline_unsafe_load_store(T_INT,    LS_cmp_swap_weak, Volatile);
  case vmIntrinsics::_weakCompareAndSetLongPlain:       return inline_unsafe_load_store(T_LONG,   LS_cmp_swap_weak, Relaxed);
  case vmIntrinsics::_weakCompareAndSetLongAcquire:     return inline_unsafe_load_store(T_LONG,   LS_cmp_swap_weak, Acquire);
  case vmIntrinsics::_weakCompareAndSetLongRelease:     return inline_unsafe_load_store(T_LONG,   LS_cmp_swap_weak, Release);
  case vmIntrinsics::_weakCompareAndSetLong:            return inline_unsafe_load_store(T_LONG,   LS_cmp_swap_weak, Volatile);

  case vmIntrinsics::_compareAndExchangeObject:         return inline_unsafe_load_store(T_OBJECT, LS_cmp_exchange,  Volatile);
  case vmIntrinsics::_compareAndExchangeObjectAcquire:  return inline_unsafe_load_store(T_OBJECT, LS_cmp_exchange,  Acquire);
  case vmIntrinsics::_compareAndExchangeObjectRelease:  return inline_unsafe_load_store(T_OBJECT, LS_cmp_exchange,  Release);
  case vmIntrinsics::_compareAndExchangeByte:           return inline_unsafe_load_store(T_BYTE,   LS_cmp_exchange,  Volatile);
  case vmIntrinsics::_compareAndExchangeByteAcquire:    return inline_unsafe_load_store(T_BYTE,   LS_cmp_exchange,  Acquire);
  case vmIntrinsics::_compareAndExchangeByteRelease:    return inline_unsafe_load_store(T_BYTE,   LS_cmp_exchange,  Release);
  case vmIntrinsics::_compareAndExchangeShort:          return inline_unsafe_load_store(T_SHORT,  LS_cmp_exchange,  Volatile);
  case vmIntrinsics::_compareAndExchangeShortAcquire:   return inline_unsafe_load_store(T_SHORT,  LS_cmp_exchange,  Acquire);
  case vmIntrinsics::_compareAndExchangeShortRelease:   return inline_unsafe_load_store(T_SHORT,  LS_cmp_exchange,  Release);
  case vmIntrinsics::_compareAndExchangeInt:            return inline_unsafe_load_store(T_INT,    LS_cmp_exchange,  Volatile);
  case vmIntrinsics::_compareAndExchangeIntAcquire:     return inline_unsafe_load_store(T_INT,    LS_cmp_exchange,  Acquire);
  case vmIntrinsics::_compareAndExchangeIntRelease:     return inline_unsafe_load_store(T_INT,    LS_cmp_exchange,  Release);
  case vmIntrinsics::_compareAndExchangeLong:           return inline_unsafe_load_store(T_LONG,   LS_cmp_exchange,  Volatile);
  case vmIntrinsics::_compareAndExchangeLongAcquire:    return inline_unsafe_load_store(T_LONG,   LS_cmp_exchange,  Acquire);
  case vmIntrinsics::_compareAndExchangeLongRelease:    return inline_unsafe_load_store(T_LONG,   LS_cmp_exchange,  Release);

  case vmIntrinsics::_getAndAddByte:                    return inline_unsafe_load_store(T_BYTE,   LS_get_add,       Volatile);
  case vmIntrinsics::_getAndAddShort:                   return inline_unsafe_load_store(T_SHORT,  LS_get_add,       Volatile);
  case vmIntrinsics::_getAndAddInt:                     return inline_unsafe_load_store(T_INT,    LS_get_add,       Volatile);
  case vmIntrinsics::_getAndAddLong:                    return inline_unsafe_load_store(T_LONG,   LS_get_add,       Volatile);

  case vmIntrinsics::_getAndSetByte:                    return inline_unsafe_load_store(T_BYTE,   LS_get_set,       Volatile);
  case vmIntrinsics::_getAndSetShort:                   return inline_unsafe_load_store(T_SHORT,  LS_get_set,       Volatile);
  case vmIntrinsics::_getAndSetInt:                     return inline_unsafe_load_store(T_INT,    LS_get_set,       Volatile);
  case vmIntrinsics::_getAndSetLong:                    return inline_unsafe_load_store(T_LONG,   LS_get_set,       Volatile);
  case vmIntrinsics::_getAndSetObject:                  return inline_unsafe_load_store(T_OBJECT, LS_get_set,       Volatile);

  case vmIntrinsics::_loadFence:
  case vmIntrinsics::_storeFence:
  case vmIntrinsics::_fullFence:                return inline_unsafe_fence(intrinsic_id());

  case vmIntrinsics::_onSpinWait:               return inline_onspinwait();

  case vmIntrinsics::_currentThread:            return inline_native_currentThread();
  case vmIntrinsics::_isInterrupted:            return inline_native_isInterrupted();

#ifdef JFR_HAVE_INTRINSICS
  case vmIntrinsics::_counterTime:              return inline_native_time_funcs(CAST_FROM_FN_PTR(address, JFR_TIME_FUNCTION), "counterTime");
  case vmIntrinsics::_getClassId:               return inline_native_classID();
  case vmIntrinsics::_getEventWriter:           return inline_native_getEventWriter();
#endif
  case vmIntrinsics::_currentTimeMillis:        return inline_native_time_funcs(CAST_FROM_FN_PTR(address, os::javaTimeMillis), "currentTimeMillis");
  case vmIntrinsics::_nanoTime:                 return inline_native_time_funcs(CAST_FROM_FN_PTR(address, os::javaTimeNanos), "nanoTime");
  case vmIntrinsics::_allocateInstance:         return inline_unsafe_allocate();
  case vmIntrinsics::_copyMemory:               return inline_unsafe_copyMemory();
  case vmIntrinsics::_getLength:                return inline_native_getLength();
  case vmIntrinsics::_copyOf:                   return inline_array_copyOf(false);
  case vmIntrinsics::_copyOfRange:              return inline_array_copyOf(true);
  case vmIntrinsics::_equalsB:                  return inline_array_equals(StrIntrinsicNode::LL);
  case vmIntrinsics::_equalsC:                  return inline_array_equals(StrIntrinsicNode::UU);
  case vmIntrinsics::_Preconditions_checkIndex: return inline_preconditions_checkIndex();
  case vmIntrinsics::_clone:                    return inline_native_clone(intrinsic()->is_virtual());

  case vmIntrinsics::_allocateUninitializedArray: return inline_unsafe_newArray(true);
  case vmIntrinsics::_newArray:                   return inline_unsafe_newArray(false);

  case vmIntrinsics::_isAssignableFrom:         return inline_native_subtype_check();

  case vmIntrinsics::_isInstance:
  case vmIntrinsics::_getModifiers:
  case vmIntrinsics::_isInterface:
  case vmIntrinsics::_isArray:
  case vmIntrinsics::_isPrimitive:
  case vmIntrinsics::_getSuperclass:
  case vmIntrinsics::_getClassAccessFlags:      return inline_native_Class_query(intrinsic_id());

  case vmIntrinsics::_floatToRawIntBits:
  case vmIntrinsics::_floatToIntBits:
  case vmIntrinsics::_intBitsToFloat:
  case vmIntrinsics::_doubleToRawLongBits:
  case vmIntrinsics::_doubleToLongBits:
  case vmIntrinsics::_longBitsToDouble:         return inline_fp_conversions(intrinsic_id());

  case vmIntrinsics::_numberOfLeadingZeros_i:
  case vmIntrinsics::_numberOfLeadingZeros_l:
  case vmIntrinsics::_numberOfTrailingZeros_i:
  case vmIntrinsics::_numberOfTrailingZeros_l:
  case vmIntrinsics::_bitCount_i:
  case vmIntrinsics::_bitCount_l:
  case vmIntrinsics::_reverseBytes_i:
  case vmIntrinsics::_reverseBytes_l:
  case vmIntrinsics::_reverseBytes_s:
  case vmIntrinsics::_reverseBytes_c:           return inline_number_methods(intrinsic_id());

  case vmIntrinsics::_getCallerClass:           return inline_native_Reflection_getCallerClass();

  case vmIntrinsics::_Reference_get:            return inline_reference_get();

  case vmIntrinsics::_Class_cast:               return inline_Class_cast();

  case vmIntrinsics::_aescrypt_encryptBlock:
  case vmIntrinsics::_aescrypt_decryptBlock:    return inline_aescrypt_Block(intrinsic_id());

  case vmIntrinsics::_cipherBlockChaining_encryptAESCrypt:
  case vmIntrinsics::_cipherBlockChaining_decryptAESCrypt:
    return inline_cipherBlockChaining_AESCrypt(intrinsic_id());

  case vmIntrinsics::_counterMode_AESCrypt:
    return inline_counterMode_AESCrypt(intrinsic_id());

  case vmIntrinsics::_sha_implCompress:
  case vmIntrinsics::_sha2_implCompress:
  case vmIntrinsics::_sha5_implCompress:
    return inline_sha_implCompress(intrinsic_id());

  case vmIntrinsics::_digestBase_implCompressMB:
    return inline_digestBase_implCompressMB(predicate);

  case vmIntrinsics::_multiplyToLen:
    return inline_multiplyToLen();

  case vmIntrinsics::_squareToLen:
    return inline_squareToLen();

  case vmIntrinsics::_mulAdd:
    return inline_mulAdd();

  case vmIntrinsics::_montgomeryMultiply:
    return inline_montgomeryMultiply();
  case vmIntrinsics::_montgomerySquare:
    return inline_montgomerySquare();

  case vmIntrinsics::_vectorizedMismatch:
    return inline_vectorizedMismatch();

  case vmIntrinsics::_ghash_processBlocks:
    return inline_ghash_processBlocks();

  case vmIntrinsics::_encodeISOArray:
  case vmIntrinsics::_encodeByteISOArray:
    return inline_encodeISOArray();

  case vmIntrinsics::_updateCRC32:
    return inline_updateCRC32();
  case vmIntrinsics::_updateBytesCRC32:
    return inline_updateBytesCRC32();
  case vmIntrinsics::_updateByteBufferCRC32:
    return inline_updateByteBufferCRC32();

  case vmIntrinsics::_updateBytesCRC32C:
    return inline_updateBytesCRC32C();
  case vmIntrinsics::_updateDirectByteBufferCRC32C:
    return inline_updateDirectByteBufferCRC32C();

  case vmIntrinsics::_updateBytesAdler32:
    return inline_updateBytesAdler32();
  case vmIntrinsics::_updateByteBufferAdler32:
    return inline_updateByteBufferAdler32();

  case vmIntrinsics::_profileBoolean:
    return inline_profileBoolean();
  case vmIntrinsics::_isCompileConstant:
    return inline_isCompileConstant();

  case vmIntrinsics::_hasNegatives:
    return inline_hasNegatives();

  case vmIntrinsics::_fmaD:
  case vmIntrinsics::_fmaF:
    return inline_fma(intrinsic_id());

  default:
    // If you get here, it may be that someone has added a new intrinsic
    // to the list in vmSymbols.hpp without implementing it here.
#ifndef PRODUCT
    if ((PrintMiscellaneous && (Verbose || WizardMode)) || PrintOpto) {
      tty->print_cr("*** Warning: Unimplemented intrinsic %s(%d)",
                    vmIntrinsics::name_at(intrinsic_id()), intrinsic_id());
    }
#endif
    return false;
  }
}

Node* LibraryCallKit::try_to_predicate(int predicate) {
  if (!jvms()->has_method()) {
    // Root JVMState has a null method.
    assert(map()->memory()->Opcode() == Op_Parm, "");
    // Insert the memory aliasing node
    set_all_memory(reset_memory());
  }
  assert(merged_memory(), "");

  switch (intrinsic_id()) {
  case vmIntrinsics::_cipherBlockChaining_encryptAESCrypt:
    return inline_cipherBlockChaining_AESCrypt_predicate(false);
  case vmIntrinsics::_cipherBlockChaining_decryptAESCrypt:
    return inline_cipherBlockChaining_AESCrypt_predicate(true);
  case vmIntrinsics::_counterMode_AESCrypt:
    return inline_counterMode_AESCrypt_predicate();
  case vmIntrinsics::_digestBase_implCompressMB:
    return inline_digestBase_implCompressMB_predicate(predicate);

  default:
    // If you get here, it may be that someone has added a new intrinsic
    // to the list in vmSymbols.hpp without implementing it here.
#ifndef PRODUCT
    if ((PrintMiscellaneous && (Verbose || WizardMode)) || PrintOpto) {
      tty->print_cr("*** Warning: Unimplemented predicate for intrinsic %s(%d)",
                    vmIntrinsics::name_at(intrinsic_id()), intrinsic_id());
    }
#endif
    Node* slow_ctl = control();
    set_control(top()); // No fast path instrinsic
    return slow_ctl;
  }
}

//------------------------------set_result-------------------------------
// Helper function for finishing intrinsics.
void LibraryCallKit::set_result(RegionNode* region, PhiNode* value) {
  record_for_igvn(region);
  set_control(_gvn.transform(region));
  set_result( _gvn.transform(value));
  assert(value->type()->basic_type() == result()->bottom_type()->basic_type(), "sanity");
}

//------------------------------generate_guard---------------------------
// Helper function for generating guarded fast-slow graph structures.
// The given 'test', if true, guards a slow path.  If the test fails
// then a fast path can be taken.  (We generally hope it fails.)
// In all cases, GraphKit::control() is updated to the fast path.
// The returned value represents the control for the slow path.
// The return value is never 'top'; it is either a valid control
// or NULL if it is obvious that the slow path can never be taken.
// Also, if region and the slow control are not NULL, the slow edge
// is appended to the region.
Node* LibraryCallKit::generate_guard(Node* test, RegionNode* region, float true_prob) {
  if (stopped()) {
    // Already short circuited.
    return NULL;
  }

  // Build an if node and its projections.
  // If test is true we take the slow path, which we assume is uncommon.
  if (_gvn.type(test) == TypeInt::ZERO) {
    // The slow branch is never taken.  No need to build this guard.
    return NULL;
  }

  IfNode* iff = create_and_map_if(control(), test, true_prob, COUNT_UNKNOWN);

  Node* if_slow = _gvn.transform(new IfTrueNode(iff));
  if (if_slow == top()) {
    // The slow branch is never taken.  No need to build this guard.
    return NULL;
  }

  if (region != NULL)
    region->add_req(if_slow);

  Node* if_fast = _gvn.transform(new IfFalseNode(iff));
  set_control(if_fast);

  return if_slow;
}

inline Node* LibraryCallKit::generate_slow_guard(Node* test, RegionNode* region) {
  return generate_guard(test, region, PROB_UNLIKELY_MAG(3));
}
inline Node* LibraryCallKit::generate_fair_guard(Node* test, RegionNode* region) {
  return generate_guard(test, region, PROB_FAIR);
}

inline Node* LibraryCallKit::generate_negative_guard(Node* index, RegionNode* region,
                                                     Node* *pos_index) {
  if (stopped())
    return NULL;                // already stopped
  if (_gvn.type(index)->higher_equal(TypeInt::POS)) // [0,maxint]
    return NULL;                // index is already adequately typed
  Node* cmp_lt = _gvn.transform(new CmpINode(index, intcon(0)));
  Node* bol_lt = _gvn.transform(new BoolNode(cmp_lt, BoolTest::lt));
  Node* is_neg = generate_guard(bol_lt, region, PROB_MIN);
  if (is_neg != NULL && pos_index != NULL) {
    // Emulate effect of Parse::adjust_map_after_if.
    Node* ccast = new CastIINode(index, TypeInt::POS);
    ccast->set_req(0, control());
    (*pos_index) = _gvn.transform(ccast);
  }
  return is_neg;
}

// Make sure that 'position' is a valid limit index, in [0..length].
// There are two equivalent plans for checking this:
//   A. (offset + copyLength)  unsigned<=  arrayLength
//   B. offset  <=  (arrayLength - copyLength)
// We require that all of the values above, except for the sum and
// difference, are already known to be non-negative.
// Plan A is robust in the face of overflow, if offset and copyLength
// are both hugely positive.
//
// Plan B is less direct and intuitive, but it does not overflow at
// all, since the difference of two non-negatives is always
// representable.  Whenever Java methods must perform the equivalent
// check they generally use Plan B instead of Plan A.
// For the moment we use Plan A.
inline Node* LibraryCallKit::generate_limit_guard(Node* offset,
                                                  Node* subseq_length,
                                                  Node* array_length,
                                                  RegionNode* region) {
  if (stopped())
    return NULL;                // already stopped
  bool zero_offset = _gvn.type(offset) == TypeInt::ZERO;
  if (zero_offset && subseq_length->eqv_uncast(array_length))
    return NULL;                // common case of whole-array copy
  Node* last = subseq_length;
  if (!zero_offset)             // last += offset
    last = _gvn.transform(new AddINode(last, offset));
  Node* cmp_lt = _gvn.transform(new CmpUNode(array_length, last));
  Node* bol_lt = _gvn.transform(new BoolNode(cmp_lt, BoolTest::lt));
  Node* is_over = generate_guard(bol_lt, region, PROB_MIN);
  return is_over;
}

// Emit range checks for the given String.value byte array
void LibraryCallKit::generate_string_range_check(Node* array, Node* offset, Node* count, bool char_count) {
  if (stopped()) {
    return; // already stopped
  }
  RegionNode* bailout = new RegionNode(1);
  record_for_igvn(bailout);
  if (char_count) {
    // Convert char count to byte count
    count = _gvn.transform(new LShiftINode(count, intcon(1)));
  }

  // Offset and count must not be negative
  generate_negative_guard(offset, bailout);
  generate_negative_guard(count, bailout);
  // Offset + count must not exceed length of array
  generate_limit_guard(offset, count, load_array_length(array), bailout);

  if (bailout->req() > 1) {
    PreserveJVMState pjvms(this);
    set_control(_gvn.transform(bailout));
    uncommon_trap(Deoptimization::Reason_intrinsic,
                  Deoptimization::Action_maybe_recompile);
  }
}

//--------------------------generate_current_thread--------------------
Node* LibraryCallKit::generate_current_thread(Node* &tls_output) {
  ciKlass*    thread_klass = env()->Thread_klass();
  const Type* thread_type  = TypeOopPtr::make_from_klass(thread_klass)->cast_to_ptr_type(TypePtr::NotNull);
  Node* thread = _gvn.transform(new ThreadLocalNode());
  Node* p = basic_plus_adr(top()/*!oop*/, thread, in_bytes(JavaThread::threadObj_offset()));
  Node* threadObj = make_load(NULL, p, thread_type, T_OBJECT, MemNode::unordered);
  tls_output = thread;
  return threadObj;
}


//------------------------------make_string_method_node------------------------
// Helper method for String intrinsic functions. This version is called with
// str1 and str2 pointing to byte[] nodes containing Latin1 or UTF16 encoded
// characters (depending on 'is_byte'). cnt1 and cnt2 are pointing to Int nodes
// containing the lengths of str1 and str2.
Node* LibraryCallKit::make_string_method_node(int opcode, Node* str1_start, Node* cnt1, Node* str2_start, Node* cnt2, StrIntrinsicNode::ArgEnc ae) {
  Node* result = NULL;
  switch (opcode) {
  case Op_StrIndexOf:
    result = new StrIndexOfNode(control(), memory(TypeAryPtr::BYTES),
                                str1_start, cnt1, str2_start, cnt2, ae);
    break;
  case Op_StrComp:
    result = new StrCompNode(control(), memory(TypeAryPtr::BYTES),
                             str1_start, cnt1, str2_start, cnt2, ae);
    break;
  case Op_StrEquals:
    // We already know that cnt1 == cnt2 here (checked in 'inline_string_equals').
    // Use the constant length if there is one because optimized match rule may exist.
    result = new StrEqualsNode(control(), memory(TypeAryPtr::BYTES),
                               str1_start, str2_start, cnt2->is_Con() ? cnt2 : cnt1, ae);
    break;
  default:
    ShouldNotReachHere();
    return NULL;
  }

  // All these intrinsics have checks.
  C->set_has_split_ifs(true); // Has chance for split-if optimization
  clear_upper_avx();

  return _gvn.transform(result);
}

//------------------------------inline_string_compareTo------------------------
bool LibraryCallKit::inline_string_compareTo(StrIntrinsicNode::ArgEnc ae) {
  Node* arg1 = argument(0);
  Node* arg2 = argument(1);

  arg1 = must_be_not_null(arg1, true);
  arg2 = must_be_not_null(arg2, true);

  arg1 = shenandoah_read_barrier(arg1);
  arg2 = shenandoah_read_barrier(arg2);

  // Get start addr and length of first argument
  Node* arg1_start  = array_element_address(arg1, intcon(0), T_BYTE);
  Node* arg1_cnt    = load_array_length(arg1);

  // Get start addr and length of second argument
  Node* arg2_start  = array_element_address(arg2, intcon(0), T_BYTE);
  Node* arg2_cnt    = load_array_length(arg2);

  Node* result = make_string_method_node(Op_StrComp, arg1_start, arg1_cnt, arg2_start, arg2_cnt, ae);
  set_result(result);
  return true;
}

//------------------------------inline_string_equals------------------------
bool LibraryCallKit::inline_string_equals(StrIntrinsicNode::ArgEnc ae) {
  Node* arg1 = argument(0);
  Node* arg2 = argument(1);

  // paths (plus control) merge
  RegionNode* region = new RegionNode(3);
  Node* phi = new PhiNode(region, TypeInt::BOOL);

  if (!stopped()) {

    arg1 = must_be_not_null(arg1, true);
    arg2 = must_be_not_null(arg2, true);

    arg1 = shenandoah_read_barrier(arg1);
    arg2 = shenandoah_read_barrier(arg2);

   // Get start addr and length of first argument
    Node* arg1_start  = array_element_address(arg1, intcon(0), T_BYTE);
    Node* arg1_cnt    = load_array_length(arg1);

    // Get start addr and length of second argument
    Node* arg2_start  = array_element_address(arg2, intcon(0), T_BYTE);
    Node* arg2_cnt    = load_array_length(arg2);

    // Check for arg1_cnt != arg2_cnt
    Node* cmp = _gvn.transform(new CmpINode(arg1_cnt, arg2_cnt));
    Node* bol = _gvn.transform(new BoolNode(cmp, BoolTest::ne));
    Node* if_ne = generate_slow_guard(bol, NULL);
    if (if_ne != NULL) {
      phi->init_req(2, intcon(0));
      region->init_req(2, if_ne);
    }

    // Check for count == 0 is done by assembler code for StrEquals.

    if (!stopped()) {
      Node* equals = make_string_method_node(Op_StrEquals, arg1_start, arg1_cnt, arg2_start, arg2_cnt, ae);
      phi->init_req(1, equals);
      region->init_req(1, control());
    }
  }

  // post merge
  set_control(_gvn.transform(region));
  record_for_igvn(region);

  set_result(_gvn.transform(phi));
  return true;
}

//------------------------------inline_array_equals----------------------------
bool LibraryCallKit::inline_array_equals(StrIntrinsicNode::ArgEnc ae) {
  assert(ae == StrIntrinsicNode::UU || ae == StrIntrinsicNode::LL, "unsupported array types");
  Node* arg1 = argument(0);
  Node* arg2 = argument(1);

  arg1 = shenandoah_read_barrier(arg1);
  arg2 = shenandoah_read_barrier(arg2);

  const TypeAryPtr* mtype = (ae == StrIntrinsicNode::UU) ? TypeAryPtr::CHARS : TypeAryPtr::BYTES;
  set_result(_gvn.transform(new AryEqNode(control(), memory(mtype), arg1, arg2, ae)));
  clear_upper_avx();

  return true;
}

//------------------------------inline_hasNegatives------------------------------
bool LibraryCallKit::inline_hasNegatives() {
  if (too_many_traps(Deoptimization::Reason_intrinsic)) {
    return false;
  }

  assert(callee()->signature()->size() == 3, "hasNegatives has 3 parameters");
  // no receiver since it is static method
  Node* ba         = argument(0);
  Node* offset     = argument(1);
  Node* len        = argument(2);

  ba = must_be_not_null(ba, true);

  // Range checks
  generate_string_range_check(ba, offset, len, false);
  if (stopped()) {
    return true;
  }

  ba = shenandoah_read_barrier(ba);

  Node* ba_start = array_element_address(ba, offset, T_BYTE);
  Node* result = new HasNegativesNode(control(), memory(TypeAryPtr::BYTES), ba_start, len);
  set_result(_gvn.transform(result));
  return true;
}

bool LibraryCallKit::inline_preconditions_checkIndex() {
  Node* index = argument(0);
  Node* length = argument(1);
  if (too_many_traps(Deoptimization::Reason_intrinsic) || too_many_traps(Deoptimization::Reason_range_check)) {
    return false;
  }

  Node* len_pos_cmp = _gvn.transform(new CmpINode(length, intcon(0)));
  Node* len_pos_bol = _gvn.transform(new BoolNode(len_pos_cmp, BoolTest::ge));

  {
    BuildCutout unless(this, len_pos_bol, PROB_MAX);
    uncommon_trap(Deoptimization::Reason_intrinsic,
                  Deoptimization::Action_make_not_entrant);
  }

  if (stopped()) {
    return false;
  }

  Node* rc_cmp = _gvn.transform(new CmpUNode(index, length));
  BoolTest::mask btest = BoolTest::lt;
  Node* rc_bool = _gvn.transform(new BoolNode(rc_cmp, btest));
  RangeCheckNode* rc = new RangeCheckNode(control(), rc_bool, PROB_MAX, COUNT_UNKNOWN);
  _gvn.set_type(rc, rc->Value(&_gvn));
  if (!rc_bool->is_Con()) {
    record_for_igvn(rc);
  }
  set_control(_gvn.transform(new IfTrueNode(rc)));
  {
    PreserveJVMState pjvms(this);
    set_control(_gvn.transform(new IfFalseNode(rc)));
    uncommon_trap(Deoptimization::Reason_range_check,
                  Deoptimization::Action_make_not_entrant);
  }

  if (stopped()) {
    return false;
  }

  Node* result = new CastIINode(index, TypeInt::make(0, _gvn.type(length)->is_int()->_hi, Type::WidenMax));
  result->set_req(0, control());
  result = _gvn.transform(result);
  set_result(result);
  replace_in_map(index, result);
  clear_upper_avx();
  return true;
}

//------------------------------inline_string_indexOf------------------------
bool LibraryCallKit::inline_string_indexOf(StrIntrinsicNode::ArgEnc ae) {
  if (!Matcher::match_rule_supported(Op_StrIndexOf)) {
    return false;
  }
  Node* src = argument(0);
  Node* tgt = argument(1);

  // Make the merge point
  RegionNode* result_rgn = new RegionNode(4);
  Node*       result_phi = new PhiNode(result_rgn, TypeInt::INT);

  src = must_be_not_null(src, true);
  tgt = must_be_not_null(tgt, true);

  src = shenandoah_read_barrier(src);
  tgt = shenandoah_read_barrier(tgt);

  // Get start addr and length of source string
  Node* src_start = array_element_address(src, intcon(0), T_BYTE);
  Node* src_count = load_array_length(src);

  // Get start addr and length of substring
  Node* tgt_start = array_element_address(tgt, intcon(0), T_BYTE);
  Node* tgt_count = load_array_length(tgt);

  if (ae == StrIntrinsicNode::UU || ae == StrIntrinsicNode::UL) {
    // Divide src size by 2 if String is UTF16 encoded
    src_count = _gvn.transform(new RShiftINode(src_count, intcon(1)));
  }
  if (ae == StrIntrinsicNode::UU) {
    // Divide substring size by 2 if String is UTF16 encoded
    tgt_count = _gvn.transform(new RShiftINode(tgt_count, intcon(1)));
  }

  Node* result = make_indexOf_node(src_start, src_count, tgt_start, tgt_count, result_rgn, result_phi, ae);
  if (result != NULL) {
    result_phi->init_req(3, result);
    result_rgn->init_req(3, control());
  }
  set_control(_gvn.transform(result_rgn));
  record_for_igvn(result_rgn);
  set_result(_gvn.transform(result_phi));

  return true;
}

//-----------------------------inline_string_indexOf-----------------------
bool LibraryCallKit::inline_string_indexOfI(StrIntrinsicNode::ArgEnc ae) {
  if (too_many_traps(Deoptimization::Reason_intrinsic)) {
    return false;
  }
  if (!Matcher::match_rule_supported(Op_StrIndexOf)) {
    return false;
  }
  assert(callee()->signature()->size() == 5, "String.indexOf() has 5 arguments");
  Node* src         = argument(0); // byte[]
  Node* src_count   = argument(1); // char count
  Node* tgt         = argument(2); // byte[]
  Node* tgt_count   = argument(3); // char count
  Node* from_index  = argument(4); // char index

  src = must_be_not_null(src, true);
  tgt = must_be_not_null(tgt, true);

  src = shenandoah_read_barrier(src);
  tgt = shenandoah_read_barrier(tgt);

  // Multiply byte array index by 2 if String is UTF16 encoded
  Node* src_offset = (ae == StrIntrinsicNode::LL) ? from_index : _gvn.transform(new LShiftINode(from_index, intcon(1)));
  src_count = _gvn.transform(new SubINode(src_count, from_index));
  Node* src_start = array_element_address(src, src_offset, T_BYTE);
  Node* tgt_start = array_element_address(tgt, intcon(0), T_BYTE);

  // Range checks
  generate_string_range_check(src, src_offset, src_count, ae != StrIntrinsicNode::LL);
  generate_string_range_check(tgt, intcon(0), tgt_count, ae == StrIntrinsicNode::UU);
  if (stopped()) {
    return true;
  }

  RegionNode* region = new RegionNode(5);
  Node* phi = new PhiNode(region, TypeInt::INT);

  Node* result = make_indexOf_node(src_start, src_count, tgt_start, tgt_count, region, phi, ae);
  if (result != NULL) {
    // The result is index relative to from_index if substring was found, -1 otherwise.
    // Generate code which will fold into cmove.
    Node* cmp = _gvn.transform(new CmpINode(result, intcon(0)));
    Node* bol = _gvn.transform(new BoolNode(cmp, BoolTest::lt));

    Node* if_lt = generate_slow_guard(bol, NULL);
    if (if_lt != NULL) {
      // result == -1
      phi->init_req(3, result);
      region->init_req(3, if_lt);
    }
    if (!stopped()) {
      result = _gvn.transform(new AddINode(result, from_index));
      phi->init_req(4, result);
      region->init_req(4, control());
    }
  }

  set_control(_gvn.transform(region));
  record_for_igvn(region);
  set_result(_gvn.transform(phi));
  clear_upper_avx();

  return true;
}

// Create StrIndexOfNode with fast path checks
Node* LibraryCallKit::make_indexOf_node(Node* src_start, Node* src_count, Node* tgt_start, Node* tgt_count,
                                        RegionNode* region, Node* phi, StrIntrinsicNode::ArgEnc ae) {
  // Check for substr count > string count
  Node* cmp = _gvn.transform(new CmpINode(tgt_count, src_count));
  Node* bol = _gvn.transform(new BoolNode(cmp, BoolTest::gt));
  Node* if_gt = generate_slow_guard(bol, NULL);
  if (if_gt != NULL) {
    phi->init_req(1, intcon(-1));
    region->init_req(1, if_gt);
  }
  if (!stopped()) {
    // Check for substr count == 0
    cmp = _gvn.transform(new CmpINode(tgt_count, intcon(0)));
    bol = _gvn.transform(new BoolNode(cmp, BoolTest::eq));
    Node* if_zero = generate_slow_guard(bol, NULL);
    if (if_zero != NULL) {
      phi->init_req(2, intcon(0));
      region->init_req(2, if_zero);
    }
  }
  if (!stopped()) {
    return make_string_method_node(Op_StrIndexOf, src_start, src_count, tgt_start, tgt_count, ae);
  }
  return NULL;
}

//-----------------------------inline_string_indexOfChar-----------------------
bool LibraryCallKit::inline_string_indexOfChar() {
  if (too_many_traps(Deoptimization::Reason_intrinsic)) {
    return false;
  }
  if (!Matcher::match_rule_supported(Op_StrIndexOfChar)) {
    return false;
  }
  assert(callee()->signature()->size() == 4, "String.indexOfChar() has 4 arguments");
  Node* src         = argument(0); // byte[]
  Node* tgt         = argument(1); // tgt is int ch
  Node* from_index  = argument(2);
  Node* max         = argument(3);

  src = must_be_not_null(src, true);
  src = shenandoah_read_barrier(src);

  Node* src_offset = _gvn.transform(new LShiftINode(from_index, intcon(1)));
  Node* src_start = array_element_address(src, src_offset, T_BYTE);
  Node* src_count = _gvn.transform(new SubINode(max, from_index));

  // Range checks
  generate_string_range_check(src, src_offset, src_count, true);
  if (stopped()) {
    return true;
  }

  RegionNode* region = new RegionNode(3);
  Node* phi = new PhiNode(region, TypeInt::INT);

  Node* result = new StrIndexOfCharNode(control(), memory(TypeAryPtr::BYTES), src_start, src_count, tgt, StrIntrinsicNode::none);
  C->set_has_split_ifs(true); // Has chance for split-if optimization
  _gvn.transform(result);

  Node* cmp = _gvn.transform(new CmpINode(result, intcon(0)));
  Node* bol = _gvn.transform(new BoolNode(cmp, BoolTest::lt));

  Node* if_lt = generate_slow_guard(bol, NULL);
  if (if_lt != NULL) {
    // result == -1
    phi->init_req(2, result);
    region->init_req(2, if_lt);
  }
  if (!stopped()) {
    result = _gvn.transform(new AddINode(result, from_index));
    phi->init_req(1, result);
    region->init_req(1, control());
  }
  set_control(_gvn.transform(region));
  record_for_igvn(region);
  set_result(_gvn.transform(phi));

  return true;
}
//---------------------------inline_string_copy---------------------
// compressIt == true --> generate a compressed copy operation (compress char[]/byte[] to byte[])
//   int StringUTF16.compress(char[] src, int srcOff, byte[] dst, int dstOff, int len)
//   int StringUTF16.compress(byte[] src, int srcOff, byte[] dst, int dstOff, int len)
// compressIt == false --> generate an inflated copy operation (inflate byte[] to char[]/byte[])
//   void StringLatin1.inflate(byte[] src, int srcOff, char[] dst, int dstOff, int len)
//   void StringLatin1.inflate(byte[] src, int srcOff, byte[] dst, int dstOff, int len)
bool LibraryCallKit::inline_string_copy(bool compress) {
  if (too_many_traps(Deoptimization::Reason_intrinsic)) {
    return false;
  }
  int nargs = 5;  // 2 oops, 3 ints
  assert(callee()->signature()->size() == nargs, "string copy has 5 arguments");

  Node* src         = argument(0);
  Node* src_offset  = argument(1);
  Node* dst         = argument(2);
  Node* dst_offset  = argument(3);
  Node* length      = argument(4);

  // Check for allocation before we add nodes that would confuse
  // tightly_coupled_allocation()
  AllocateArrayNode* alloc = tightly_coupled_allocation(dst, NULL);

  // Figure out the size and type of the elements we will be copying.
  const Type* src_type = src->Value(&_gvn);
  const Type* dst_type = dst->Value(&_gvn);
  BasicType src_elem = src_type->isa_aryptr()->klass()->as_array_klass()->element_type()->basic_type();
  BasicType dst_elem = dst_type->isa_aryptr()->klass()->as_array_klass()->element_type()->basic_type();
  assert((compress && dst_elem == T_BYTE && (src_elem == T_BYTE || src_elem == T_CHAR)) ||
         (!compress && src_elem == T_BYTE && (dst_elem == T_BYTE || dst_elem == T_CHAR)),
         "Unsupported array types for inline_string_copy");

  src = must_be_not_null(src, true);
  dst = must_be_not_null(dst, true);

  // Convert char[] offsets to byte[] offsets
  bool convert_src = (compress && src_elem == T_BYTE);
  bool convert_dst = (!compress && dst_elem == T_BYTE);
  if (convert_src) {
    src_offset = _gvn.transform(new LShiftINode(src_offset, intcon(1)));
  } else if (convert_dst) {
    dst_offset = _gvn.transform(new LShiftINode(dst_offset, intcon(1)));
  }

  // Range checks
  generate_string_range_check(src, src_offset, length, convert_src);
  generate_string_range_check(dst, dst_offset, length, convert_dst);
  if (stopped()) {
    return true;
  }

  src = shenandoah_read_barrier(src);
  dst = shenandoah_write_barrier(dst);

  Node* src_start = array_element_address(src, src_offset, src_elem);
  Node* dst_start = array_element_address(dst, dst_offset, dst_elem);
  // 'src_start' points to src array + scaled offset
  // 'dst_start' points to dst array + scaled offset
  Node* count = NULL;
  if (compress) {
    count = compress_string(src_start, TypeAryPtr::get_array_body_type(src_elem), dst_start, length);
  } else {
    inflate_string(src_start, dst_start, TypeAryPtr::get_array_body_type(dst_elem), length);
  }

  if (alloc != NULL) {
    if (alloc->maybe_set_complete(&_gvn)) {
      // "You break it, you buy it."
      InitializeNode* init = alloc->initialization();
      assert(init->is_complete(), "we just did this");
      init->set_complete_with_arraycopy();
      assert(dst->is_CheckCastPP(), "sanity");
      assert(dst->in(0)->in(0) == init, "dest pinned");
    }
    // Do not let stores that initialize this object be reordered with
    // a subsequent store that would make this object accessible by
    // other threads.
    // Record what AllocateNode this StoreStore protects so that
    // escape analysis can go from the MemBarStoreStoreNode to the
    // AllocateNode and eliminate the MemBarStoreStoreNode if possible
    // based on the escape status of the AllocateNode.
    insert_mem_bar(Op_MemBarStoreStore, alloc->proj_out_or_null(AllocateNode::RawAddress));
  }
  if (compress) {
    set_result(_gvn.transform(count));
  }
  clear_upper_avx();

  return true;
}

#ifdef _LP64
#define XTOP ,top() /*additional argument*/
#else  //_LP64
#define XTOP        /*no additional argument*/
#endif //_LP64

//------------------------inline_string_toBytesU--------------------------
// public static byte[] StringUTF16.toBytes(char[] value, int off, int len)
bool LibraryCallKit::inline_string_toBytesU() {
  if (too_many_traps(Deoptimization::Reason_intrinsic)) {
    return false;
  }
  // Get the arguments.
  Node* value     = argument(0);
  Node* offset    = argument(1);
  Node* length    = argument(2);

  Node* newcopy = NULL;

  // Set the original stack and the reexecute bit for the interpreter to reexecute
  // the bytecode that invokes StringUTF16.toBytes() if deoptimization happens.
  { PreserveReexecuteState preexecs(this);
    jvms()->set_should_reexecute(true);

    // Check if a null path was taken unconditionally.
    value = null_check(value);

    RegionNode* bailout = new RegionNode(1);
    record_for_igvn(bailout);

    // Range checks
    generate_negative_guard(offset, bailout);
    generate_negative_guard(length, bailout);
    generate_limit_guard(offset, length, load_array_length(value), bailout);
    // Make sure that resulting byte[] length does not overflow Integer.MAX_VALUE
    generate_limit_guard(length, intcon(0), intcon(max_jint/2), bailout);

    if (bailout->req() > 1) {
      PreserveJVMState pjvms(this);
      set_control(_gvn.transform(bailout));
      uncommon_trap(Deoptimization::Reason_intrinsic,
                    Deoptimization::Action_maybe_recompile);
    }
    if (stopped()) {
      return true;
    }

    Node* size = _gvn.transform(new LShiftINode(length, intcon(1)));
    Node* klass_node = makecon(TypeKlassPtr::make(ciTypeArrayKlass::make(T_BYTE)));
    newcopy = new_array(klass_node, size, 0);  // no arguments to push
    AllocateArrayNode* alloc = tightly_coupled_allocation(newcopy, NULL);

    // Calculate starting addresses.
    value = shenandoah_read_barrier(value);

    Node* src_start = array_element_address(value, offset, T_CHAR);
    Node* dst_start = basic_plus_adr(newcopy, arrayOopDesc::base_offset_in_bytes(T_BYTE));

    // Check if src array address is aligned to HeapWordSize (dst is always aligned)
    const TypeInt* toffset = gvn().type(offset)->is_int();
    bool aligned = toffset->is_con() && ((toffset->get_con() * type2aelembytes(T_CHAR)) % HeapWordSize == 0);

    // Figure out which arraycopy runtime method to call (disjoint, uninitialized).
    const char* copyfunc_name = "arraycopy";
    address     copyfunc_addr = StubRoutines::select_arraycopy_function(T_CHAR, aligned, true, copyfunc_name, true);
    Node* call = make_runtime_call(RC_LEAF|RC_NO_FP,
                      OptoRuntime::fast_arraycopy_Type(),
                      copyfunc_addr, copyfunc_name, TypeRawPtr::BOTTOM,
                      src_start, dst_start, ConvI2X(length) XTOP);
    // Do not let reads from the cloned object float above the arraycopy.
    if (alloc != NULL) {
      if (alloc->maybe_set_complete(&_gvn)) {
        // "You break it, you buy it."
        InitializeNode* init = alloc->initialization();
        assert(init->is_complete(), "we just did this");
        init->set_complete_with_arraycopy();
        assert(newcopy->is_CheckCastPP(), "sanity");
        assert(newcopy->in(0)->in(0) == init, "dest pinned");
      }
      // Do not let stores that initialize this object be reordered with
      // a subsequent store that would make this object accessible by
      // other threads.
      // Record what AllocateNode this StoreStore protects so that
      // escape analysis can go from the MemBarStoreStoreNode to the
      // AllocateNode and eliminate the MemBarStoreStoreNode if possible
      // based on the escape status of the AllocateNode.
      insert_mem_bar(Op_MemBarStoreStore, alloc->proj_out_or_null(AllocateNode::RawAddress));
    } else {
      insert_mem_bar(Op_MemBarCPUOrder);
    }
  } // original reexecute is set back here

  C->set_has_split_ifs(true); // Has chance for split-if optimization
  if (!stopped()) {
    set_result(newcopy);
  }
  clear_upper_avx();

  return true;
}

//------------------------inline_string_getCharsU--------------------------
// public void StringUTF16.getChars(byte[] src, int srcBegin, int srcEnd, char dst[], int dstBegin)
bool LibraryCallKit::inline_string_getCharsU() {
  if (too_many_traps(Deoptimization::Reason_intrinsic)) {
    return false;
  }

  // Get the arguments.
  Node* src       = argument(0);
  Node* src_begin = argument(1);
  Node* src_end   = argument(2); // exclusive offset (i < src_end)
  Node* dst       = argument(3);
  Node* dst_begin = argument(4);

  // Check for allocation before we add nodes that would confuse
  // tightly_coupled_allocation()
  AllocateArrayNode* alloc = tightly_coupled_allocation(dst, NULL);

  // Check if a null path was taken unconditionally.
  src = null_check(src);
  dst = null_check(dst);
  if (stopped()) {
    return true;
  }

  // Get length and convert char[] offset to byte[] offset
  Node* length = _gvn.transform(new SubINode(src_end, src_begin));
  src_begin = _gvn.transform(new LShiftINode(src_begin, intcon(1)));

  // Range checks
  generate_string_range_check(src, src_begin, length, true);
  generate_string_range_check(dst, dst_begin, length, false);
  if (stopped()) {
    return true;
  }

  if (!stopped()) {

    src = shenandoah_read_barrier(src);
    dst = shenandoah_write_barrier(dst);

    // Calculate starting addresses.
    Node* src_start = array_element_address(src, src_begin, T_BYTE);
    Node* dst_start = array_element_address(dst, dst_begin, T_CHAR);

    // Check if array addresses are aligned to HeapWordSize
    const TypeInt* tsrc = gvn().type(src_begin)->is_int();
    const TypeInt* tdst = gvn().type(dst_begin)->is_int();
    bool aligned = tsrc->is_con() && ((tsrc->get_con() * type2aelembytes(T_BYTE)) % HeapWordSize == 0) &&
                   tdst->is_con() && ((tdst->get_con() * type2aelembytes(T_CHAR)) % HeapWordSize == 0);

    // Figure out which arraycopy runtime method to call (disjoint, uninitialized).
    const char* copyfunc_name = "arraycopy";
    address     copyfunc_addr = StubRoutines::select_arraycopy_function(T_CHAR, aligned, true, copyfunc_name, true);
    Node* call = make_runtime_call(RC_LEAF|RC_NO_FP,
                      OptoRuntime::fast_arraycopy_Type(),
                      copyfunc_addr, copyfunc_name, TypeRawPtr::BOTTOM,
                      src_start, dst_start, ConvI2X(length) XTOP);
    // Do not let reads from the cloned object float above the arraycopy.
    if (alloc != NULL) {
      if (alloc->maybe_set_complete(&_gvn)) {
        // "You break it, you buy it."
        InitializeNode* init = alloc->initialization();
        assert(init->is_complete(), "we just did this");
        init->set_complete_with_arraycopy();
        assert(dst->is_CheckCastPP(), "sanity");
        assert(dst->in(0)->in(0) == init, "dest pinned");
      }
      // Do not let stores that initialize this object be reordered with
      // a subsequent store that would make this object accessible by
      // other threads.
      // Record what AllocateNode this StoreStore protects so that
      // escape analysis can go from the MemBarStoreStoreNode to the
      // AllocateNode and eliminate the MemBarStoreStoreNode if possible
      // based on the escape status of the AllocateNode.
      insert_mem_bar(Op_MemBarStoreStore, alloc->proj_out_or_null(AllocateNode::RawAddress));
    } else {
      insert_mem_bar(Op_MemBarCPUOrder);
    }
  }

  C->set_has_split_ifs(true); // Has chance for split-if optimization
  return true;
}

//----------------------inline_string_char_access----------------------------
// Store/Load char to/from byte[] array.
// static void StringUTF16.putChar(byte[] val, int index, int c)
// static char StringUTF16.getChar(byte[] val, int index)
bool LibraryCallKit::inline_string_char_access(bool is_store) {
  Node* value  = argument(0);
  Node* index  = argument(1);
  Node* ch = is_store ? argument(2) : NULL;

  // This intrinsic accesses byte[] array as char[] array. Computing the offsets
  // correctly requires matched array shapes.
  assert (arrayOopDesc::base_offset_in_bytes(T_CHAR) == arrayOopDesc::base_offset_in_bytes(T_BYTE),
          "sanity: byte[] and char[] bases agree");
  assert (type2aelembytes(T_CHAR) == type2aelembytes(T_BYTE)*2,
          "sanity: byte[] and char[] scales agree");

  // Bail when getChar over constants is requested: constant folding would
  // reject folding mismatched char access over byte[]. A normal inlining for getChar
  // Java method would constant fold nicely instead.
  if (!is_store && value->is_Con() && index->is_Con()) {
    return false;
  }

  value = must_be_not_null(value, true);

  if (is_store) {
    value = shenandoah_write_barrier(value);
  } else {
    value = shenandoah_read_barrier(value);
  }

  Node* adr = array_element_address(value, index, T_CHAR);
  if (adr->is_top()) {
    return false;
  }
  if (is_store) {
    (void) store_to_memory(control(), adr, ch, T_CHAR, TypeAryPtr::BYTES, MemNode::unordered,
                           false, false, true /* mismatched */);
  } else {
    ch = make_load(control(), adr, TypeInt::CHAR, T_CHAR, TypeAryPtr::BYTES, MemNode::unordered,
                   LoadNode::DependsOnlyOnTest, false, false, true /* mismatched */);
    set_result(ch);
  }
  return true;
}

//--------------------------round_double_node--------------------------------
// Round a double node if necessary.
Node* LibraryCallKit::round_double_node(Node* n) {
  if (Matcher::strict_fp_requires_explicit_rounding && UseSSE <= 1)
    n = _gvn.transform(new RoundDoubleNode(0, n));
  return n;
}

//------------------------------inline_math-----------------------------------
// public static double Math.abs(double)
// public static double Math.sqrt(double)
// public static double Math.log(double)
// public static double Math.log10(double)
bool LibraryCallKit::inline_math(vmIntrinsics::ID id) {
  Node* arg = round_double_node(argument(0));
  Node* n = NULL;
  switch (id) {
  case vmIntrinsics::_dabs:   n = new AbsDNode(                arg);  break;
  case vmIntrinsics::_dsqrt:  n = new SqrtDNode(C, control(),  arg);  break;
  default:  fatal_unexpected_iid(id);  break;
  }
  set_result(_gvn.transform(n));
  return true;
}

//------------------------------runtime_math-----------------------------
bool LibraryCallKit::runtime_math(const TypeFunc* call_type, address funcAddr, const char* funcName) {
  assert(call_type == OptoRuntime::Math_DD_D_Type() || call_type == OptoRuntime::Math_D_D_Type(),
         "must be (DD)D or (D)D type");

  // Inputs
  Node* a = round_double_node(argument(0));
  Node* b = (call_type == OptoRuntime::Math_DD_D_Type()) ? round_double_node(argument(2)) : NULL;

  const TypePtr* no_memory_effects = NULL;
  Node* trig = make_runtime_call(RC_LEAF, call_type, funcAddr, funcName,
                                 no_memory_effects,
                                 a, top(), b, b ? top() : NULL);
  Node* value = _gvn.transform(new ProjNode(trig, TypeFunc::Parms+0));
#ifdef ASSERT
  Node* value_top = _gvn.transform(new ProjNode(trig, TypeFunc::Parms+1));
  assert(value_top == top(), "second value must be top");
#endif

  set_result(value);
  return true;
}

//------------------------------inline_math_native-----------------------------
bool LibraryCallKit::inline_math_native(vmIntrinsics::ID id) {
#define FN_PTR(f) CAST_FROM_FN_PTR(address, f)
  switch (id) {
    // These intrinsics are not properly supported on all hardware
  case vmIntrinsics::_dsin:
    return StubRoutines::dsin() != NULL ?
      runtime_math(OptoRuntime::Math_D_D_Type(), StubRoutines::dsin(), "dsin") :
      runtime_math(OptoRuntime::Math_D_D_Type(), FN_PTR(SharedRuntime::dsin),   "SIN");
  case vmIntrinsics::_dcos:
    return StubRoutines::dcos() != NULL ?
      runtime_math(OptoRuntime::Math_D_D_Type(), StubRoutines::dcos(), "dcos") :
      runtime_math(OptoRuntime::Math_D_D_Type(), FN_PTR(SharedRuntime::dcos),   "COS");
  case vmIntrinsics::_dtan:
    return StubRoutines::dtan() != NULL ?
      runtime_math(OptoRuntime::Math_D_D_Type(), StubRoutines::dtan(), "dtan") :
      runtime_math(OptoRuntime::Math_D_D_Type(), FN_PTR(SharedRuntime::dtan), "TAN");
  case vmIntrinsics::_dlog:
    return StubRoutines::dlog() != NULL ?
      runtime_math(OptoRuntime::Math_D_D_Type(), StubRoutines::dlog(), "dlog") :
      runtime_math(OptoRuntime::Math_D_D_Type(), FN_PTR(SharedRuntime::dlog),   "LOG");
  case vmIntrinsics::_dlog10:
    return StubRoutines::dlog10() != NULL ?
      runtime_math(OptoRuntime::Math_D_D_Type(), StubRoutines::dlog10(), "dlog10") :
      runtime_math(OptoRuntime::Math_D_D_Type(), FN_PTR(SharedRuntime::dlog10), "LOG10");

    // These intrinsics are supported on all hardware
  case vmIntrinsics::_dsqrt:  return Matcher::match_rule_supported(Op_SqrtD) ? inline_math(id) : false;
  case vmIntrinsics::_dabs:   return Matcher::has_match_rule(Op_AbsD)   ? inline_math(id) : false;

  case vmIntrinsics::_dexp:
    return StubRoutines::dexp() != NULL ?
      runtime_math(OptoRuntime::Math_D_D_Type(), StubRoutines::dexp(),  "dexp") :
      runtime_math(OptoRuntime::Math_D_D_Type(), FN_PTR(SharedRuntime::dexp),  "EXP");
  case vmIntrinsics::_dpow: {
    Node* exp = round_double_node(argument(2));
    const TypeD* d = _gvn.type(exp)->isa_double_constant();
    if (d != NULL && d->getd() == 2.0) {
      // Special case: pow(x, 2.0) => x * x
      Node* base = round_double_node(argument(0));
      set_result(_gvn.transform(new MulDNode(base, base)));
      return true;
    }
    return StubRoutines::dexp() != NULL ?
      runtime_math(OptoRuntime::Math_DD_D_Type(), StubRoutines::dpow(),  "dpow") :
      runtime_math(OptoRuntime::Math_DD_D_Type(), FN_PTR(SharedRuntime::dpow),  "POW");
  }
#undef FN_PTR

   // These intrinsics are not yet correctly implemented
  case vmIntrinsics::_datan2:
    return false;

  default:
    fatal_unexpected_iid(id);
    return false;
  }
}

static bool is_simple_name(Node* n) {
  return (n->req() == 1         // constant
          || (n->is_Type() && n->as_Type()->type()->singleton())
          || n->is_Proj()       // parameter or return value
          || n->is_Phi()        // local of some sort
          );
}

//----------------------------inline_notify-----------------------------------*
bool LibraryCallKit::inline_notify(vmIntrinsics::ID id) {
  const TypeFunc* ftype = OptoRuntime::monitor_notify_Type();
  address func;
  if (id == vmIntrinsics::_notify) {
    func = OptoRuntime::monitor_notify_Java();
  } else {
    func = OptoRuntime::monitor_notifyAll_Java();
  }
  Node* call = make_runtime_call(RC_NO_LEAF, ftype, func, NULL, TypeRawPtr::BOTTOM, argument(0));
  make_slow_call_ex(call, env()->Throwable_klass(), false);
  return true;
}


//----------------------------inline_min_max-----------------------------------
bool LibraryCallKit::inline_min_max(vmIntrinsics::ID id) {
  set_result(generate_min_max(id, argument(0), argument(1)));
  return true;
}

void LibraryCallKit::inline_math_mathExact(Node* math, Node *test) {
  Node* bol = _gvn.transform( new BoolNode(test, BoolTest::overflow) );
  IfNode* check = create_and_map_if(control(), bol, PROB_UNLIKELY_MAG(3), COUNT_UNKNOWN);
  Node* fast_path = _gvn.transform( new IfFalseNode(check));
  Node* slow_path = _gvn.transform( new IfTrueNode(check) );

  {
    PreserveJVMState pjvms(this);
    PreserveReexecuteState preexecs(this);
    jvms()->set_should_reexecute(true);

    set_control(slow_path);
    set_i_o(i_o());

    uncommon_trap(Deoptimization::Reason_intrinsic,
                  Deoptimization::Action_none);
  }

  set_control(fast_path);
  set_result(math);
}

template <typename OverflowOp>
bool LibraryCallKit::inline_math_overflow(Node* arg1, Node* arg2) {
  typedef typename OverflowOp::MathOp MathOp;

  MathOp* mathOp = new MathOp(arg1, arg2);
  Node* operation = _gvn.transform( mathOp );
  Node* ofcheck = _gvn.transform( new OverflowOp(arg1, arg2) );
  inline_math_mathExact(operation, ofcheck);
  return true;
}

bool LibraryCallKit::inline_math_addExactI(bool is_increment) {
  return inline_math_overflow<OverflowAddINode>(argument(0), is_increment ? intcon(1) : argument(1));
}

bool LibraryCallKit::inline_math_addExactL(bool is_increment) {
  return inline_math_overflow<OverflowAddLNode>(argument(0), is_increment ? longcon(1) : argument(2));
}

bool LibraryCallKit::inline_math_subtractExactI(bool is_decrement) {
  return inline_math_overflow<OverflowSubINode>(argument(0), is_decrement ? intcon(1) : argument(1));
}

bool LibraryCallKit::inline_math_subtractExactL(bool is_decrement) {
  return inline_math_overflow<OverflowSubLNode>(argument(0), is_decrement ? longcon(1) : argument(2));
}

bool LibraryCallKit::inline_math_negateExactI() {
  return inline_math_overflow<OverflowSubINode>(intcon(0), argument(0));
}

bool LibraryCallKit::inline_math_negateExactL() {
  return inline_math_overflow<OverflowSubLNode>(longcon(0), argument(0));
}

bool LibraryCallKit::inline_math_multiplyExactI() {
  return inline_math_overflow<OverflowMulINode>(argument(0), argument(1));
}

bool LibraryCallKit::inline_math_multiplyExactL() {
  return inline_math_overflow<OverflowMulLNode>(argument(0), argument(2));
}

bool LibraryCallKit::inline_math_multiplyHigh() {
  set_result(_gvn.transform(new MulHiLNode(argument(0), argument(2))));
  return true;
}

Node*
LibraryCallKit::generate_min_max(vmIntrinsics::ID id, Node* x0, Node* y0) {
  // These are the candidate return value:
  Node* xvalue = x0;
  Node* yvalue = y0;

  if (xvalue == yvalue) {
    return xvalue;
  }

  bool want_max = (id == vmIntrinsics::_max);

  const TypeInt* txvalue = _gvn.type(xvalue)->isa_int();
  const TypeInt* tyvalue = _gvn.type(yvalue)->isa_int();
  if (txvalue == NULL || tyvalue == NULL)  return top();
  // This is not really necessary, but it is consistent with a
  // hypothetical MaxINode::Value method:
  int widen = MAX2(txvalue->_widen, tyvalue->_widen);

  // %%% This folding logic should (ideally) be in a different place.
  // Some should be inside IfNode, and there to be a more reliable
  // transformation of ?: style patterns into cmoves.  We also want
  // more powerful optimizations around cmove and min/max.

  // Try to find a dominating comparison of these guys.
  // It can simplify the index computation for Arrays.copyOf
  // and similar uses of System.arraycopy.
  // First, compute the normalized version of CmpI(x, y).
  int   cmp_op = Op_CmpI;
  Node* xkey = xvalue;
  Node* ykey = yvalue;
  Node* ideal_cmpxy = _gvn.transform(new CmpINode(xkey, ykey));
  if (ideal_cmpxy->is_Cmp()) {
    // E.g., if we have CmpI(length - offset, count),
    // it might idealize to CmpI(length, count + offset)
    cmp_op = ideal_cmpxy->Opcode();
    xkey = ideal_cmpxy->in(1);
    ykey = ideal_cmpxy->in(2);
  }

  // Start by locating any relevant comparisons.
  Node* start_from = (xkey->outcnt() < ykey->outcnt()) ? xkey : ykey;
  Node* cmpxy = NULL;
  Node* cmpyx = NULL;
  for (DUIterator_Fast kmax, k = start_from->fast_outs(kmax); k < kmax; k++) {
    Node* cmp = start_from->fast_out(k);
    if (cmp->outcnt() > 0 &&            // must have prior uses
        cmp->in(0) == NULL &&           // must be context-independent
        cmp->Opcode() == cmp_op) {      // right kind of compare
      if (cmp->in(1) == xkey && cmp->in(2) == ykey)  cmpxy = cmp;
      if (cmp->in(1) == ykey && cmp->in(2) == xkey)  cmpyx = cmp;
    }
  }

  const int NCMPS = 2;
  Node* cmps[NCMPS] = { cmpxy, cmpyx };
  int cmpn;
  for (cmpn = 0; cmpn < NCMPS; cmpn++) {
    if (cmps[cmpn] != NULL)  break;     // find a result
  }
  if (cmpn < NCMPS) {
    // Look for a dominating test that tells us the min and max.
    int depth = 0;                // Limit search depth for speed
    Node* dom = control();
    for (; dom != NULL; dom = IfNode::up_one_dom(dom, true)) {
      if (++depth >= 100)  break;
      Node* ifproj = dom;
      if (!ifproj->is_Proj())  continue;
      Node* iff = ifproj->in(0);
      if (!iff->is_If())  continue;
      Node* bol = iff->in(1);
      if (!bol->is_Bool())  continue;
      Node* cmp = bol->in(1);
      if (cmp == NULL)  continue;
      for (cmpn = 0; cmpn < NCMPS; cmpn++)
        if (cmps[cmpn] == cmp)  break;
      if (cmpn == NCMPS)  continue;
      BoolTest::mask btest = bol->as_Bool()->_test._test;
      if (ifproj->is_IfFalse())  btest = BoolTest(btest).negate();
      if (cmp->in(1) == ykey)    btest = BoolTest(btest).commute();
      // At this point, we know that 'x btest y' is true.
      switch (btest) {
      case BoolTest::eq:
        // They are proven equal, so we can collapse the min/max.
        // Either value is the answer.  Choose the simpler.
        if (is_simple_name(yvalue) && !is_simple_name(xvalue))
          return yvalue;
        return xvalue;
      case BoolTest::lt:          // x < y
      case BoolTest::le:          // x <= y
        return (want_max ? yvalue : xvalue);
      case BoolTest::gt:          // x > y
      case BoolTest::ge:          // x >= y
        return (want_max ? xvalue : yvalue);
      default:
        break;
      }
    }
  }

  // We failed to find a dominating test.
  // Let's pick a test that might GVN with prior tests.
  Node*          best_bol   = NULL;
  BoolTest::mask best_btest = BoolTest::illegal;
  for (cmpn = 0; cmpn < NCMPS; cmpn++) {
    Node* cmp = cmps[cmpn];
    if (cmp == NULL)  continue;
    for (DUIterator_Fast jmax, j = cmp->fast_outs(jmax); j < jmax; j++) {
      Node* bol = cmp->fast_out(j);
      if (!bol->is_Bool())  continue;
      BoolTest::mask btest = bol->as_Bool()->_test._test;
      if (btest == BoolTest::eq || btest == BoolTest::ne)  continue;
      if (cmp->in(1) == ykey)   btest = BoolTest(btest).commute();
      if (bol->outcnt() > (best_bol == NULL ? 0 : best_bol->outcnt())) {
        best_bol   = bol->as_Bool();
        best_btest = btest;
      }
    }
  }

  Node* answer_if_true  = NULL;
  Node* answer_if_false = NULL;
  switch (best_btest) {
  default:
    if (cmpxy == NULL)
      cmpxy = ideal_cmpxy;
    best_bol = _gvn.transform(new BoolNode(cmpxy, BoolTest::lt));
    // and fall through:
  case BoolTest::lt:          // x < y
  case BoolTest::le:          // x <= y
    answer_if_true  = (want_max ? yvalue : xvalue);
    answer_if_false = (want_max ? xvalue : yvalue);
    break;
  case BoolTest::gt:          // x > y
  case BoolTest::ge:          // x >= y
    answer_if_true  = (want_max ? xvalue : yvalue);
    answer_if_false = (want_max ? yvalue : xvalue);
    break;
  }

  jint hi, lo;
  if (want_max) {
    // We can sharpen the minimum.
    hi = MAX2(txvalue->_hi, tyvalue->_hi);
    lo = MAX2(txvalue->_lo, tyvalue->_lo);
  } else {
    // We can sharpen the maximum.
    hi = MIN2(txvalue->_hi, tyvalue->_hi);
    lo = MIN2(txvalue->_lo, tyvalue->_lo);
  }

  // Use a flow-free graph structure, to avoid creating excess control edges
  // which could hinder other optimizations.
  // Since Math.min/max is often used with arraycopy, we want
  // tightly_coupled_allocation to be able to see beyond min/max expressions.
  Node* cmov = CMoveNode::make(NULL, best_bol,
                               answer_if_false, answer_if_true,
                               TypeInt::make(lo, hi, widen));

  return _gvn.transform(cmov);

  /*
  // This is not as desirable as it may seem, since Min and Max
  // nodes do not have a full set of optimizations.
  // And they would interfere, anyway, with 'if' optimizations
  // and with CMoveI canonical forms.
  switch (id) {
  case vmIntrinsics::_min:
    result_val = _gvn.transform(new (C, 3) MinINode(x,y)); break;
  case vmIntrinsics::_max:
    result_val = _gvn.transform(new (C, 3) MaxINode(x,y)); break;
  default:
    ShouldNotReachHere();
  }
  */
}

inline int
LibraryCallKit::classify_unsafe_addr(Node* &base, Node* &offset, BasicType type) {
  const TypePtr* base_type = TypePtr::NULL_PTR;
  if (base != NULL)  base_type = _gvn.type(base)->isa_ptr();
  if (base_type == NULL) {
    // Unknown type.
    return Type::AnyPtr;
  } else if (base_type == TypePtr::NULL_PTR) {
    // Since this is a NULL+long form, we have to switch to a rawptr.
    base   = _gvn.transform(new CastX2PNode(offset));
    offset = MakeConX(0);
    return Type::RawPtr;
  } else if (base_type->base() == Type::RawPtr) {
    return Type::RawPtr;
  } else if (base_type->isa_oopptr()) {
    // Base is never null => always a heap address.
    if (!TypePtr::NULL_PTR->higher_equal(base_type)) {
      return Type::OopPtr;
    }
    // Offset is small => always a heap address.
    const TypeX* offset_type = _gvn.type(offset)->isa_intptr_t();
    if (offset_type != NULL &&
        base_type->offset() == 0 &&     // (should always be?)
        offset_type->_lo >= 0 &&
        !MacroAssembler::needs_explicit_null_check(offset_type->_hi)) {
      return Type::OopPtr;
    } else if (type == T_OBJECT) {
      // off heap access to an oop doesn't make any sense. Has to be on
      // heap.
      return Type::OopPtr;
    }
    // Otherwise, it might either be oop+off or NULL+addr.
    return Type::AnyPtr;
  } else {
    // No information:
    return Type::AnyPtr;
  }
}

inline Node* LibraryCallKit::make_unsafe_address(Node*& base, Node* offset, bool is_store, BasicType type, bool can_cast) {
  Node* uncasted_base = base;
  int kind = classify_unsafe_addr(uncasted_base, offset, type);
  if (kind == Type::RawPtr) {
    return basic_plus_adr(top(), uncasted_base, offset);
  } else if (kind == Type::AnyPtr) {
    assert(base == uncasted_base, "unexpected base change");
    if (can_cast) {
      if (!_gvn.type(base)->speculative_maybe_null() &&
          !too_many_traps(Deoptimization::Reason_speculate_null_check)) {
        // According to profiling, this access is always on
        // heap. Casting the base to not null and thus avoiding membars
        // around the access should allow better optimizations
        Node* null_ctl = top();
        base = null_check_oop(base, &null_ctl, true, true, true);
        assert(null_ctl->is_top(), "no null control here");
        Node* new_base = base;
        if (UseShenandoahGC &&
            ((ShenandoahWriteBarrier && is_store) || (ShenandoahReadBarrier && !is_store))) {
          if (is_store) {
            new_base = shenandoah_write_barrier(base);
          } else {
            new_base = shenandoah_read_barrier(base);
          }
        }
        return basic_plus_adr(new_base, offset);
      } else if (_gvn.type(base)->speculative_always_null() &&
                 !too_many_traps(Deoptimization::Reason_speculate_null_assert)) {
        // According to profiling, this access is always off
        // heap.
        base = null_assert(base);
        Node* raw_base = _gvn.transform(new CastX2PNode(offset));
        offset = MakeConX(0);
        return basic_plus_adr(top(), raw_base, offset);
      }
    }
    // We don't know if it's an on heap or off heap access. Fall back
    // to raw memory access.
    Node* new_base = base;
    if (UseShenandoahGC &&
            ((ShenandoahWriteBarrier && is_store) || (ShenandoahReadBarrier && !is_store))) {
      if (is_store) {
        new_base = shenandoah_write_barrier(base);
      } else {
        new_base = shenandoah_read_barrier(base);
      }
    }
    Node* raw = _gvn.transform(new CheckCastPPNode(control(), new_base, TypeRawPtr::BOTTOM));
    return basic_plus_adr(top(), raw, offset);
  } else {
    assert(base == uncasted_base, "unexpected base change");
    // We know it's an on heap access so base can't be null
    if (TypePtr::NULL_PTR->higher_equal(_gvn.type(base))) {
      base = must_be_not_null(base, true);
    }
    Node* new_base = base;
    if (UseShenandoahGC &&
            ((ShenandoahWriteBarrier && is_store) || (ShenandoahReadBarrier && !is_store))) {
      if (is_store) {
        new_base = shenandoah_write_barrier(base);
      } else {
        new_base = shenandoah_read_barrier(base);
      }
    }
    return basic_plus_adr(new_base, offset);
  }
}

//--------------------------inline_number_methods-----------------------------
// inline int     Integer.numberOfLeadingZeros(int)
// inline int        Long.numberOfLeadingZeros(long)
//
// inline int     Integer.numberOfTrailingZeros(int)
// inline int        Long.numberOfTrailingZeros(long)
//
// inline int     Integer.bitCount(int)
// inline int        Long.bitCount(long)
//
// inline char  Character.reverseBytes(char)
// inline short     Short.reverseBytes(short)
// inline int     Integer.reverseBytes(int)
// inline long       Long.reverseBytes(long)
bool LibraryCallKit::inline_number_methods(vmIntrinsics::ID id) {
  Node* arg = argument(0);
  Node* n = NULL;
  switch (id) {
  case vmIntrinsics::_numberOfLeadingZeros_i:   n = new CountLeadingZerosINode( arg);  break;
  case vmIntrinsics::_numberOfLeadingZeros_l:   n = new CountLeadingZerosLNode( arg);  break;
  case vmIntrinsics::_numberOfTrailingZeros_i:  n = new CountTrailingZerosINode(arg);  break;
  case vmIntrinsics::_numberOfTrailingZeros_l:  n = new CountTrailingZerosLNode(arg);  break;
  case vmIntrinsics::_bitCount_i:               n = new PopCountINode(          arg);  break;
  case vmIntrinsics::_bitCount_l:               n = new PopCountLNode(          arg);  break;
  case vmIntrinsics::_reverseBytes_c:           n = new ReverseBytesUSNode(0,   arg);  break;
  case vmIntrinsics::_reverseBytes_s:           n = new ReverseBytesSNode( 0,   arg);  break;
  case vmIntrinsics::_reverseBytes_i:           n = new ReverseBytesINode( 0,   arg);  break;
  case vmIntrinsics::_reverseBytes_l:           n = new ReverseBytesLNode( 0,   arg);  break;
  default:  fatal_unexpected_iid(id);  break;
  }
  set_result(_gvn.transform(n));
  return true;
}

//----------------------------inline_unsafe_access----------------------------

<<<<<<< HEAD
// Helper that guards and inserts a pre-barrier.
void LibraryCallKit::insert_pre_barrier(Node* base_oop, Node* offset,
                                        Node* pre_val, bool need_mem_bar) {
  // We could be accessing the referent field of a reference object. If so, when G1
  // is enabled, we need to log the value in the referent field in an SATB buffer.
  // This routine performs some compile time filters and generates suitable
  // runtime filters that guard the pre-barrier code.
  // Also add memory barrier for non volatile load from the referent field
  // to prevent commoning of loads across safepoint.
  if (!(UseG1GC || (UseShenandoahGC && ShenandoahSATBBarrier)) && !need_mem_bar)
    return;

  // Some compile time checks.

  // If offset is a constant, is it java_lang_ref_Reference::_reference_offset?
  const TypeX* otype = offset->find_intptr_t_type();
  if (otype != NULL && otype->is_con() &&
      otype->get_con() != java_lang_ref_Reference::referent_offset) {
    // Constant offset but not the reference_offset so just return
    return;
  }

  // We only need to generate the runtime guards for instances.
  const TypeOopPtr* btype = base_oop->bottom_type()->isa_oopptr();
  if (btype != NULL) {
    if (btype->isa_aryptr()) {
      // Array type so nothing to do
      return;
    }

    const TypeInstPtr* itype = btype->isa_instptr();
    if (itype != NULL) {
      // Can the klass of base_oop be statically determined to be
      // _not_ a sub-class of Reference and _not_ Object?
      ciKlass* klass = itype->klass();
      if ( klass->is_loaded() &&
          !klass->is_subtype_of(env()->Reference_klass()) &&
          !env()->Object_klass()->is_subtype_of(klass)) {
        return;
      }
    }
  }

  // The compile time filters did not reject base_oop/offset so
  // we need to generate the following runtime filters
  //
  // if (offset == java_lang_ref_Reference::_reference_offset) {
  //   if (instance_of(base, java.lang.ref.Reference)) {
  //     pre_barrier(_, pre_val, ...);
  //   }
  // }

  float likely   = PROB_LIKELY(  0.999);
  float unlikely = PROB_UNLIKELY(0.999);

  IdealKit ideal(this);
#define __ ideal.

  Node* referent_off = __ ConX(java_lang_ref_Reference::referent_offset);

  __ if_then(offset, BoolTest::eq, referent_off, unlikely); {
      // Update graphKit memory and control from IdealKit.
      sync_kit(ideal);

      Node* ref_klass_con = makecon(TypeKlassPtr::make(env()->Reference_klass()));
      Node* is_instof = gen_instanceof(base_oop, ref_klass_con);

      // Update IdealKit memory and control from graphKit.
      __ sync_kit(this);

      Node* one = __ ConI(1);
      // is_instof == 0 if base_oop == NULL
      __ if_then(is_instof, BoolTest::eq, one, unlikely); {

        // Update graphKit from IdeakKit.
        sync_kit(ideal);

        // Use the pre-barrier to record the value in the referent field
        pre_barrier(false /* do_load */,
                    __ ctrl(),
                    NULL /* obj */, NULL /* adr */, max_juint /* alias_idx */, NULL /* val */, NULL /* val_type */,
                    pre_val /* pre_val */,
                    T_OBJECT);
        if (need_mem_bar) {
          // Add memory barrier to prevent commoning reads from this field
          // across safepoint since GC can change its value.
          insert_mem_bar(Op_MemBarCPUOrder);
        }
        // Update IdealKit from graphKit.
        __ sync_kit(this);

      } __ end_if(); // _ref_type != ref_none
  } __ end_if(); // offset == referent_offset

  // Final sync IdealKit and GraphKit.
  final_sync(ideal);
#undef __
}


=======
>>>>>>> 4f1f11aa
const TypeOopPtr* LibraryCallKit::sharpen_unsafe_type(Compile::AliasType* alias_type, const TypePtr *adr_type) {
  // Attempt to infer a sharper value type from the offset and base type.
  ciKlass* sharpened_klass = NULL;

  // See if it is an instance field, with an object type.
  if (alias_type->field() != NULL) {
    if (alias_type->field()->type()->is_klass()) {
      sharpened_klass = alias_type->field()->type()->as_klass();
    }
  }

  // See if it is a narrow oop array.
  if (adr_type->isa_aryptr()) {
    if (adr_type->offset() >= objArrayOopDesc::base_offset_in_bytes()) {
      const TypeOopPtr *elem_type = adr_type->is_aryptr()->elem()->isa_oopptr();
      if (elem_type != NULL) {
        sharpened_klass = elem_type->klass();
      }
    }
  }

  // The sharpened class might be unloaded if there is no class loader
  // contraint in place.
  if (sharpened_klass != NULL && sharpened_klass->is_loaded()) {
    const TypeOopPtr* tjp = TypeOopPtr::make_from_klass(sharpened_klass);

#ifndef PRODUCT
    if (C->print_intrinsics() || C->print_inlining()) {
      tty->print("  from base type:  ");  adr_type->dump(); tty->cr();
      tty->print("  sharpened value: ");  tjp->dump();      tty->cr();
    }
#endif
    // Sharpen the value type.
    return tjp;
  }
  return NULL;
}

DecoratorSet LibraryCallKit::mo_decorator_for_access_kind(AccessKind kind) {
  switch (kind) {
      case Relaxed:
        return MO_UNORDERED;
      case Opaque:
        return MO_RELAXED;
      case Acquire:
        return MO_ACQUIRE;
      case Release:
        return MO_RELEASE;
      case Volatile:
        return MO_SEQ_CST;
      default:
        ShouldNotReachHere();
        return 0;
  }
}

bool LibraryCallKit::inline_unsafe_access(bool is_store, const BasicType type, const AccessKind kind, const bool unaligned) {
  if (callee()->is_static())  return false;  // caller must have the capability!
  DecoratorSet decorators = C2_UNSAFE_ACCESS;
  guarantee(!is_store || kind != Acquire, "Acquire accesses can be produced only for loads");
  guarantee( is_store || kind != Release, "Release accesses can be produced only for stores");
  assert(type != T_OBJECT || !unaligned, "unaligned access not supported with object type");

  if (type == T_OBJECT || type == T_ARRAY) {
    decorators |= ON_UNKNOWN_OOP_REF;
  }

  if (unaligned) {
    decorators |= C2_UNALIGNED;
  }

#ifndef PRODUCT
  {
    ResourceMark rm;
    // Check the signatures.
    ciSignature* sig = callee()->signature();
#ifdef ASSERT
    if (!is_store) {
      // Object getObject(Object base, int/long offset), etc.
      BasicType rtype = sig->return_type()->basic_type();
      assert(rtype == type, "getter must return the expected value");
      assert(sig->count() == 2, "oop getter has 2 arguments");
      assert(sig->type_at(0)->basic_type() == T_OBJECT, "getter base is object");
      assert(sig->type_at(1)->basic_type() == T_LONG, "getter offset is correct");
    } else {
      // void putObject(Object base, int/long offset, Object x), etc.
      assert(sig->return_type()->basic_type() == T_VOID, "putter must not return a value");
      assert(sig->count() == 3, "oop putter has 3 arguments");
      assert(sig->type_at(0)->basic_type() == T_OBJECT, "putter base is object");
      assert(sig->type_at(1)->basic_type() == T_LONG, "putter offset is correct");
      BasicType vtype = sig->type_at(sig->count()-1)->basic_type();
      assert(vtype == type, "putter must accept the expected value");
    }
#endif // ASSERT
 }
#endif //PRODUCT

  C->set_has_unsafe_access(true);  // Mark eventual nmethod as "unsafe".

  Node* receiver = argument(0);  // type: oop

  // Build address expression.
  Node* adr;
  Node* heap_base_oop = top();
  Node* offset = top();
  Node* val;

  // The base is either a Java object or a value produced by Unsafe.staticFieldBase
  Node* base = argument(1);  // type: oop
  // The offset is a value produced by Unsafe.staticFieldOffset or Unsafe.objectFieldOffset
  offset = argument(2);  // type: long
  // We currently rely on the cookies produced by Unsafe.xxxFieldOffset
  // to be plain byte offsets, which are also the same as those accepted
  // by oopDesc::field_addr.
  assert(Unsafe_field_offset_to_byte_offset(11) == 11,
         "fieldOffset must be byte-scaled");
  // 32-bit machines ignore the high half!
  offset = ConvL2X(offset);
  adr = make_unsafe_address(base, offset, is_store, type, kind == Relaxed);
  if (_gvn.type(base)->isa_ptr() != TypePtr::NULL_PTR) {
    heap_base_oop = base;
  } else if (type == T_OBJECT) {
    return false; // off-heap oop accesses are not supported
  }

  // Can base be NULL? Otherwise, always on-heap access.
  bool can_access_non_heap = TypePtr::NULL_PTR->higher_equal(_gvn.type(heap_base_oop));

  if (!can_access_non_heap) {
    decorators |= IN_HEAP;
  }

  val = is_store ? argument(4) : NULL;

  const TypePtr *adr_type = _gvn.type(adr)->isa_ptr();

  if (UseShenandoahGC && adr->is_AddP() &&
      adr->in(AddPNode::Base) == adr->in(AddPNode::Address)) {
    Node* base = ShenandoahBarrierNode::skip_through_barrier(adr->in(AddPNode::Base));
    const TypeInstPtr* base_t = _gvn.type(base)->isa_instptr();
    if (base_t != NULL &&
        base_t->const_oop() != NULL &&
        base_t->klass() == ciEnv::current()->Class_klass() &&
        adr_type->is_instptr()->offset() >= base_t->klass()->as_instance_klass()->size_helper() * wordSize) {
      adr_type = base_t->add_offset(adr_type->is_instptr()->offset());
    }
  }

  // Try to categorize the address.
  Compile::AliasType* alias_type = C->alias_type(adr_type);
  assert(alias_type->index() != Compile::AliasIdxBot, "no bare pointers here");

  if (alias_type->adr_type() == TypeInstPtr::KLASS ||
      alias_type->adr_type() == TypeAryPtr::RANGE) {
    return false; // not supported
  }

  bool mismatched = false;
  BasicType bt = alias_type->basic_type();
  if (bt != T_ILLEGAL) {
    assert(alias_type->adr_type()->is_oopptr(), "should be on-heap access");
    if (bt == T_BYTE && adr_type->isa_aryptr()) {
      // Alias type doesn't differentiate between byte[] and boolean[]).
      // Use address type to get the element type.
      bt = adr_type->is_aryptr()->elem()->array_element_basic_type();
    }
    if (bt == T_ARRAY || bt == T_NARROWOOP) {
      // accessing an array field with getObject is not a mismatch
      bt = T_OBJECT;
    }
    if ((bt == T_OBJECT) != (type == T_OBJECT)) {
      // Don't intrinsify mismatched object accesses
      return false;
    }
    mismatched = (bt != type);
  } else if (alias_type->adr_type()->isa_oopptr()) {
    mismatched = true; // conservatively mark all "wide" on-heap accesses as mismatched
  }

  assert(!mismatched || alias_type->adr_type()->is_oopptr(), "off-heap access can't be mismatched");

  if (mismatched) {
    decorators |= C2_MISMATCHED;
  }

  // First guess at the value type.
  const Type *value_type = Type::get_const_basic_type(type);

  // Figure out the memory ordering.
  decorators |= mo_decorator_for_access_kind(kind);

  if (!is_store && type == T_OBJECT) {
    const TypeOopPtr* tjp = sharpen_unsafe_type(alias_type, adr_type);
    if (tjp != NULL) {
      value_type = tjp;
    }
  }

  receiver = null_check(receiver);
  if (stopped()) {
    return true;
  }
  // Heap pointers get a null-check from the interpreter,
  // as a courtesy.  However, this is not guaranteed by Unsafe,
  // and it is not possible to fully distinguish unintended nulls
  // from intended ones in this API.

  if (!is_store) {
    Node* p = NULL;
    // Try to constant fold a load from a constant field
    ciField* field = alias_type->field();
    if (heap_base_oop != top() && field != NULL && field->is_constant() && !mismatched) {
      // final or stable field
      p = make_constant_from_field(field, heap_base_oop);
    }

    if (p == NULL) { // Could not constant fold the load
      p = access_load_at(heap_base_oop, adr, adr_type, value_type, type, decorators);
      // Normalize the value returned by getBoolean in the following cases
      if (type == T_BOOLEAN &&
          (mismatched ||
           heap_base_oop == top() ||                  // - heap_base_oop is NULL or
           (can_access_non_heap && field == NULL))    // - heap_base_oop is potentially NULL
                                                      //   and the unsafe access is made to large offset
                                                      //   (i.e., larger than the maximum offset necessary for any
                                                      //   field access)
            ) {
          IdealKit ideal = IdealKit(this);
#define __ ideal.
          IdealVariable normalized_result(ideal);
          __ declarations_done();
          __ set(normalized_result, p);
          __ if_then(p, BoolTest::ne, ideal.ConI(0));
          __ set(normalized_result, ideal.ConI(1));
          ideal.end_if();
          final_sync(ideal);
          p = __ value(normalized_result);
#undef __
      }
    }
    if (type == T_ADDRESS) {
      p = gvn().transform(new CastP2XNode(NULL, p));
      p = ConvX2UL(p);
    }
    // The load node has the control of the preceding MemBarCPUOrder.  All
    // following nodes will have the control of the MemBarCPUOrder inserted at
    // the end of this method.  So, pushing the load onto the stack at a later
    // point is fine.
    set_result(p);
  } else {
    if (bt == T_ADDRESS) {
      // Repackage the long as a pointer.
      val = ConvL2X(val);
      val = gvn().transform(new CastX2PNode(val));
    }
    access_store_at(control(), heap_base_oop, adr, adr_type, val, value_type, type, decorators);
  }

  return true;
}

//----------------------------inline_unsafe_load_store----------------------------
// This method serves a couple of different customers (depending on LoadStoreKind):
//
// LS_cmp_swap:
//
//   boolean compareAndSetObject(Object o, long offset, Object expected, Object x);
//   boolean compareAndSetInt(   Object o, long offset, int    expected, int    x);
//   boolean compareAndSetLong(  Object o, long offset, long   expected, long   x);
//
// LS_cmp_swap_weak:
//
//   boolean weakCompareAndSetObject(       Object o, long offset, Object expected, Object x);
//   boolean weakCompareAndSetObjectPlain(  Object o, long offset, Object expected, Object x);
//   boolean weakCompareAndSetObjectAcquire(Object o, long offset, Object expected, Object x);
//   boolean weakCompareAndSetObjectRelease(Object o, long offset, Object expected, Object x);
//
//   boolean weakCompareAndSetInt(          Object o, long offset, int    expected, int    x);
//   boolean weakCompareAndSetIntPlain(     Object o, long offset, int    expected, int    x);
//   boolean weakCompareAndSetIntAcquire(   Object o, long offset, int    expected, int    x);
//   boolean weakCompareAndSetIntRelease(   Object o, long offset, int    expected, int    x);
//
//   boolean weakCompareAndSetLong(         Object o, long offset, long   expected, long   x);
//   boolean weakCompareAndSetLongPlain(    Object o, long offset, long   expected, long   x);
//   boolean weakCompareAndSetLongAcquire(  Object o, long offset, long   expected, long   x);
//   boolean weakCompareAndSetLongRelease(  Object o, long offset, long   expected, long   x);
//
// LS_cmp_exchange:
//
//   Object compareAndExchangeObjectVolatile(Object o, long offset, Object expected, Object x);
//   Object compareAndExchangeObjectAcquire( Object o, long offset, Object expected, Object x);
//   Object compareAndExchangeObjectRelease( Object o, long offset, Object expected, Object x);
//
//   Object compareAndExchangeIntVolatile(   Object o, long offset, Object expected, Object x);
//   Object compareAndExchangeIntAcquire(    Object o, long offset, Object expected, Object x);
//   Object compareAndExchangeIntRelease(    Object o, long offset, Object expected, Object x);
//
//   Object compareAndExchangeLongVolatile(  Object o, long offset, Object expected, Object x);
//   Object compareAndExchangeLongAcquire(   Object o, long offset, Object expected, Object x);
//   Object compareAndExchangeLongRelease(   Object o, long offset, Object expected, Object x);
//
// LS_get_add:
//
//   int  getAndAddInt( Object o, long offset, int  delta)
//   long getAndAddLong(Object o, long offset, long delta)
//
// LS_get_set:
//
//   int    getAndSet(Object o, long offset, int    newValue)
//   long   getAndSet(Object o, long offset, long   newValue)
//   Object getAndSet(Object o, long offset, Object newValue)
//
bool LibraryCallKit::inline_unsafe_load_store(const BasicType type, const LoadStoreKind kind, const AccessKind access_kind) {
  // This basic scheme here is the same as inline_unsafe_access, but
  // differs in enough details that combining them would make the code
  // overly confusing.  (This is a true fact! I originally combined
  // them, but even I was confused by it!) As much code/comments as
  // possible are retained from inline_unsafe_access though to make
  // the correspondences clearer. - dl

  if (callee()->is_static())  return false;  // caller must have the capability!

  DecoratorSet decorators = C2_UNSAFE_ACCESS;
  decorators |= mo_decorator_for_access_kind(access_kind);

#ifndef PRODUCT
  BasicType rtype;
  {
    ResourceMark rm;
    // Check the signatures.
    ciSignature* sig = callee()->signature();
    rtype = sig->return_type()->basic_type();
    switch(kind) {
      case LS_get_add:
      case LS_get_set: {
      // Check the signatures.
#ifdef ASSERT
      assert(rtype == type, "get and set must return the expected type");
      assert(sig->count() == 3, "get and set has 3 arguments");
      assert(sig->type_at(0)->basic_type() == T_OBJECT, "get and set base is object");
      assert(sig->type_at(1)->basic_type() == T_LONG, "get and set offset is long");
      assert(sig->type_at(2)->basic_type() == type, "get and set must take expected type as new value/delta");
      assert(access_kind == Volatile, "mo is not passed to intrinsic nodes in current implementation");
#endif // ASSERT
        break;
      }
      case LS_cmp_swap:
      case LS_cmp_swap_weak: {
      // Check the signatures.
#ifdef ASSERT
      assert(rtype == T_BOOLEAN, "CAS must return boolean");
      assert(sig->count() == 4, "CAS has 4 arguments");
      assert(sig->type_at(0)->basic_type() == T_OBJECT, "CAS base is object");
      assert(sig->type_at(1)->basic_type() == T_LONG, "CAS offset is long");
#endif // ASSERT
        break;
      }
      case LS_cmp_exchange: {
      // Check the signatures.
#ifdef ASSERT
      assert(rtype == type, "CAS must return the expected type");
      assert(sig->count() == 4, "CAS has 4 arguments");
      assert(sig->type_at(0)->basic_type() == T_OBJECT, "CAS base is object");
      assert(sig->type_at(1)->basic_type() == T_LONG, "CAS offset is long");
#endif // ASSERT
        break;
      }
      default:
        ShouldNotReachHere();
    }
  }
#endif //PRODUCT

  C->set_has_unsafe_access(true);  // Mark eventual nmethod as "unsafe".

  // Get arguments:
  Node* receiver = NULL;
  Node* base     = NULL;
  Node* offset   = NULL;
  Node* oldval   = NULL;
  Node* newval   = NULL;
  switch(kind) {
    case LS_cmp_swap:
    case LS_cmp_swap_weak:
    case LS_cmp_exchange: {
      const bool two_slot_type = type2size[type] == 2;
      receiver = argument(0);  // type: oop
      base     = argument(1);  // type: oop
      offset   = argument(2);  // type: long
      oldval   = argument(4);  // type: oop, int, or long
      newval   = argument(two_slot_type ? 6 : 5);  // type: oop, int, or long
      break;
    }
    case LS_get_add:
    case LS_get_set: {
      receiver = argument(0);  // type: oop
      base     = argument(1);  // type: oop
      offset   = argument(2);  // type: long
      oldval   = NULL;
      newval   = argument(4);  // type: oop, int, or long
      break;
    }
    default:
      ShouldNotReachHere();
  }

  // Build field offset expression.
  // We currently rely on the cookies produced by Unsafe.xxxFieldOffset
  // to be plain byte offsets, which are also the same as those accepted
  // by oopDesc::field_addr.
  assert(Unsafe_field_offset_to_byte_offset(11) == 11, "fieldOffset must be byte-scaled");
  // 32-bit machines ignore the high half of long offsets
  offset = ConvL2X(offset);
  Node* adr = make_unsafe_address(base, offset, true, type, false);
  const TypePtr *adr_type = _gvn.type(adr)->isa_ptr();

  Compile::AliasType* alias_type = C->alias_type(adr_type);
  BasicType bt = alias_type->basic_type();
  if (bt != T_ILLEGAL &&
      ((bt == T_OBJECT || bt == T_ARRAY) != (type == T_OBJECT))) {
    // Don't intrinsify mismatched object accesses.
    return false;
  }

  // For CAS, unlike inline_unsafe_access, there seems no point in
  // trying to refine types. Just use the coarse types here.
  assert(alias_type->index() != Compile::AliasIdxBot, "no bare pointers here");
  const Type *value_type = Type::get_const_basic_type(type);

  switch (kind) {
    case LS_get_set:
    case LS_cmp_exchange: {
      if (type == T_OBJECT) {
        const TypeOopPtr* tjp = sharpen_unsafe_type(alias_type, adr_type);
        if (tjp != NULL) {
          value_type = tjp;
        }
      }
      break;
    }
    case LS_cmp_swap:
    case LS_cmp_swap_weak:
    case LS_get_add:
      break;
    default:
      ShouldNotReachHere();
  }

  // Null check receiver.
  receiver = null_check(receiver);
  if (stopped()) {
    return true;
  }

  int alias_idx = C->get_alias_index(adr_type);

  if (type == T_OBJECT || type == T_ARRAY) {
    decorators |= IN_HEAP | ON_UNKNOWN_OOP_REF;

    // Transformation of a value which could be NULL pointer (CastPP #NULL)
    // could be delayed during Parse (for example, in adjust_map_after_if()).
    // Execute transformation here to avoid barrier generation in such case.
    if (_gvn.type(newval) == TypePtr::NULL_PTR)
      newval = _gvn.makecon(TypePtr::NULL_PTR);

<<<<<<< HEAD
    newval = shenandoah_storeval_barrier(newval);

    // Reference stores need a store barrier.
    switch(kind) {
      case LS_get_set: {
        // If pre-barrier must execute before the oop store, old value will require do_load here.
        if (!can_move_pre_barrier()) {
          pre_barrier(true /* do_load*/,
                      control(), base, adr, alias_idx, newval, value_type->make_oopptr(),
                      NULL /* pre_val*/,
                      T_OBJECT);
        } // Else move pre_barrier to use load_store value, see below.
        break;
      }
      case LS_cmp_swap_weak:
      case LS_cmp_swap:
      case LS_cmp_exchange: {
        // Same as for newval above:
        if (_gvn.type(oldval) == TypePtr::NULL_PTR) {
          oldval = _gvn.makecon(TypePtr::NULL_PTR);
        }
        // The only known value which might get overwritten is oldval.
        pre_barrier(false /* do_load */,
                    control(), NULL, adr, max_juint, newval, NULL,
                    oldval /* pre_val */,
                    T_OBJECT);
        break;
      }
      default:
        ShouldNotReachHere();
    }

#ifdef _LP64
    if (adr->bottom_type()->is_ptr_to_narrowoop()) {
      Node *newval_enc = _gvn.transform(new EncodePNode(newval, newval->bottom_type()->make_narrowoop()));

      switch(kind) {
        case LS_get_set:
          load_store = _gvn.transform(new GetAndSetNNode(control(), mem, adr, newval_enc, adr_type, value_type->make_narrowoop()));
          break;
        case LS_cmp_swap_weak: {
          Node *oldval_enc = _gvn.transform(new EncodePNode(oldval, oldval->bottom_type()->make_narrowoop()));
          load_store = _gvn.transform(new WeakCompareAndSwapNNode(control(), mem, adr, newval_enc, oldval_enc, mo));
          break;
        }
        case LS_cmp_swap: {
          Node *oldval_enc = _gvn.transform(new EncodePNode(oldval, oldval->bottom_type()->make_narrowoop()));
          load_store = _gvn.transform(new CompareAndSwapNNode(control(), mem, adr, newval_enc, oldval_enc, mo));
          break;
        }
        case LS_cmp_exchange: {
          Node *oldval_enc = _gvn.transform(new EncodePNode(oldval, oldval->bottom_type()->make_narrowoop()));
          load_store = _gvn.transform(new CompareAndExchangeNNode(control(), mem, adr, newval_enc, oldval_enc, adr_type, value_type->make_narrowoop(), mo));
          break;
        }
        default:
          ShouldNotReachHere();
      }
    } else
#endif
    switch (kind) {
      case LS_get_set:
        load_store = _gvn.transform(new GetAndSetPNode(control(), mem, adr, newval, adr_type, value_type->is_oopptr()));
        break;
      case LS_cmp_swap_weak:
        load_store = _gvn.transform(new WeakCompareAndSwapPNode(control(), mem, adr, newval, oldval, mo));
        break;
      case LS_cmp_swap:
        load_store = _gvn.transform(new CompareAndSwapPNode(control(), mem, adr, newval, oldval, mo));
        break;
      case LS_cmp_exchange:
        load_store = _gvn.transform(new CompareAndExchangePNode(control(), mem, adr, newval, oldval, adr_type, value_type->is_oopptr(), mo));
        break;
      default:
        ShouldNotReachHere();
=======
    if (oldval != NULL && _gvn.type(oldval) == TypePtr::NULL_PTR) {
      // Refine the value to a null constant, when it is known to be null
      oldval = _gvn.makecon(TypePtr::NULL_PTR);
>>>>>>> 4f1f11aa
    }
  }

<<<<<<< HEAD
  // SCMemProjNodes represent the memory state of a LoadStore. Their
  // main role is to prevent LoadStore nodes from being optimized away
  // when their results aren't used.
  Node* proj = _gvn.transform(new SCMemProjNode(load_store));
  set_memory(proj, alias_idx);

  // Add the trailing membar surrounding the access
  insert_mem_bar(Op_MemBarCPUOrder);

  if (type == T_OBJECT && (kind == LS_get_set || kind == LS_cmp_exchange)) {
#ifdef _LP64
    if (adr->bottom_type()->is_ptr_to_narrowoop()) {
      load_store = _gvn.transform(new DecodeNNode(load_store, load_store->get_ptr_type()));
    }
#endif
    if (can_move_pre_barrier() && kind == LS_get_set) {
      // Don't need to load pre_val. The old value is returned by load_store.
      // The pre_barrier can execute after the xchg as long as no safepoint
      // gets inserted between them.
      pre_barrier(false /* do_load */,
                  control(), base, adr, alias_idx, newval, value_type->make_oopptr(),
                  load_store /* pre_val */,
                  T_OBJECT);
    }
  }

  switch (access_kind) {
    case Relaxed:
    case Release:
      break; // do nothing
    case Acquire:
    case Volatile:
      insert_mem_bar(Op_MemBarAcquire);
      // !support_IRIW_for_not_multiple_copy_atomic_cpu handled in platform code
=======
  Node* result = NULL;
  switch (kind) {
    case LS_cmp_exchange: {
      result = access_atomic_cmpxchg_val_at(control(), base, adr, adr_type, alias_idx,
                                            oldval, newval, value_type, type, decorators);
      break;
    }
    case LS_cmp_swap_weak:
      decorators |= C2_WEAK_CMPXCHG;
    case LS_cmp_swap: {
      result = access_atomic_cmpxchg_bool_at(control(), base, adr, adr_type, alias_idx,
                                             oldval, newval, value_type, type, decorators);
      break;
    }
    case LS_get_set: {
      result = access_atomic_xchg_at(control(), base, adr, adr_type, alias_idx,
                                     newval, value_type, type, decorators);
>>>>>>> 4f1f11aa
      break;
    }
    case LS_get_add: {
      result = access_atomic_add_at(control(), base, adr, adr_type, alias_idx,
                                    newval, value_type, type, decorators);
      break;
    }
    default:
      ShouldNotReachHere();
  }

  assert(type2size[result->bottom_type()->basic_type()] == type2size[rtype], "result type should match");
  set_result(result);
  return true;
}

bool LibraryCallKit::inline_unsafe_fence(vmIntrinsics::ID id) {
  // Regardless of form, don't allow previous ld/st to move down,
  // then issue acquire, release, or volatile mem_bar.
  insert_mem_bar(Op_MemBarCPUOrder);
  switch(id) {
    case vmIntrinsics::_loadFence:
      insert_mem_bar(Op_LoadFence);
      return true;
    case vmIntrinsics::_storeFence:
      insert_mem_bar(Op_StoreFence);
      return true;
    case vmIntrinsics::_fullFence:
      insert_mem_bar(Op_MemBarVolatile);
      return true;
    default:
      fatal_unexpected_iid(id);
      return false;
  }
}

bool LibraryCallKit::inline_onspinwait() {
  insert_mem_bar(Op_OnSpinWait);
  return true;
}

bool LibraryCallKit::klass_needs_init_guard(Node* kls) {
  if (!kls->is_Con()) {
    return true;
  }
  const TypeKlassPtr* klsptr = kls->bottom_type()->isa_klassptr();
  if (klsptr == NULL) {
    return true;
  }
  ciInstanceKlass* ik = klsptr->klass()->as_instance_klass();
  // don't need a guard for a klass that is already initialized
  return !ik->is_initialized();
}

//----------------------------inline_unsafe_allocate---------------------------
// public native Object Unsafe.allocateInstance(Class<?> cls);
bool LibraryCallKit::inline_unsafe_allocate() {
  if (callee()->is_static())  return false;  // caller must have the capability!

  null_check_receiver();  // null-check, then ignore
  Node* cls = null_check(argument(1));
  if (stopped())  return true;

  Node* kls = load_klass_from_mirror(cls, false, NULL, 0);
  kls = null_check(kls);
  if (stopped())  return true;  // argument was like int.class

  Node* test = NULL;
  if (LibraryCallKit::klass_needs_init_guard(kls)) {
    // Note:  The argument might still be an illegal value like
    // Serializable.class or Object[].class.   The runtime will handle it.
    // But we must make an explicit check for initialization.
    Node* insp = basic_plus_adr(kls, in_bytes(InstanceKlass::init_state_offset()));
    // Use T_BOOLEAN for InstanceKlass::_init_state so the compiler
    // can generate code to load it as unsigned byte.
    Node* inst = make_load(NULL, insp, TypeInt::UBYTE, T_BOOLEAN, MemNode::unordered);
    Node* bits = intcon(InstanceKlass::fully_initialized);
    test = _gvn.transform(new SubINode(inst, bits));
    // The 'test' is non-zero if we need to take a slow path.
  }

  Node* obj = new_instance(kls, test);
  set_result(obj);
  return true;
}

//------------------------inline_native_time_funcs--------------
// inline code for System.currentTimeMillis() and System.nanoTime()
// these have the same type and signature
bool LibraryCallKit::inline_native_time_funcs(address funcAddr, const char* funcName) {
  const TypeFunc* tf = OptoRuntime::void_long_Type();
  const TypePtr* no_memory_effects = NULL;
  Node* time = make_runtime_call(RC_LEAF, tf, funcAddr, funcName, no_memory_effects);
  Node* value = _gvn.transform(new ProjNode(time, TypeFunc::Parms+0));
#ifdef ASSERT
  Node* value_top = _gvn.transform(new ProjNode(time, TypeFunc::Parms+1));
  assert(value_top == top(), "second value must be top");
#endif
  set_result(value);
  return true;
}

#ifdef JFR_HAVE_INTRINSICS

/*
* oop -> myklass
* myklass->trace_id |= USED
* return myklass->trace_id & ~0x3
*/
bool LibraryCallKit::inline_native_classID() {
  Node* cls = null_check(argument(0), T_OBJECT);
  Node* kls = load_klass_from_mirror(cls, false, NULL, 0);
  kls = null_check(kls, T_OBJECT);

  ByteSize offset = KLASS_TRACE_ID_OFFSET;
  Node* insp = basic_plus_adr(kls, in_bytes(offset));
  Node* tvalue = make_load(NULL, insp, TypeLong::LONG, T_LONG, MemNode::unordered);

  Node* clsused = longcon(0x01l); // set the class bit
  Node* orl = _gvn.transform(new OrLNode(tvalue, clsused));
  const TypePtr *adr_type = _gvn.type(insp)->isa_ptr();
  store_to_memory(control(), insp, orl, T_LONG, adr_type, MemNode::unordered);

#ifdef TRACE_ID_META_BITS
  Node* mbits = longcon(~TRACE_ID_META_BITS);
  tvalue = _gvn.transform(new AndLNode(tvalue, mbits));
#endif
#ifdef TRACE_ID_SHIFT
  Node* cbits = intcon(TRACE_ID_SHIFT);
  tvalue = _gvn.transform(new URShiftLNode(tvalue, cbits));
#endif

  set_result(tvalue);
  return true;

}

bool LibraryCallKit::inline_native_getEventWriter() {
  Node* tls_ptr = _gvn.transform(new ThreadLocalNode());

  Node* jobj_ptr = basic_plus_adr(top(), tls_ptr,
                                  in_bytes(THREAD_LOCAL_WRITER_OFFSET_JFR)
                                  );

  Node* jobj = make_load(control(), jobj_ptr, TypeRawPtr::BOTTOM, T_ADDRESS, MemNode::unordered);

  Node* jobj_cmp_null = _gvn.transform( new CmpPNode(jobj, null()) );
  Node* test_jobj_eq_null  = _gvn.transform( new BoolNode(jobj_cmp_null, BoolTest::eq) );

  IfNode* iff_jobj_null =
    create_and_map_if(control(), test_jobj_eq_null, PROB_MIN, COUNT_UNKNOWN);

  enum { _normal_path = 1,
         _null_path = 2,
         PATH_LIMIT };

  RegionNode* result_rgn = new RegionNode(PATH_LIMIT);
  PhiNode*    result_val = new PhiNode(result_rgn, TypePtr::BOTTOM);

  Node* jobj_is_null = _gvn.transform(new IfTrueNode(iff_jobj_null));
  result_rgn->init_req(_null_path, jobj_is_null);
  result_val->init_req(_null_path, null());

  Node* jobj_is_not_null = _gvn.transform(new IfFalseNode(iff_jobj_null));
  result_rgn->init_req(_normal_path, jobj_is_not_null);

  Node* res = make_load(jobj_is_not_null, jobj, TypeInstPtr::NOTNULL, T_OBJECT, MemNode::unordered);
  result_val->init_req(_normal_path, res);

  set_result(result_rgn, result_val);

  return true;
}

#endif // JFR_HAVE_INTRINSICS

//------------------------inline_native_currentThread------------------
bool LibraryCallKit::inline_native_currentThread() {
  Node* junk = NULL;
  set_result(generate_current_thread(junk));
  return true;
}

//------------------------inline_native_isInterrupted------------------
// private native boolean java.lang.Thread.isInterrupted(boolean ClearInterrupted);
bool LibraryCallKit::inline_native_isInterrupted() {
  // Add a fast path to t.isInterrupted(clear_int):
  //   (t == Thread.current() &&
  //    (!TLS._osthread._interrupted || WINDOWS_ONLY(false) NOT_WINDOWS(!clear_int)))
  //   ? TLS._osthread._interrupted : /*slow path:*/ t.isInterrupted(clear_int)
  // So, in the common case that the interrupt bit is false,
  // we avoid making a call into the VM.  Even if the interrupt bit
  // is true, if the clear_int argument is false, we avoid the VM call.
  // However, if the receiver is not currentThread, we must call the VM,
  // because there must be some locking done around the operation.

  // We only go to the fast case code if we pass two guards.
  // Paths which do not pass are accumulated in the slow_region.

  enum {
    no_int_result_path   = 1, // t == Thread.current() && !TLS._osthread._interrupted
    no_clear_result_path = 2, // t == Thread.current() &&  TLS._osthread._interrupted && !clear_int
    slow_result_path     = 3, // slow path: t.isInterrupted(clear_int)
    PATH_LIMIT
  };

  // Ensure that it's not possible to move the load of TLS._osthread._interrupted flag
  // out of the function.
  insert_mem_bar(Op_MemBarCPUOrder);

  RegionNode* result_rgn = new RegionNode(PATH_LIMIT);
  PhiNode*    result_val = new PhiNode(result_rgn, TypeInt::BOOL);

  RegionNode* slow_region = new RegionNode(1);
  record_for_igvn(slow_region);

  // (a) Receiving thread must be the current thread.
  Node* rec_thr = argument(0);
  Node* tls_ptr = NULL;
  Node* cur_thr = generate_current_thread(tls_ptr);

  cur_thr = shenandoah_write_barrier(cur_thr);
  rec_thr = shenandoah_write_barrier(rec_thr);
  Node* cmp_thr = _gvn.transform(new CmpPNode(cur_thr, rec_thr));
  Node* bol_thr = _gvn.transform(new BoolNode(cmp_thr, BoolTest::ne));

  generate_slow_guard(bol_thr, slow_region);

  // (b) Interrupt bit on TLS must be false.
  Node* p = basic_plus_adr(top()/*!oop*/, tls_ptr, in_bytes(JavaThread::osthread_offset()));
  Node* osthread = make_load(NULL, p, TypeRawPtr::NOTNULL, T_ADDRESS, MemNode::unordered);
  p = basic_plus_adr(top()/*!oop*/, osthread, in_bytes(OSThread::interrupted_offset()));

  // Set the control input on the field _interrupted read to prevent it floating up.
  Node* int_bit = make_load(control(), p, TypeInt::BOOL, T_INT, MemNode::unordered);
  Node* cmp_bit = _gvn.transform(new CmpINode(int_bit, intcon(0)));
  Node* bol_bit = _gvn.transform(new BoolNode(cmp_bit, BoolTest::ne));

  IfNode* iff_bit = create_and_map_if(control(), bol_bit, PROB_UNLIKELY_MAG(3), COUNT_UNKNOWN);

  // First fast path:  if (!TLS._interrupted) return false;
  Node* false_bit = _gvn.transform(new IfFalseNode(iff_bit));
  result_rgn->init_req(no_int_result_path, false_bit);
  result_val->init_req(no_int_result_path, intcon(0));

  // drop through to next case
  set_control( _gvn.transform(new IfTrueNode(iff_bit)));

#ifndef _WINDOWS
  // (c) Or, if interrupt bit is set and clear_int is false, use 2nd fast path.
  Node* clr_arg = argument(1);
  Node* cmp_arg = _gvn.transform(new CmpINode(clr_arg, intcon(0)));
  Node* bol_arg = _gvn.transform(new BoolNode(cmp_arg, BoolTest::ne));
  IfNode* iff_arg = create_and_map_if(control(), bol_arg, PROB_FAIR, COUNT_UNKNOWN);

  // Second fast path:  ... else if (!clear_int) return true;
  Node* false_arg = _gvn.transform(new IfFalseNode(iff_arg));
  result_rgn->init_req(no_clear_result_path, false_arg);
  result_val->init_req(no_clear_result_path, intcon(1));

  // drop through to next case
  set_control( _gvn.transform(new IfTrueNode(iff_arg)));
#else
  // To return true on Windows you must read the _interrupted field
  // and check the event state i.e. take the slow path.
#endif // _WINDOWS

  // (d) Otherwise, go to the slow path.
  slow_region->add_req(control());
  set_control( _gvn.transform(slow_region));

  if (stopped()) {
    // There is no slow path.
    result_rgn->init_req(slow_result_path, top());
    result_val->init_req(slow_result_path, top());
  } else {
    // non-virtual because it is a private non-static
    CallJavaNode* slow_call = generate_method_call(vmIntrinsics::_isInterrupted);

    Node* slow_val = set_results_for_java_call(slow_call);
    // this->control() comes from set_results_for_java_call

    Node* fast_io  = slow_call->in(TypeFunc::I_O);
    Node* fast_mem = slow_call->in(TypeFunc::Memory);

    // These two phis are pre-filled with copies of of the fast IO and Memory
    PhiNode* result_mem  = PhiNode::make(result_rgn, fast_mem, Type::MEMORY, TypePtr::BOTTOM);
    PhiNode* result_io   = PhiNode::make(result_rgn, fast_io,  Type::ABIO);

    result_rgn->init_req(slow_result_path, control());
    result_io ->init_req(slow_result_path, i_o());
    result_mem->init_req(slow_result_path, reset_memory());
    result_val->init_req(slow_result_path, slow_val);

    set_all_memory(_gvn.transform(result_mem));
    set_i_o(       _gvn.transform(result_io));
  }

  C->set_has_split_ifs(true); // Has chance for split-if optimization
  set_result(result_rgn, result_val);
  return true;
}

//---------------------------load_mirror_from_klass----------------------------
// Given a klass oop, load its java mirror (a java.lang.Class oop).
Node* LibraryCallKit::load_mirror_from_klass(Node* klass) {
  Node* p = basic_plus_adr(klass, in_bytes(Klass::java_mirror_offset()));
  Node* load = make_load(NULL, p, TypeRawPtr::NOTNULL, T_ADDRESS, MemNode::unordered);
  // mirror = ((OopHandle)mirror)->resolve();
  return make_load(NULL, load, TypeInstPtr::MIRROR, T_OBJECT, MemNode::unordered);
}

//-----------------------load_klass_from_mirror_common-------------------------
// Given a java mirror (a java.lang.Class oop), load its corresponding klass oop.
// Test the klass oop for null (signifying a primitive Class like Integer.TYPE),
// and branch to the given path on the region.
// If never_see_null, take an uncommon trap on null, so we can optimistically
// compile for the non-null case.
// If the region is NULL, force never_see_null = true.
Node* LibraryCallKit::load_klass_from_mirror_common(Node* mirror,
                                                    bool never_see_null,
                                                    RegionNode* region,
                                                    int null_path,
                                                    int offset) {
  if (region == NULL)  never_see_null = true;
  Node* p = basic_plus_adr(mirror, offset);
  const TypeKlassPtr*  kls_type = TypeKlassPtr::OBJECT_OR_NULL;
  Node* kls = _gvn.transform(LoadKlassNode::make(_gvn, NULL, immutable_memory(), p, TypeRawPtr::BOTTOM, kls_type));
  Node* null_ctl = top();
  kls = null_check_oop(kls, &null_ctl, never_see_null);
  if (region != NULL) {
    // Set region->in(null_path) if the mirror is a primitive (e.g, int.class).
    region->init_req(null_path, null_ctl);
  } else {
    assert(null_ctl == top(), "no loose ends");
  }
  return kls;
}

//--------------------(inline_native_Class_query helpers)---------------------
// Use this for JVM_ACC_INTERFACE, JVM_ACC_IS_CLONEABLE_FAST, JVM_ACC_HAS_FINALIZER.
// Fall through if (mods & mask) == bits, take the guard otherwise.
Node* LibraryCallKit::generate_access_flags_guard(Node* kls, int modifier_mask, int modifier_bits, RegionNode* region) {
  // Branch around if the given klass has the given modifier bit set.
  // Like generate_guard, adds a new path onto the region.
  Node* modp = basic_plus_adr(kls, in_bytes(Klass::access_flags_offset()));
  Node* mods = make_load(NULL, modp, TypeInt::INT, T_INT, MemNode::unordered);
  Node* mask = intcon(modifier_mask);
  Node* bits = intcon(modifier_bits);
  Node* mbit = _gvn.transform(new AndINode(mods, mask));
  Node* cmp  = _gvn.transform(new CmpINode(mbit, bits));
  Node* bol  = _gvn.transform(new BoolNode(cmp, BoolTest::ne));
  return generate_fair_guard(bol, region);
}
Node* LibraryCallKit::generate_interface_guard(Node* kls, RegionNode* region) {
  return generate_access_flags_guard(kls, JVM_ACC_INTERFACE, 0, region);
}

//-------------------------inline_native_Class_query-------------------
bool LibraryCallKit::inline_native_Class_query(vmIntrinsics::ID id) {
  const Type* return_type = TypeInt::BOOL;
  Node* prim_return_value = top();  // what happens if it's a primitive class?
  bool never_see_null = !too_many_traps(Deoptimization::Reason_null_check);
  bool expect_prim = false;     // most of these guys expect to work on refs

  enum { _normal_path = 1, _prim_path = 2, PATH_LIMIT };

  Node* mirror = argument(0);
  Node* obj    = top();

  switch (id) {
  case vmIntrinsics::_isInstance:
    // nothing is an instance of a primitive type
    prim_return_value = intcon(0);
    obj = argument(1);
    break;
  case vmIntrinsics::_getModifiers:
    prim_return_value = intcon(JVM_ACC_ABSTRACT | JVM_ACC_FINAL | JVM_ACC_PUBLIC);
    assert(is_power_of_2((int)JVM_ACC_WRITTEN_FLAGS+1), "change next line");
    return_type = TypeInt::make(0, JVM_ACC_WRITTEN_FLAGS, Type::WidenMin);
    break;
  case vmIntrinsics::_isInterface:
    prim_return_value = intcon(0);
    break;
  case vmIntrinsics::_isArray:
    prim_return_value = intcon(0);
    expect_prim = true;  // cf. ObjectStreamClass.getClassSignature
    break;
  case vmIntrinsics::_isPrimitive:
    prim_return_value = intcon(1);
    expect_prim = true;  // obviously
    break;
  case vmIntrinsics::_getSuperclass:
    prim_return_value = null();
    return_type = TypeInstPtr::MIRROR->cast_to_ptr_type(TypePtr::BotPTR);
    break;
  case vmIntrinsics::_getClassAccessFlags:
    prim_return_value = intcon(JVM_ACC_ABSTRACT | JVM_ACC_FINAL | JVM_ACC_PUBLIC);
    return_type = TypeInt::INT;  // not bool!  6297094
    break;
  default:
    fatal_unexpected_iid(id);
    break;
  }

  const TypeInstPtr* mirror_con = _gvn.type(mirror)->isa_instptr();
  if (mirror_con == NULL)  return false;  // cannot happen?

#ifndef PRODUCT
  if (C->print_intrinsics() || C->print_inlining()) {
    ciType* k = mirror_con->java_mirror_type();
    if (k) {
      tty->print("Inlining %s on constant Class ", vmIntrinsics::name_at(intrinsic_id()));
      k->print_name();
      tty->cr();
    }
  }
#endif

  // Null-check the mirror, and the mirror's klass ptr (in case it is a primitive).
  RegionNode* region = new RegionNode(PATH_LIMIT);
  record_for_igvn(region);
  PhiNode* phi = new PhiNode(region, return_type);

  // The mirror will never be null of Reflection.getClassAccessFlags, however
  // it may be null for Class.isInstance or Class.getModifiers. Throw a NPE
  // if it is. See bug 4774291.

  // For Reflection.getClassAccessFlags(), the null check occurs in
  // the wrong place; see inline_unsafe_access(), above, for a similar
  // situation.
  mirror = null_check(mirror);
  // If mirror or obj is dead, only null-path is taken.
  if (stopped())  return true;

  if (expect_prim)  never_see_null = false;  // expect nulls (meaning prims)

  // Now load the mirror's klass metaobject, and null-check it.
  // Side-effects region with the control path if the klass is null.
  Node* kls = load_klass_from_mirror(mirror, never_see_null, region, _prim_path);
  // If kls is null, we have a primitive mirror.
  phi->init_req(_prim_path, prim_return_value);
  if (stopped()) { set_result(region, phi); return true; }
  bool safe_for_replace = (region->in(_prim_path) == top());

  Node* p;  // handy temp
  Node* null_ctl;

  // Now that we have the non-null klass, we can perform the real query.
  // For constant classes, the query will constant-fold in LoadNode::Value.
  Node* query_value = top();
  switch (id) {
  case vmIntrinsics::_isInstance:
    // nothing is an instance of a primitive type
    query_value = gen_instanceof(obj, kls, safe_for_replace);
    break;

  case vmIntrinsics::_getModifiers:
    p = basic_plus_adr(kls, in_bytes(Klass::modifier_flags_offset()));
    query_value = make_load(NULL, p, TypeInt::INT, T_INT, MemNode::unordered);
    break;

  case vmIntrinsics::_isInterface:
    // (To verify this code sequence, check the asserts in JVM_IsInterface.)
    if (generate_interface_guard(kls, region) != NULL)
      // A guard was added.  If the guard is taken, it was an interface.
      phi->add_req(intcon(1));
    // If we fall through, it's a plain class.
    query_value = intcon(0);
    break;

  case vmIntrinsics::_isArray:
    // (To verify this code sequence, check the asserts in JVM_IsArrayClass.)
    if (generate_array_guard(kls, region) != NULL)
      // A guard was added.  If the guard is taken, it was an array.
      phi->add_req(intcon(1));
    // If we fall through, it's a plain class.
    query_value = intcon(0);
    break;

  case vmIntrinsics::_isPrimitive:
    query_value = intcon(0); // "normal" path produces false
    break;

  case vmIntrinsics::_getSuperclass:
    // The rules here are somewhat unfortunate, but we can still do better
    // with random logic than with a JNI call.
    // Interfaces store null or Object as _super, but must report null.
    // Arrays store an intermediate super as _super, but must report Object.
    // Other types can report the actual _super.
    // (To verify this code sequence, check the asserts in JVM_IsInterface.)
    if (generate_interface_guard(kls, region) != NULL)
      // A guard was added.  If the guard is taken, it was an interface.
      phi->add_req(null());
    if (generate_array_guard(kls, region) != NULL)
      // A guard was added.  If the guard is taken, it was an array.
      phi->add_req(makecon(TypeInstPtr::make(env()->Object_klass()->java_mirror())));
    // If we fall through, it's a plain class.  Get its _super.
    p = basic_plus_adr(kls, in_bytes(Klass::super_offset()));
    kls = _gvn.transform(LoadKlassNode::make(_gvn, NULL, immutable_memory(), p, TypeRawPtr::BOTTOM, TypeKlassPtr::OBJECT_OR_NULL));
    null_ctl = top();
    kls = null_check_oop(kls, &null_ctl);
    if (null_ctl != top()) {
      // If the guard is taken, Object.superClass is null (both klass and mirror).
      region->add_req(null_ctl);
      phi   ->add_req(null());
    }
    if (!stopped()) {
      query_value = load_mirror_from_klass(kls);
    }
    break;

  case vmIntrinsics::_getClassAccessFlags:
    p = basic_plus_adr(kls, in_bytes(Klass::access_flags_offset()));
    query_value = make_load(NULL, p, TypeInt::INT, T_INT, MemNode::unordered);
    break;

  default:
    fatal_unexpected_iid(id);
    break;
  }

  // Fall-through is the normal case of a query to a real class.
  phi->init_req(1, query_value);
  region->init_req(1, control());

  C->set_has_split_ifs(true); // Has chance for split-if optimization
  set_result(region, phi);
  return true;
}

//-------------------------inline_Class_cast-------------------
bool LibraryCallKit::inline_Class_cast() {
  Node* mirror = argument(0); // Class
  Node* obj    = argument(1);
  const TypeInstPtr* mirror_con = _gvn.type(mirror)->isa_instptr();
  if (mirror_con == NULL) {
    return false;  // dead path (mirror->is_top()).
  }
  if (obj == NULL || obj->is_top()) {
    return false;  // dead path
  }
  const TypeOopPtr* tp = _gvn.type(obj)->isa_oopptr();

  // First, see if Class.cast() can be folded statically.
  // java_mirror_type() returns non-null for compile-time Class constants.
  ciType* tm = mirror_con->java_mirror_type();
  if (tm != NULL && tm->is_klass() &&
      tp != NULL && tp->klass() != NULL) {
    if (!tp->klass()->is_loaded()) {
      // Don't use intrinsic when class is not loaded.
      return false;
    } else {
      int static_res = C->static_subtype_check(tm->as_klass(), tp->klass());
      if (static_res == Compile::SSC_always_true) {
        // isInstance() is true - fold the code.
        set_result(obj);
        return true;
      } else if (static_res == Compile::SSC_always_false) {
        // Don't use intrinsic, have to throw ClassCastException.
        // If the reference is null, the non-intrinsic bytecode will
        // be optimized appropriately.
        return false;
      }
    }
  }

  // Bailout intrinsic and do normal inlining if exception path is frequent.
  if (too_many_traps(Deoptimization::Reason_intrinsic)) {
    return false;
  }

  // Generate dynamic checks.
  // Class.cast() is java implementation of _checkcast bytecode.
  // Do checkcast (Parse::do_checkcast()) optimizations here.

  mirror = null_check(mirror);
  // If mirror is dead, only null-path is taken.
  if (stopped()) {
    return true;
  }

  // Not-subtype or the mirror's klass ptr is NULL (in case it is a primitive).
  enum { _bad_type_path = 1, _prim_path = 2, PATH_LIMIT };
  RegionNode* region = new RegionNode(PATH_LIMIT);
  record_for_igvn(region);

  // Now load the mirror's klass metaobject, and null-check it.
  // If kls is null, we have a primitive mirror and
  // nothing is an instance of a primitive type.
  Node* kls = load_klass_from_mirror(mirror, false, region, _prim_path);

  Node* res = top();
  if (!stopped()) {
    Node* bad_type_ctrl = top();
    // Do checkcast optimizations.
    res = gen_checkcast(obj, kls, &bad_type_ctrl);
    region->init_req(_bad_type_path, bad_type_ctrl);
  }
  if (region->in(_prim_path) != top() ||
      region->in(_bad_type_path) != top()) {
    // Let Interpreter throw ClassCastException.
    PreserveJVMState pjvms(this);
    set_control(_gvn.transform(region));
    uncommon_trap(Deoptimization::Reason_intrinsic,
                  Deoptimization::Action_maybe_recompile);
  }
  if (!stopped()) {
    set_result(res);
  }
  return true;
}


//--------------------------inline_native_subtype_check------------------------
// This intrinsic takes the JNI calls out of the heart of
// UnsafeFieldAccessorImpl.set, which improves Field.set, readObject, etc.
bool LibraryCallKit::inline_native_subtype_check() {
  // Pull both arguments off the stack.
  Node* args[2];                // two java.lang.Class mirrors: superc, subc
  args[0] = argument(0);
  args[1] = argument(1);
  Node* klasses[2];             // corresponding Klasses: superk, subk
  klasses[0] = klasses[1] = top();

  enum {
    // A full decision tree on {superc is prim, subc is prim}:
    _prim_0_path = 1,           // {P,N} => false
                                // {P,P} & superc!=subc => false
    _prim_same_path,            // {P,P} & superc==subc => true
    _prim_1_path,               // {N,P} => false
    _ref_subtype_path,          // {N,N} & subtype check wins => true
    _both_ref_path,             // {N,N} & subtype check loses => false
    PATH_LIMIT
  };

  RegionNode* region = new RegionNode(PATH_LIMIT);
  Node*       phi    = new PhiNode(region, TypeInt::BOOL);
  Node*       mem_phi= new PhiNode(region, Type::MEMORY, TypePtr::BOTTOM);
  record_for_igvn(region);
  Node* init_mem = map()->memory();

  const TypePtr* adr_type = TypeRawPtr::BOTTOM;   // memory type of loads
  const TypeKlassPtr* kls_type = TypeKlassPtr::OBJECT_OR_NULL;
  int class_klass_offset = java_lang_Class::klass_offset_in_bytes();

  // First null-check both mirrors and load each mirror's klass metaobject.
  int which_arg;
  for (which_arg = 0; which_arg <= 1; which_arg++) {
    Node* arg = args[which_arg];
    arg = null_check(arg);
    if (stopped())  break;
    args[which_arg] = arg;

    Node* p = basic_plus_adr(arg, class_klass_offset);
    Node* kls = LoadKlassNode::make(_gvn, NULL, immutable_memory(), p, adr_type, kls_type);
    klasses[which_arg] = _gvn.transform(kls);
  }

  args[0] = shenandoah_write_barrier(args[0]);
  args[1] = shenandoah_write_barrier(args[1]);

  // Having loaded both klasses, test each for null.
  bool never_see_null = !too_many_traps(Deoptimization::Reason_null_check);
  for (which_arg = 0; which_arg <= 1; which_arg++) {
    Node* kls = klasses[which_arg];
    Node* null_ctl = top();
    kls = null_check_oop(kls, &null_ctl, never_see_null);
    int prim_path = (which_arg == 0 ? _prim_0_path : _prim_1_path);
    region->init_req(prim_path, null_ctl);
    if (stopped())  break;
    klasses[which_arg] = kls;
  }

  if (!stopped()) {
    // now we have two reference types, in klasses[0..1]
    Node* subk   = klasses[1];  // the argument to isAssignableFrom
    Node* superk = klasses[0];  // the receiver
    region->set_req(_both_ref_path, gen_subtype_check(subk, superk));
    // now we have a successful reference subtype check
    region->set_req(_ref_subtype_path, control());
  }

  // If both operands are primitive (both klasses null), then
  // we must return true when they are identical primitives.
  // It is convenient to test this after the first null klass check.
  set_control(region->in(_prim_0_path)); // go back to first null check
  if (!stopped()) {
    // Since superc is primitive, make a guard for the superc==subc case.
    Node* cmp_eq = _gvn.transform(new CmpPNode(args[0], args[1]));
    Node* bol_eq = _gvn.transform(new BoolNode(cmp_eq, BoolTest::eq));
    generate_guard(bol_eq, region, PROB_FAIR);
    if (region->req() == PATH_LIMIT+1) {
      // A guard was added.  If the added guard is taken, superc==subc.
      region->swap_edges(PATH_LIMIT, _prim_same_path);
      region->del_req(PATH_LIMIT);
    }
    region->set_req(_prim_0_path, control()); // Not equal after all.
  }

  // these are the only paths that produce 'true':
  phi->set_req(_prim_same_path,   intcon(1));
  phi->set_req(_ref_subtype_path, intcon(1));

  // pull together the cases:
  assert(region->req() == PATH_LIMIT, "sane region");
  Node* cur_mem = reset_memory();
  for (uint i = 1; i < region->req(); i++) {
    Node* ctl = region->in(i);
    if (ctl == NULL || ctl == top()) {
      region->set_req(i, top());
      phi   ->set_req(i, top());
      mem_phi->set_req(i, top());
    } else {
      if (phi->in(i) == NULL) {
        phi->set_req(i, intcon(0)); // all other paths produce 'false'
      }
      mem_phi->set_req(i, (i == _prim_0_path || i == _prim_same_path) ?  cur_mem : init_mem);
    }
  }

  set_control(_gvn.transform(region));
  set_result(_gvn.transform(phi));
  set_all_memory(_gvn.transform(mem_phi));
  return true;
}

//---------------------generate_array_guard_common------------------------
Node* LibraryCallKit::generate_array_guard_common(Node* kls, RegionNode* region,
                                                  bool obj_array, bool not_array) {

  if (stopped()) {
    return NULL;
  }

  // If obj_array/non_array==false/false:
  // Branch around if the given klass is in fact an array (either obj or prim).
  // If obj_array/non_array==false/true:
  // Branch around if the given klass is not an array klass of any kind.
  // If obj_array/non_array==true/true:
  // Branch around if the kls is not an oop array (kls is int[], String, etc.)
  // If obj_array/non_array==true/false:
  // Branch around if the kls is an oop array (Object[] or subtype)
  //
  // Like generate_guard, adds a new path onto the region.
  jint  layout_con = 0;
  Node* layout_val = get_layout_helper(kls, layout_con);
  if (layout_val == NULL) {
    bool query = (obj_array
                  ? Klass::layout_helper_is_objArray(layout_con)
                  : Klass::layout_helper_is_array(layout_con));
    if (query == not_array) {
      return NULL;                       // never a branch
    } else {                             // always a branch
      Node* always_branch = control();
      if (region != NULL)
        region->add_req(always_branch);
      set_control(top());
      return always_branch;
    }
  }
  // Now test the correct condition.
  jint  nval = (obj_array
                ? (jint)(Klass::_lh_array_tag_type_value
                   <<    Klass::_lh_array_tag_shift)
                : Klass::_lh_neutral_value);
  Node* cmp = _gvn.transform(new CmpINode(layout_val, intcon(nval)));
  BoolTest::mask btest = BoolTest::lt;  // correct for testing is_[obj]array
  // invert the test if we are looking for a non-array
  if (not_array)  btest = BoolTest(btest).negate();
  Node* bol = _gvn.transform(new BoolNode(cmp, btest));
  return generate_fair_guard(bol, region);
}


//-----------------------inline_native_newArray--------------------------
// private static native Object java.lang.reflect.newArray(Class<?> componentType, int length);
// private        native Object Unsafe.allocateUninitializedArray0(Class<?> cls, int size);
bool LibraryCallKit::inline_unsafe_newArray(bool uninitialized) {
  Node* mirror;
  Node* count_val;
  if (uninitialized) {
    mirror    = argument(1);
    count_val = argument(2);
  } else {
    mirror    = argument(0);
    count_val = argument(1);
  }

  mirror = null_check(mirror);
  // If mirror or obj is dead, only null-path is taken.
  if (stopped())  return true;

  enum { _normal_path = 1, _slow_path = 2, PATH_LIMIT };
  RegionNode* result_reg = new RegionNode(PATH_LIMIT);
  PhiNode*    result_val = new PhiNode(result_reg, TypeInstPtr::NOTNULL);
  PhiNode*    result_io  = new PhiNode(result_reg, Type::ABIO);
  PhiNode*    result_mem = new PhiNode(result_reg, Type::MEMORY, TypePtr::BOTTOM);

  bool never_see_null = !too_many_traps(Deoptimization::Reason_null_check);
  Node* klass_node = load_array_klass_from_mirror(mirror, never_see_null,
                                                  result_reg, _slow_path);
  Node* normal_ctl   = control();
  Node* no_array_ctl = result_reg->in(_slow_path);

  // Generate code for the slow case.  We make a call to newArray().
  set_control(no_array_ctl);
  if (!stopped()) {
    // Either the input type is void.class, or else the
    // array klass has not yet been cached.  Either the
    // ensuing call will throw an exception, or else it
    // will cache the array klass for next time.
    PreserveJVMState pjvms(this);
    CallJavaNode* slow_call = generate_method_call_static(vmIntrinsics::_newArray);
    Node* slow_result = set_results_for_java_call(slow_call);
    // this->control() comes from set_results_for_java_call
    result_reg->set_req(_slow_path, control());
    result_val->set_req(_slow_path, slow_result);
    result_io ->set_req(_slow_path, i_o());
    result_mem->set_req(_slow_path, reset_memory());
  }

  set_control(normal_ctl);
  if (!stopped()) {
    // Normal case:  The array type has been cached in the java.lang.Class.
    // The following call works fine even if the array type is polymorphic.
    // It could be a dynamic mix of int[], boolean[], Object[], etc.
    Node* obj = new_array(klass_node, count_val, 0);  // no arguments to push
    result_reg->init_req(_normal_path, control());
    result_val->init_req(_normal_path, obj);
    result_io ->init_req(_normal_path, i_o());
    result_mem->init_req(_normal_path, reset_memory());

    if (uninitialized) {
      // Mark the allocation so that zeroing is skipped
      AllocateArrayNode* alloc = AllocateArrayNode::Ideal_array_allocation(obj, &_gvn);
      alloc->maybe_set_complete(&_gvn);
    }
  }

  // Return the combined state.
  set_i_o(        _gvn.transform(result_io)  );
  set_all_memory( _gvn.transform(result_mem));

  C->set_has_split_ifs(true); // Has chance for split-if optimization
  set_result(result_reg, result_val);
  return true;
}

//----------------------inline_native_getLength--------------------------
// public static native int java.lang.reflect.Array.getLength(Object array);
bool LibraryCallKit::inline_native_getLength() {
  if (too_many_traps(Deoptimization::Reason_intrinsic))  return false;

  Node* array = null_check(argument(0));
  // If array is dead, only null-path is taken.
  if (stopped())  return true;

  // Deoptimize if it is a non-array.
  Node* non_array = generate_non_array_guard(load_object_klass(array), NULL);

  if (non_array != NULL) {
    PreserveJVMState pjvms(this);
    set_control(non_array);
    uncommon_trap(Deoptimization::Reason_intrinsic,
                  Deoptimization::Action_maybe_recompile);
  }

  // If control is dead, only non-array-path is taken.
  if (stopped())  return true;

  // The works fine even if the array type is polymorphic.
  // It could be a dynamic mix of int[], boolean[], Object[], etc.
  Node* result = load_array_length(array);

  C->set_has_split_ifs(true);  // Has chance for split-if optimization
  set_result(result);
  return true;
}

//------------------------inline_array_copyOf----------------------------
// public static <T,U> T[] java.util.Arrays.copyOf(     U[] original, int newLength,         Class<? extends T[]> newType);
// public static <T,U> T[] java.util.Arrays.copyOfRange(U[] original, int from,      int to, Class<? extends T[]> newType);
bool LibraryCallKit::inline_array_copyOf(bool is_copyOfRange) {
  if (too_many_traps(Deoptimization::Reason_intrinsic))  return false;

  // Get the arguments.
  Node* original          = argument(0);
  Node* start             = is_copyOfRange? argument(1): intcon(0);
  Node* end               = is_copyOfRange? argument(2): argument(1);
  Node* array_type_mirror = is_copyOfRange? argument(3): argument(2);

  Node* newcopy = NULL;

  // Set the original stack and the reexecute bit for the interpreter to reexecute
  // the bytecode that invokes Arrays.copyOf if deoptimization happens.
  { PreserveReexecuteState preexecs(this);
    jvms()->set_should_reexecute(true);

    array_type_mirror = null_check(array_type_mirror);
    original          = null_check(original);

    // Check if a null path was taken unconditionally.
    if (stopped())  return true;

    Node* orig_length = load_array_length(original);

    Node* klass_node = load_klass_from_mirror(array_type_mirror, false, NULL, 0);
    klass_node = null_check(klass_node);

    RegionNode* bailout = new RegionNode(1);
    record_for_igvn(bailout);

    // Despite the generic type of Arrays.copyOf, the mirror might be int, int[], etc.
    // Bail out if that is so.
    Node* not_objArray = generate_non_objArray_guard(klass_node, bailout);
    if (not_objArray != NULL) {
      // Improve the klass node's type from the new optimistic assumption:
      ciKlass* ak = ciArrayKlass::make(env()->Object_klass());
      const Type* akls = TypeKlassPtr::make(TypePtr::NotNull, ak, 0/*offset*/);
      Node* cast = new CastPPNode(klass_node, akls);
      cast->init_req(0, control());
      klass_node = _gvn.transform(cast);
    }

    // Bail out if either start or end is negative.
    generate_negative_guard(start, bailout, &start);
    generate_negative_guard(end,   bailout, &end);

    Node* length = end;
    if (_gvn.type(start) != TypeInt::ZERO) {
      length = _gvn.transform(new SubINode(end, start));
    }

    // Bail out if length is negative.
    // Without this the new_array would throw
    // NegativeArraySizeException but IllegalArgumentException is what
    // should be thrown
    generate_negative_guard(length, bailout, &length);

    if (bailout->req() > 1) {
      PreserveJVMState pjvms(this);
      set_control(_gvn.transform(bailout));
      uncommon_trap(Deoptimization::Reason_intrinsic,
                    Deoptimization::Action_maybe_recompile);
    }

    if (!stopped()) {
      // How many elements will we copy from the original?
      // The answer is MinI(orig_length - start, length).
      Node* orig_tail = _gvn.transform(new SubINode(orig_length, start));
      Node* moved = generate_min_max(vmIntrinsics::_min, orig_tail, length);

      original = shenandoah_read_barrier(original);

      // Generate a direct call to the right arraycopy function(s).
      // We know the copy is disjoint but we might not know if the
      // oop stores need checking.
      // Extreme case:  Arrays.copyOf((Integer[])x, 10, String[].class).
      // This will fail a store-check if x contains any non-nulls.

      // ArrayCopyNode:Ideal may transform the ArrayCopyNode to
      // loads/stores but it is legal only if we're sure the
      // Arrays.copyOf would succeed. So we need all input arguments
      // to the copyOf to be validated, including that the copy to the
      // new array won't trigger an ArrayStoreException. That subtype
      // check can be optimized if we know something on the type of
      // the input array from type speculation.
      if (_gvn.type(klass_node)->singleton()) {
        ciKlass* subk   = _gvn.type(load_object_klass(original))->is_klassptr()->klass();
        ciKlass* superk = _gvn.type(klass_node)->is_klassptr()->klass();

        int test = C->static_subtype_check(superk, subk);
        if (test != Compile::SSC_always_true && test != Compile::SSC_always_false) {
          const TypeOopPtr* t_original = _gvn.type(original)->is_oopptr();
          if (t_original->speculative_type() != NULL) {
            original = maybe_cast_profiled_obj(original, t_original->speculative_type(), true);
          }
        }
      }

      bool validated = false;
      // Reason_class_check rather than Reason_intrinsic because we
      // want to intrinsify even if this traps.
      if (!too_many_traps(Deoptimization::Reason_class_check)) {
        Node* not_subtype_ctrl = gen_subtype_check(load_object_klass(original),
                                                   klass_node);

        if (not_subtype_ctrl != top()) {
          PreserveJVMState pjvms(this);
          set_control(not_subtype_ctrl);
          uncommon_trap(Deoptimization::Reason_class_check,
                        Deoptimization::Action_make_not_entrant);
          assert(stopped(), "Should be stopped");
        }
        validated = true;
      }

      if (!stopped()) {
        newcopy = new_array(klass_node, length, 0);  // no arguments to push

        ArrayCopyNode* ac = ArrayCopyNode::make(this, true, original, start, newcopy, intcon(0), moved, true, false,
                                                load_object_klass(original), klass_node);
        if (!is_copyOfRange) {
          ac->set_copyof(validated);
        } else {
          ac->set_copyofrange(validated);
        }
        Node* n = _gvn.transform(ac);
        if (n == ac) {
          ac->_adr_type = TypePtr::BOTTOM;
          ac->connect_outputs(this);
        } else {
          assert(validated, "shouldn't transform if all arguments not validated");
          set_all_memory(n);
        }
      }
    }
  } // original reexecute is set back here

  C->set_has_split_ifs(true); // Has chance for split-if optimization
  if (!stopped()) {
    set_result(newcopy);
  }
  return true;
}


//----------------------generate_virtual_guard---------------------------
// Helper for hashCode and clone.  Peeks inside the vtable to avoid a call.
Node* LibraryCallKit::generate_virtual_guard(Node* obj_klass,
                                             RegionNode* slow_region) {
  ciMethod* method = callee();
  int vtable_index = method->vtable_index();
  assert(vtable_index >= 0 || vtable_index == Method::nonvirtual_vtable_index,
         "bad index %d", vtable_index);
  // Get the Method* out of the appropriate vtable entry.
  int entry_offset  = in_bytes(Klass::vtable_start_offset()) +
                     vtable_index*vtableEntry::size_in_bytes() +
                     vtableEntry::method_offset_in_bytes();
  Node* entry_addr  = basic_plus_adr(obj_klass, entry_offset);
  Node* target_call = make_load(NULL, entry_addr, TypePtr::NOTNULL, T_ADDRESS, MemNode::unordered);

  // Compare the target method with the expected method (e.g., Object.hashCode).
  const TypePtr* native_call_addr = TypeMetadataPtr::make(method);

  Node* native_call = makecon(native_call_addr);
  Node* chk_native  = _gvn.transform(new CmpPNode(target_call, native_call));
  Node* test_native = _gvn.transform(new BoolNode(chk_native, BoolTest::ne));

  return generate_slow_guard(test_native, slow_region);
}

//-----------------------generate_method_call----------------------------
// Use generate_method_call to make a slow-call to the real
// method if the fast path fails.  An alternative would be to
// use a stub like OptoRuntime::slow_arraycopy_Java.
// This only works for expanding the current library call,
// not another intrinsic.  (E.g., don't use this for making an
// arraycopy call inside of the copyOf intrinsic.)
CallJavaNode*
LibraryCallKit::generate_method_call(vmIntrinsics::ID method_id, bool is_virtual, bool is_static) {
  // When compiling the intrinsic method itself, do not use this technique.
  guarantee(callee() != C->method(), "cannot make slow-call to self");

  ciMethod* method = callee();
  // ensure the JVMS we have will be correct for this call
  guarantee(method_id == method->intrinsic_id(), "must match");

  const TypeFunc* tf = TypeFunc::make(method);
  CallJavaNode* slow_call;
  if (is_static) {
    assert(!is_virtual, "");
    slow_call = new CallStaticJavaNode(C, tf,
                           SharedRuntime::get_resolve_static_call_stub(),
                           method, bci());
  } else if (is_virtual) {
    null_check_receiver();
    int vtable_index = Method::invalid_vtable_index;
    if (UseInlineCaches) {
      // Suppress the vtable call
    } else {
      // hashCode and clone are not a miranda methods,
      // so the vtable index is fixed.
      // No need to use the linkResolver to get it.
       vtable_index = method->vtable_index();
       assert(vtable_index >= 0 || vtable_index == Method::nonvirtual_vtable_index,
              "bad index %d", vtable_index);
    }
    slow_call = new CallDynamicJavaNode(tf,
                          SharedRuntime::get_resolve_virtual_call_stub(),
                          method, vtable_index, bci());
  } else {  // neither virtual nor static:  opt_virtual
    null_check_receiver();
    slow_call = new CallStaticJavaNode(C, tf,
                                SharedRuntime::get_resolve_opt_virtual_call_stub(),
                                method, bci());
    slow_call->set_optimized_virtual(true);
  }
  set_arguments_for_java_call(slow_call);
  set_edges_for_java_call(slow_call);
  return slow_call;
}


/**
 * Build special case code for calls to hashCode on an object. This call may
 * be virtual (invokevirtual) or bound (invokespecial). For each case we generate
 * slightly different code.
 */
bool LibraryCallKit::inline_native_hashcode(bool is_virtual, bool is_static) {
  assert(is_static == callee()->is_static(), "correct intrinsic selection");
  assert(!(is_virtual && is_static), "either virtual, special, or static");

  enum { _slow_path = 1, _fast_path, _null_path, PATH_LIMIT };

  RegionNode* result_reg = new RegionNode(PATH_LIMIT);
  PhiNode*    result_val = new PhiNode(result_reg, TypeInt::INT);
  PhiNode*    result_io  = new PhiNode(result_reg, Type::ABIO);
  PhiNode*    result_mem = new PhiNode(result_reg, Type::MEMORY, TypePtr::BOTTOM);
  Node* obj = NULL;
  if (!is_static) {
    // Check for hashing null object
    obj = null_check_receiver();
    if (stopped())  return true;        // unconditionally null
    result_reg->init_req(_null_path, top());
    result_val->init_req(_null_path, top());
  } else {
    // Do a null check, and return zero if null.
    // System.identityHashCode(null) == 0
    obj = argument(0);
    Node* null_ctl = top();
    obj = null_check_oop(obj, &null_ctl);
    result_reg->init_req(_null_path, null_ctl);
    result_val->init_req(_null_path, _gvn.intcon(0));
  }

  // Unconditionally null?  Then return right away.
  if (stopped()) {
    set_control( result_reg->in(_null_path));
    if (!stopped())
      set_result(result_val->in(_null_path));
    return true;
  }

  // We only go to the fast case code if we pass a number of guards.  The
  // paths which do not pass are accumulated in the slow_region.
  RegionNode* slow_region = new RegionNode(1);
  record_for_igvn(slow_region);

  // If this is a virtual call, we generate a funny guard.  We pull out
  // the vtable entry corresponding to hashCode() from the target object.
  // If the target method which we are calling happens to be the native
  // Object hashCode() method, we pass the guard.  We do not need this
  // guard for non-virtual calls -- the caller is known to be the native
  // Object hashCode().
  if (is_virtual) {
    // After null check, get the object's klass.
    Node* obj_klass = load_object_klass(obj);
    generate_virtual_guard(obj_klass, slow_region);
  }

  // Get the header out of the object, use LoadMarkNode when available
  Node* header_addr = basic_plus_adr(obj, oopDesc::mark_offset_in_bytes());
  // The control of the load must be NULL. Otherwise, the load can move before
  // the null check after castPP removal.
  Node* no_ctrl = NULL;
  Node* header = make_load(no_ctrl, header_addr, TypeX_X, TypeX_X->basic_type(), MemNode::unordered);

  // Test the header to see if it is unlocked.
  Node *lock_mask      = _gvn.MakeConX(markOopDesc::biased_lock_mask_in_place);
  Node *lmasked_header = _gvn.transform(new AndXNode(header, lock_mask));
  Node *unlocked_val   = _gvn.MakeConX(markOopDesc::unlocked_value);
  Node *chk_unlocked   = _gvn.transform(new CmpXNode( lmasked_header, unlocked_val));
  Node *test_unlocked  = _gvn.transform(new BoolNode( chk_unlocked, BoolTest::ne));

  generate_slow_guard(test_unlocked, slow_region);

  // Get the hash value and check to see that it has been properly assigned.
  // We depend on hash_mask being at most 32 bits and avoid the use of
  // hash_mask_in_place because it could be larger than 32 bits in a 64-bit
  // vm: see markOop.hpp.
  Node *hash_mask      = _gvn.intcon(markOopDesc::hash_mask);
  Node *hash_shift     = _gvn.intcon(markOopDesc::hash_shift);
  Node *hshifted_header= _gvn.transform(new URShiftXNode(header, hash_shift));
  // This hack lets the hash bits live anywhere in the mark object now, as long
  // as the shift drops the relevant bits into the low 32 bits.  Note that
  // Java spec says that HashCode is an int so there's no point in capturing
  // an 'X'-sized hashcode (32 in 32-bit build or 64 in 64-bit build).
  hshifted_header      = ConvX2I(hshifted_header);
  Node *hash_val       = _gvn.transform(new AndINode(hshifted_header, hash_mask));

  Node *no_hash_val    = _gvn.intcon(markOopDesc::no_hash);
  Node *chk_assigned   = _gvn.transform(new CmpINode( hash_val, no_hash_val));
  Node *test_assigned  = _gvn.transform(new BoolNode( chk_assigned, BoolTest::eq));

  generate_slow_guard(test_assigned, slow_region);

  Node* init_mem = reset_memory();
  // fill in the rest of the null path:
  result_io ->init_req(_null_path, i_o());
  result_mem->init_req(_null_path, init_mem);

  result_val->init_req(_fast_path, hash_val);
  result_reg->init_req(_fast_path, control());
  result_io ->init_req(_fast_path, i_o());
  result_mem->init_req(_fast_path, init_mem);

  // Generate code for the slow case.  We make a call to hashCode().
  set_control(_gvn.transform(slow_region));
  if (!stopped()) {
    // No need for PreserveJVMState, because we're using up the present state.
    set_all_memory(init_mem);
    vmIntrinsics::ID hashCode_id = is_static ? vmIntrinsics::_identityHashCode : vmIntrinsics::_hashCode;
    CallJavaNode* slow_call = generate_method_call(hashCode_id, is_virtual, is_static);
    Node* slow_result = set_results_for_java_call(slow_call);
    // this->control() comes from set_results_for_java_call
    result_reg->init_req(_slow_path, control());
    result_val->init_req(_slow_path, slow_result);
    result_io  ->set_req(_slow_path, i_o());
    result_mem ->set_req(_slow_path, reset_memory());
  }

  // Return the combined state.
  set_i_o(        _gvn.transform(result_io)  );
  set_all_memory( _gvn.transform(result_mem));

  set_result(result_reg, result_val);
  return true;
}

//---------------------------inline_native_getClass----------------------------
// public final native Class<?> java.lang.Object.getClass();
//
// Build special case code for calls to getClass on an object.
bool LibraryCallKit::inline_native_getClass() {
  Node* obj = null_check_receiver();
  if (stopped())  return true;
  set_result(load_mirror_from_klass(load_object_klass(obj)));
  return true;
}

//-----------------inline_native_Reflection_getCallerClass---------------------
// public static native Class<?> sun.reflect.Reflection.getCallerClass();
//
// In the presence of deep enough inlining, getCallerClass() becomes a no-op.
//
// NOTE: This code must perform the same logic as JVM_GetCallerClass
// in that it must skip particular security frames and checks for
// caller sensitive methods.
bool LibraryCallKit::inline_native_Reflection_getCallerClass() {
#ifndef PRODUCT
  if ((C->print_intrinsics() || C->print_inlining()) && Verbose) {
    tty->print_cr("Attempting to inline sun.reflect.Reflection.getCallerClass");
  }
#endif

  if (!jvms()->has_method()) {
#ifndef PRODUCT
    if ((C->print_intrinsics() || C->print_inlining()) && Verbose) {
      tty->print_cr("  Bailing out because intrinsic was inlined at top level");
    }
#endif
    return false;
  }

  // Walk back up the JVM state to find the caller at the required
  // depth.
  JVMState* caller_jvms = jvms();

  // Cf. JVM_GetCallerClass
  // NOTE: Start the loop at depth 1 because the current JVM state does
  // not include the Reflection.getCallerClass() frame.
  for (int n = 1; caller_jvms != NULL; caller_jvms = caller_jvms->caller(), n++) {
    ciMethod* m = caller_jvms->method();
    switch (n) {
    case 0:
      fatal("current JVM state does not include the Reflection.getCallerClass frame");
      break;
    case 1:
      // Frame 0 and 1 must be caller sensitive (see JVM_GetCallerClass).
      if (!m->caller_sensitive()) {
#ifndef PRODUCT
        if ((C->print_intrinsics() || C->print_inlining()) && Verbose) {
          tty->print_cr("  Bailing out: CallerSensitive annotation expected at frame %d", n);
        }
#endif
        return false;  // bail-out; let JVM_GetCallerClass do the work
      }
      break;
    default:
      if (!m->is_ignored_by_security_stack_walk()) {
        // We have reached the desired frame; return the holder class.
        // Acquire method holder as java.lang.Class and push as constant.
        ciInstanceKlass* caller_klass = caller_jvms->method()->holder();
        ciInstance* caller_mirror = caller_klass->java_mirror();
        set_result(makecon(TypeInstPtr::make(caller_mirror)));

#ifndef PRODUCT
        if ((C->print_intrinsics() || C->print_inlining()) && Verbose) {
          tty->print_cr("  Succeeded: caller = %d) %s.%s, JVMS depth = %d", n, caller_klass->name()->as_utf8(), caller_jvms->method()->name()->as_utf8(), jvms()->depth());
          tty->print_cr("  JVM state at this point:");
          for (int i = jvms()->depth(), n = 1; i >= 1; i--, n++) {
            ciMethod* m = jvms()->of_depth(i)->method();
            tty->print_cr("   %d) %s.%s", n, m->holder()->name()->as_utf8(), m->name()->as_utf8());
          }
        }
#endif
        return true;
      }
      break;
    }
  }

#ifndef PRODUCT
  if ((C->print_intrinsics() || C->print_inlining()) && Verbose) {
    tty->print_cr("  Bailing out because caller depth exceeded inlining depth = %d", jvms()->depth());
    tty->print_cr("  JVM state at this point:");
    for (int i = jvms()->depth(), n = 1; i >= 1; i--, n++) {
      ciMethod* m = jvms()->of_depth(i)->method();
      tty->print_cr("   %d) %s.%s", n, m->holder()->name()->as_utf8(), m->name()->as_utf8());
    }
  }
#endif

  return false;  // bail-out; let JVM_GetCallerClass do the work
}

bool LibraryCallKit::inline_fp_conversions(vmIntrinsics::ID id) {
  Node* arg = argument(0);
  Node* result = NULL;

  switch (id) {
  case vmIntrinsics::_floatToRawIntBits:    result = new MoveF2INode(arg);  break;
  case vmIntrinsics::_intBitsToFloat:       result = new MoveI2FNode(arg);  break;
  case vmIntrinsics::_doubleToRawLongBits:  result = new MoveD2LNode(arg);  break;
  case vmIntrinsics::_longBitsToDouble:     result = new MoveL2DNode(arg);  break;

  case vmIntrinsics::_doubleToLongBits: {
    // two paths (plus control) merge in a wood
    RegionNode *r = new RegionNode(3);
    Node *phi = new PhiNode(r, TypeLong::LONG);

    Node *cmpisnan = _gvn.transform(new CmpDNode(arg, arg));
    // Build the boolean node
    Node *bolisnan = _gvn.transform(new BoolNode(cmpisnan, BoolTest::ne));

    // Branch either way.
    // NaN case is less traveled, which makes all the difference.
    IfNode *ifisnan = create_and_xform_if(control(), bolisnan, PROB_STATIC_FREQUENT, COUNT_UNKNOWN);
    Node *opt_isnan = _gvn.transform(ifisnan);
    assert( opt_isnan->is_If(), "Expect an IfNode");
    IfNode *opt_ifisnan = (IfNode*)opt_isnan;
    Node *iftrue = _gvn.transform(new IfTrueNode(opt_ifisnan));

    set_control(iftrue);

    static const jlong nan_bits = CONST64(0x7ff8000000000000);
    Node *slow_result = longcon(nan_bits); // return NaN
    phi->init_req(1, _gvn.transform( slow_result ));
    r->init_req(1, iftrue);

    // Else fall through
    Node *iffalse = _gvn.transform(new IfFalseNode(opt_ifisnan));
    set_control(iffalse);

    phi->init_req(2, _gvn.transform(new MoveD2LNode(arg)));
    r->init_req(2, iffalse);

    // Post merge
    set_control(_gvn.transform(r));
    record_for_igvn(r);

    C->set_has_split_ifs(true); // Has chance for split-if optimization
    result = phi;
    assert(result->bottom_type()->isa_long(), "must be");
    break;
  }

  case vmIntrinsics::_floatToIntBits: {
    // two paths (plus control) merge in a wood
    RegionNode *r = new RegionNode(3);
    Node *phi = new PhiNode(r, TypeInt::INT);

    Node *cmpisnan = _gvn.transform(new CmpFNode(arg, arg));
    // Build the boolean node
    Node *bolisnan = _gvn.transform(new BoolNode(cmpisnan, BoolTest::ne));

    // Branch either way.
    // NaN case is less traveled, which makes all the difference.
    IfNode *ifisnan = create_and_xform_if(control(), bolisnan, PROB_STATIC_FREQUENT, COUNT_UNKNOWN);
    Node *opt_isnan = _gvn.transform(ifisnan);
    assert( opt_isnan->is_If(), "Expect an IfNode");
    IfNode *opt_ifisnan = (IfNode*)opt_isnan;
    Node *iftrue = _gvn.transform(new IfTrueNode(opt_ifisnan));

    set_control(iftrue);

    static const jint nan_bits = 0x7fc00000;
    Node *slow_result = makecon(TypeInt::make(nan_bits)); // return NaN
    phi->init_req(1, _gvn.transform( slow_result ));
    r->init_req(1, iftrue);

    // Else fall through
    Node *iffalse = _gvn.transform(new IfFalseNode(opt_ifisnan));
    set_control(iffalse);

    phi->init_req(2, _gvn.transform(new MoveF2INode(arg)));
    r->init_req(2, iffalse);

    // Post merge
    set_control(_gvn.transform(r));
    record_for_igvn(r);

    C->set_has_split_ifs(true); // Has chance for split-if optimization
    result = phi;
    assert(result->bottom_type()->isa_int(), "must be");
    break;
  }

  default:
    fatal_unexpected_iid(id);
    break;
  }
  set_result(_gvn.transform(result));
  return true;
}

//----------------------inline_unsafe_copyMemory-------------------------
// public native void Unsafe.copyMemory0(Object srcBase, long srcOffset, Object destBase, long destOffset, long bytes);
bool LibraryCallKit::inline_unsafe_copyMemory() {
  if (callee()->is_static())  return false;  // caller must have the capability!
  null_check_receiver();  // null-check receiver
  if (stopped())  return true;

  C->set_has_unsafe_access(true);  // Mark eventual nmethod as "unsafe".

  Node* src_ptr =         argument(1);   // type: oop
  Node* src_off = ConvL2X(argument(2));  // type: long
  Node* dst_ptr =         argument(4);   // type: oop
  Node* dst_off = ConvL2X(argument(5));  // type: long
  Node* size    = ConvL2X(argument(7));  // type: long

  assert(Unsafe_field_offset_to_byte_offset(11) == 11,
         "fieldOffset must be byte-scaled");

  Node* src = make_unsafe_address(src_ptr, src_off, false);
  Node* dst = make_unsafe_address(dst_ptr, dst_off, true);

  // Conservatively insert a memory barrier on all memory slices.
  // Do not let writes of the copy source or destination float below the copy.
  insert_mem_bar(Op_MemBarCPUOrder);

  // Call it.  Note that the length argument is not scaled.
  make_runtime_call(RC_LEAF|RC_NO_FP,
                    OptoRuntime::fast_arraycopy_Type(),
                    StubRoutines::unsafe_arraycopy(),
                    "unsafe_arraycopy",
                    TypeRawPtr::BOTTOM,
                    src, dst, size XTOP);

  // Do not let reads of the copy destination float above the copy.
  insert_mem_bar(Op_MemBarCPUOrder);

  return true;
}

//------------------------clone_coping-----------------------------------
// Helper function for inline_native_clone.
void LibraryCallKit::copy_to_clone(Node* obj, Node* alloc_obj, Node* obj_size, bool is_array) {
  assert(obj_size != NULL, "");
  Node* raw_obj = alloc_obj->in(1);
  assert(alloc_obj->is_CheckCastPP() && raw_obj->is_Proj() && raw_obj->in(0)->is_Allocate(), "");

  obj = shenandoah_read_barrier(obj);

  AllocateNode* alloc = NULL;
  if (ReduceBulkZeroing) {
    // We will be completely responsible for initializing this object -
    // mark Initialize node as complete.
    alloc = AllocateNode::Ideal_allocation(alloc_obj, &_gvn);
    // The object was just allocated - there should be no any stores!
    guarantee(alloc != NULL && alloc->maybe_set_complete(&_gvn), "");
    // Mark as complete_with_arraycopy so that on AllocateNode
    // expansion, we know this AllocateNode is initialized by an array
    // copy and a StoreStore barrier exists after the array copy.
    alloc->initialization()->set_complete_with_arraycopy();
  }

  // Copy the fastest available way.
  // TODO: generate fields copies for small objects instead.
  Node* size = _gvn.transform(obj_size);

  access_clone(control(), obj, alloc_obj, size, is_array);

  // Do not let reads from the cloned object float above the arraycopy.
  if (alloc != NULL) {
    // Do not let stores that initialize this object be reordered with
    // a subsequent store that would make this object accessible by
    // other threads.
    // Record what AllocateNode this StoreStore protects so that
    // escape analysis can go from the MemBarStoreStoreNode to the
    // AllocateNode and eliminate the MemBarStoreStoreNode if possible
    // based on the escape status of the AllocateNode.
    insert_mem_bar(Op_MemBarStoreStore, alloc->proj_out_or_null(AllocateNode::RawAddress));
  } else {
    insert_mem_bar(Op_MemBarCPUOrder);
  }
}

//------------------------inline_native_clone----------------------------
// protected native Object java.lang.Object.clone();
//
// Here are the simple edge cases:
//  null receiver => normal trap
//  virtual and clone was overridden => slow path to out-of-line clone
//  not cloneable or finalizer => slow path to out-of-line Object.clone
//
// The general case has two steps, allocation and copying.
// Allocation has two cases, and uses GraphKit::new_instance or new_array.
//
// Copying also has two cases, oop arrays and everything else.
// Oop arrays use arrayof_oop_arraycopy (same as System.arraycopy).
// Everything else uses the tight inline loop supplied by CopyArrayNode.
//
// These steps fold up nicely if and when the cloned object's klass
// can be sharply typed as an object array, a type array, or an instance.
//
bool LibraryCallKit::inline_native_clone(bool is_virtual) {
  PhiNode* result_val;

  // Set the reexecute bit for the interpreter to reexecute
  // the bytecode that invokes Object.clone if deoptimization happens.
  { PreserveReexecuteState preexecs(this);
    jvms()->set_should_reexecute(true);

    Node* obj = null_check_receiver();
    if (stopped())  return true;

    const TypeOopPtr* obj_type = _gvn.type(obj)->is_oopptr();

    // If we are going to clone an instance, we need its exact type to
    // know the number and types of fields to convert the clone to
    // loads/stores. Maybe a speculative type can help us.
    if (!obj_type->klass_is_exact() &&
        obj_type->speculative_type() != NULL &&
        obj_type->speculative_type()->is_instance_klass()) {
      ciInstanceKlass* spec_ik = obj_type->speculative_type()->as_instance_klass();
      if (spec_ik->nof_nonstatic_fields() <= ArrayCopyLoadStoreMaxElem &&
          !spec_ik->has_injected_fields()) {
        ciKlass* k = obj_type->klass();
        if (!k->is_instance_klass() ||
            k->as_instance_klass()->is_interface() ||
            k->as_instance_klass()->has_subklass()) {
          obj = maybe_cast_profiled_obj(obj, obj_type->speculative_type(), false);
        }
      }
    }

    Node* obj_klass = load_object_klass(obj);
    const TypeKlassPtr* tklass = _gvn.type(obj_klass)->isa_klassptr();
    const TypeOopPtr*   toop   = ((tklass != NULL)
                                ? tklass->as_instance_type()
                                : TypeInstPtr::NOTNULL);

    // Conservatively insert a memory barrier on all memory slices.
    // Do not let writes into the original float below the clone.
    insert_mem_bar(Op_MemBarCPUOrder);

    // paths into result_reg:
    enum {
      _slow_path = 1,     // out-of-line call to clone method (virtual or not)
      _objArray_path,     // plain array allocation, plus arrayof_oop_arraycopy
      _array_path,        // plain array allocation, plus arrayof_long_arraycopy
      _instance_path,     // plain instance allocation, plus arrayof_long_arraycopy
      PATH_LIMIT
    };
    RegionNode* result_reg = new RegionNode(PATH_LIMIT);
    result_val             = new PhiNode(result_reg, TypeInstPtr::NOTNULL);
    PhiNode*    result_i_o = new PhiNode(result_reg, Type::ABIO);
    PhiNode*    result_mem = new PhiNode(result_reg, Type::MEMORY, TypePtr::BOTTOM);
    record_for_igvn(result_reg);

    Node* array_ctl = generate_array_guard(obj_klass, (RegionNode*)NULL);
    if (array_ctl != NULL) {
      // It's an array.
      PreserveJVMState pjvms(this);
      set_control(array_ctl);
      Node* obj_length = load_array_length(obj);
      Node* obj_size  = NULL;
      Node* alloc_obj = new_array(obj_klass, obj_length, 0, &obj_size);  // no arguments to push

      BarrierSetC2* bs = BarrierSet::barrier_set()->barrier_set_c2();
      if (bs->array_copy_requires_gc_barriers(T_OBJECT)) {
        // If it is an oop array, it requires very special treatment,
        // because gc barriers are required when accessing the array.
        Node* is_obja = generate_objArray_guard(obj_klass, (RegionNode*)NULL);
        if (is_obja != NULL) {
          PreserveJVMState pjvms2(this);
          set_control(is_obja);

          obj = shenandoah_read_barrier(obj);

          // Generate a direct call to the right arraycopy function(s).
          Node* alloc = tightly_coupled_allocation(alloc_obj, NULL);
          ArrayCopyNode* ac = ArrayCopyNode::make(this, true, obj, intcon(0), alloc_obj, intcon(0), obj_length, alloc != NULL, false);
          ac->set_cloneoop();
          Node* n = _gvn.transform(ac);
          assert(n == ac, "cannot disappear");
          ac->_adr_type = TypePtr::BOTTOM;
          ac->connect_outputs(this);

          result_reg->init_req(_objArray_path, control());
          result_val->init_req(_objArray_path, alloc_obj);
          result_i_o ->set_req(_objArray_path, i_o());
          result_mem ->set_req(_objArray_path, reset_memory());
        }
      }
      // Otherwise, there are no barriers to worry about.
      // (We can dispense with card marks if we know the allocation
      //  comes out of eden (TLAB)...  In fact, ReduceInitialCardMarks
      //  causes the non-eden paths to take compensating steps to
      //  simulate a fresh allocation, so that no further
      //  card marks are required in compiled code to initialize
      //  the object.)

      if (!stopped()) {
        copy_to_clone(obj, alloc_obj, obj_size, true);

        // Present the results of the copy.
        result_reg->init_req(_array_path, control());
        result_val->init_req(_array_path, alloc_obj);
        result_i_o ->set_req(_array_path, i_o());
        result_mem ->set_req(_array_path, reset_memory());
      }
    }

    // We only go to the instance fast case code if we pass a number of guards.
    // The paths which do not pass are accumulated in the slow_region.
    RegionNode* slow_region = new RegionNode(1);
    record_for_igvn(slow_region);
    if (!stopped()) {
      // It's an instance (we did array above).  Make the slow-path tests.
      // If this is a virtual call, we generate a funny guard.  We grab
      // the vtable entry corresponding to clone() from the target object.
      // If the target method which we are calling happens to be the
      // Object clone() method, we pass the guard.  We do not need this
      // guard for non-virtual calls; the caller is known to be the native
      // Object clone().
      if (is_virtual) {
        generate_virtual_guard(obj_klass, slow_region);
      }

      // The object must be easily cloneable and must not have a finalizer.
      // Both of these conditions may be checked in a single test.
      // We could optimize the test further, but we don't care.
      generate_access_flags_guard(obj_klass,
                                  // Test both conditions:
                                  JVM_ACC_IS_CLONEABLE_FAST | JVM_ACC_HAS_FINALIZER,
                                  // Must be cloneable but not finalizer:
                                  JVM_ACC_IS_CLONEABLE_FAST,
                                  slow_region);
    }

    if (!stopped()) {
      // It's an instance, and it passed the slow-path tests.
      PreserveJVMState pjvms(this);
      Node* obj_size  = NULL;
      // Need to deoptimize on exception from allocation since Object.clone intrinsic
      // is reexecuted if deoptimization occurs and there could be problems when merging
      // exception state between multiple Object.clone versions (reexecute=true vs reexecute=false).
      Node* alloc_obj = new_instance(obj_klass, NULL, &obj_size, /*deoptimize_on_exception=*/true);

      copy_to_clone(obj, alloc_obj, obj_size, false);

      // Present the results of the slow call.
      result_reg->init_req(_instance_path, control());
      result_val->init_req(_instance_path, alloc_obj);
      result_i_o ->set_req(_instance_path, i_o());
      result_mem ->set_req(_instance_path, reset_memory());
    }

    // Generate code for the slow case.  We make a call to clone().
    set_control(_gvn.transform(slow_region));
    if (!stopped()) {
      PreserveJVMState pjvms(this);
      CallJavaNode* slow_call = generate_method_call(vmIntrinsics::_clone, is_virtual);
      Node* slow_result = set_results_for_java_call(slow_call);
      // this->control() comes from set_results_for_java_call
      result_reg->init_req(_slow_path, control());
      result_val->init_req(_slow_path, slow_result);
      result_i_o ->set_req(_slow_path, i_o());
      result_mem ->set_req(_slow_path, reset_memory());
    }

    // Return the combined state.
    set_control(    _gvn.transform(result_reg));
    set_i_o(        _gvn.transform(result_i_o));
    set_all_memory( _gvn.transform(result_mem));
  } // original reexecute is set back here

  set_result(_gvn.transform(result_val));
  return true;
}

// If we have a tighly coupled allocation, the arraycopy may take care
// of the array initialization. If one of the guards we insert between
// the allocation and the arraycopy causes a deoptimization, an
// unitialized array will escape the compiled method. To prevent that
// we set the JVM state for uncommon traps between the allocation and
// the arraycopy to the state before the allocation so, in case of
// deoptimization, we'll reexecute the allocation and the
// initialization.
JVMState* LibraryCallKit::arraycopy_restore_alloc_state(AllocateArrayNode* alloc, int& saved_reexecute_sp) {
  if (alloc != NULL) {
    ciMethod* trap_method = alloc->jvms()->method();
    int trap_bci = alloc->jvms()->bci();

    if (!C->too_many_traps(trap_method, trap_bci, Deoptimization::Reason_intrinsic) &
          !C->too_many_traps(trap_method, trap_bci, Deoptimization::Reason_null_check)) {
      // Make sure there's no store between the allocation and the
      // arraycopy otherwise visible side effects could be rexecuted
      // in case of deoptimization and cause incorrect execution.
      bool no_interfering_store = true;
      Node* mem = alloc->in(TypeFunc::Memory);
      if (mem->is_MergeMem()) {
        for (MergeMemStream mms(merged_memory(), mem->as_MergeMem()); mms.next_non_empty2(); ) {
          Node* n = mms.memory();
          if (n != mms.memory2() && !(n->is_Proj() && n->in(0) == alloc->initialization())) {
            assert(n->is_Store() || n->Opcode() == Op_ShenandoahWBMemProj, "what else?");
            no_interfering_store = false;
            break;
          }
        }
      } else {
        for (MergeMemStream mms(merged_memory()); mms.next_non_empty(); ) {
          Node* n = mms.memory();
          if (n != mem && !(n->is_Proj() && n->in(0) == alloc->initialization())) {
            assert(n->is_Store() || n->Opcode() == Op_ShenandoahWBMemProj, "what else?");
            no_interfering_store = false;
            break;
          }
        }
      }

      if (no_interfering_store) {
        JVMState* old_jvms = alloc->jvms()->clone_shallow(C);
        uint size = alloc->req();
        SafePointNode* sfpt = new SafePointNode(size, old_jvms);
        old_jvms->set_map(sfpt);
        for (uint i = 0; i < size; i++) {
          sfpt->init_req(i, alloc->in(i));
        }
        // re-push array length for deoptimization
        sfpt->ins_req(old_jvms->stkoff() + old_jvms->sp(), alloc->in(AllocateNode::ALength));
        old_jvms->set_sp(old_jvms->sp()+1);
        old_jvms->set_monoff(old_jvms->monoff()+1);
        old_jvms->set_scloff(old_jvms->scloff()+1);
        old_jvms->set_endoff(old_jvms->endoff()+1);
        old_jvms->set_should_reexecute(true);

        sfpt->set_i_o(map()->i_o());
        sfpt->set_memory(map()->memory());
        sfpt->set_control(map()->control());

        JVMState* saved_jvms = jvms();
        saved_reexecute_sp = _reexecute_sp;

        set_jvms(sfpt->jvms());
        _reexecute_sp = jvms()->sp();

        return saved_jvms;
      }
    }
  }
  return NULL;
}

// In case of a deoptimization, we restart execution at the
// allocation, allocating a new array. We would leave an uninitialized
// array in the heap that GCs wouldn't expect. Move the allocation
// after the traps so we don't allocate the array if we
// deoptimize. This is possible because tightly_coupled_allocation()
// guarantees there's no observer of the allocated array at this point
// and the control flow is simple enough.
void LibraryCallKit::arraycopy_move_allocation_here(AllocateArrayNode* alloc, Node* dest, JVMState* saved_jvms,
                                                    int saved_reexecute_sp, uint new_idx) {
  if (saved_jvms != NULL && !stopped()) {
    assert(alloc != NULL, "only with a tightly coupled allocation");
    // restore JVM state to the state at the arraycopy
    saved_jvms->map()->set_control(map()->control());
    assert(saved_jvms->map()->memory() == map()->memory(), "memory state changed?");
    assert(saved_jvms->map()->i_o() == map()->i_o(), "IO state changed?");
    // If we've improved the types of some nodes (null check) while
    // emitting the guards, propagate them to the current state
    map()->replaced_nodes().apply(saved_jvms->map(), new_idx);
    set_jvms(saved_jvms);
    _reexecute_sp = saved_reexecute_sp;

    // Remove the allocation from above the guards
    CallProjections callprojs;
    alloc->extract_projections(&callprojs, true);
    InitializeNode* init = alloc->initialization();
    Node* alloc_mem = alloc->in(TypeFunc::Memory);
    C->gvn_replace_by(callprojs.fallthrough_ioproj, alloc->in(TypeFunc::I_O));
    C->gvn_replace_by(init->proj_out(TypeFunc::Memory), alloc_mem);
    C->gvn_replace_by(init->proj_out(TypeFunc::Control), alloc->in(0));

    // move the allocation here (after the guards)
    _gvn.hash_delete(alloc);
    alloc->set_req(TypeFunc::Control, control());
    alloc->set_req(TypeFunc::I_O, i_o());
    Node *mem = reset_memory();
    set_all_memory(mem);
    alloc->set_req(TypeFunc::Memory, mem);
    set_control(init->proj_out_or_null(TypeFunc::Control));
    set_i_o(callprojs.fallthrough_ioproj);

    // Update memory as done in GraphKit::set_output_for_allocation()
    const TypeInt* length_type = _gvn.find_int_type(alloc->in(AllocateNode::ALength));
    const TypeOopPtr* ary_type = _gvn.type(alloc->in(AllocateNode::KlassNode))->is_klassptr()->as_instance_type();
    if (ary_type->isa_aryptr() && length_type != NULL) {
      ary_type = ary_type->is_aryptr()->cast_to_size(length_type);
    }
    const TypePtr* telemref = ary_type->add_offset(Type::OffsetBot);
    int            elemidx  = C->get_alias_index(telemref);
    set_memory(init->proj_out_or_null(TypeFunc::Memory), Compile::AliasIdxRaw);
    set_memory(init->proj_out_or_null(TypeFunc::Memory), elemidx);

    Node* allocx = _gvn.transform(alloc);
    assert(allocx == alloc, "where has the allocation gone?");
    assert(dest->is_CheckCastPP(), "not an allocation result?");

    _gvn.hash_delete(dest);
    dest->set_req(0, control());
    Node* destx = _gvn.transform(dest);
    assert(destx == dest, "where has the allocation result gone?");
  }
}


//------------------------------inline_arraycopy-----------------------
// public static native void java.lang.System.arraycopy(Object src,  int  srcPos,
//                                                      Object dest, int destPos,
//                                                      int length);
bool LibraryCallKit::inline_arraycopy() {
  // Get the arguments.
  Node* src         = argument(0);  // type: oop
  Node* src_offset  = argument(1);  // type: int
  Node* dest        = argument(2);  // type: oop
  Node* dest_offset = argument(3);  // type: int
  Node* length      = argument(4);  // type: int

  uint new_idx = C->unique();

  // Check for allocation before we add nodes that would confuse
  // tightly_coupled_allocation()
  AllocateArrayNode* alloc = tightly_coupled_allocation(dest, NULL);

  int saved_reexecute_sp = -1;
  JVMState* saved_jvms = arraycopy_restore_alloc_state(alloc, saved_reexecute_sp);
  // See arraycopy_restore_alloc_state() comment
  // if alloc == NULL we don't have to worry about a tightly coupled allocation so we can emit all needed guards
  // if saved_jvms != NULL (then alloc != NULL) then we can handle guards and a tightly coupled allocation
  // if saved_jvms == NULL and alloc != NULL, we can't emit any guards
  bool can_emit_guards = (alloc == NULL || saved_jvms != NULL);

  // The following tests must be performed
  // (1) src and dest are arrays.
  // (2) src and dest arrays must have elements of the same BasicType
  // (3) src and dest must not be null.
  // (4) src_offset must not be negative.
  // (5) dest_offset must not be negative.
  // (6) length must not be negative.
  // (7) src_offset + length must not exceed length of src.
  // (8) dest_offset + length must not exceed length of dest.
  // (9) each element of an oop array must be assignable

  // (3) src and dest must not be null.
  // always do this here because we need the JVM state for uncommon traps
  Node* null_ctl = top();
  src  = saved_jvms != NULL ? null_check_oop(src, &null_ctl, true, true) : null_check(src,  T_ARRAY);
  assert(null_ctl->is_top(), "no null control here");
  dest = null_check(dest, T_ARRAY);

  if (!can_emit_guards) {
    // if saved_jvms == NULL and alloc != NULL, we don't emit any
    // guards but the arraycopy node could still take advantage of a
    // tightly allocated allocation. tightly_coupled_allocation() is
    // called again to make sure it takes the null check above into
    // account: the null check is mandatory and if it caused an
    // uncommon trap to be emitted then the allocation can't be
    // considered tightly coupled in this context.
    alloc = tightly_coupled_allocation(dest, NULL);
  }

  bool validated = false;

  const Type* src_type  = _gvn.type(src);
  const Type* dest_type = _gvn.type(dest);
  const TypeAryPtr* top_src  = src_type->isa_aryptr();
  const TypeAryPtr* top_dest = dest_type->isa_aryptr();

  // Do we have the type of src?
  bool has_src = (top_src != NULL && top_src->klass() != NULL);
  // Do we have the type of dest?
  bool has_dest = (top_dest != NULL && top_dest->klass() != NULL);
  // Is the type for src from speculation?
  bool src_spec = false;
  // Is the type for dest from speculation?
  bool dest_spec = false;

  if ((!has_src || !has_dest) && can_emit_guards) {
    // We don't have sufficient type information, let's see if
    // speculative types can help. We need to have types for both src
    // and dest so that it pays off.

    // Do we already have or could we have type information for src
    bool could_have_src = has_src;
    // Do we already have or could we have type information for dest
    bool could_have_dest = has_dest;

    ciKlass* src_k = NULL;
    if (!has_src) {
      src_k = src_type->speculative_type_not_null();
      if (src_k != NULL && src_k->is_array_klass()) {
        could_have_src = true;
      }
    }

    ciKlass* dest_k = NULL;
    if (!has_dest) {
      dest_k = dest_type->speculative_type_not_null();
      if (dest_k != NULL && dest_k->is_array_klass()) {
        could_have_dest = true;
      }
    }

    if (could_have_src && could_have_dest) {
      // This is going to pay off so emit the required guards
      if (!has_src) {
        src = maybe_cast_profiled_obj(src, src_k, true);
        src_type  = _gvn.type(src);
        top_src  = src_type->isa_aryptr();
        has_src = (top_src != NULL && top_src->klass() != NULL);
        src_spec = true;
      }
      if (!has_dest) {
        dest = maybe_cast_profiled_obj(dest, dest_k, true);
        dest_type  = _gvn.type(dest);
        top_dest  = dest_type->isa_aryptr();
        has_dest = (top_dest != NULL && top_dest->klass() != NULL);
        dest_spec = true;
      }
    }
  }

  if (has_src && has_dest && can_emit_guards) {
    BasicType src_elem  = top_src->klass()->as_array_klass()->element_type()->basic_type();
    BasicType dest_elem = top_dest->klass()->as_array_klass()->element_type()->basic_type();
    if (src_elem  == T_ARRAY)  src_elem  = T_OBJECT;
    if (dest_elem == T_ARRAY)  dest_elem = T_OBJECT;

    if (src_elem == dest_elem && src_elem == T_OBJECT) {
      // If both arrays are object arrays then having the exact types
      // for both will remove the need for a subtype check at runtime
      // before the call and may make it possible to pick a faster copy
      // routine (without a subtype check on every element)
      // Do we have the exact type of src?
      bool could_have_src = src_spec;
      // Do we have the exact type of dest?
      bool could_have_dest = dest_spec;
      ciKlass* src_k = top_src->klass();
      ciKlass* dest_k = top_dest->klass();
      if (!src_spec) {
        src_k = src_type->speculative_type_not_null();
        if (src_k != NULL && src_k->is_array_klass()) {
          could_have_src = true;
        }
      }
      if (!dest_spec) {
        dest_k = dest_type->speculative_type_not_null();
        if (dest_k != NULL && dest_k->is_array_klass()) {
          could_have_dest = true;
        }
      }
      if (could_have_src && could_have_dest) {
        // If we can have both exact types, emit the missing guards
        if (could_have_src && !src_spec) {
          src = maybe_cast_profiled_obj(src, src_k, true);
        }
        if (could_have_dest && !dest_spec) {
          dest = maybe_cast_profiled_obj(dest, dest_k, true);
        }
      }
    }
  }

  ciMethod* trap_method = method();
  int trap_bci = bci();
  if (saved_jvms != NULL) {
    trap_method = alloc->jvms()->method();
    trap_bci = alloc->jvms()->bci();
  }

  bool negative_length_guard_generated = false;

  if (!C->too_many_traps(trap_method, trap_bci, Deoptimization::Reason_intrinsic) &&
      can_emit_guards &&
      !src->is_top() && !dest->is_top()) {
    // validate arguments: enables transformation the ArrayCopyNode
    validated = true;

    RegionNode* slow_region = new RegionNode(1);
    record_for_igvn(slow_region);

    // (1) src and dest are arrays.
    generate_non_array_guard(load_object_klass(src), slow_region);
    generate_non_array_guard(load_object_klass(dest), slow_region);

    // (2) src and dest arrays must have elements of the same BasicType
    // done at macro expansion or at Ideal transformation time

    // (4) src_offset must not be negative.
    generate_negative_guard(src_offset, slow_region);

    // (5) dest_offset must not be negative.
    generate_negative_guard(dest_offset, slow_region);

    // (7) src_offset + length must not exceed length of src.
    generate_limit_guard(src_offset, length,
                         load_array_length(src),
                         slow_region);

    // (8) dest_offset + length must not exceed length of dest.
    generate_limit_guard(dest_offset, length,
                         load_array_length(dest),
                         slow_region);

    // (6) length must not be negative.
    // This is also checked in generate_arraycopy() during macro expansion, but
    // we also have to check it here for the case where the ArrayCopyNode will
    // be eliminated by Escape Analysis.
    if (EliminateAllocations) {
      generate_negative_guard(length, slow_region);
      negative_length_guard_generated = true;
    }

    // (9) each element of an oop array must be assignable
    Node* src_klass  = load_object_klass(src);
    Node* dest_klass = load_object_klass(dest);
    Node* not_subtype_ctrl = gen_subtype_check(src_klass, dest_klass);

    if (not_subtype_ctrl != top()) {
      PreserveJVMState pjvms(this);
      set_control(not_subtype_ctrl);
      uncommon_trap(Deoptimization::Reason_intrinsic,
                    Deoptimization::Action_make_not_entrant);
      assert(stopped(), "Should be stopped");
    }
    {
      PreserveJVMState pjvms(this);
      set_control(_gvn.transform(slow_region));
      uncommon_trap(Deoptimization::Reason_intrinsic,
                    Deoptimization::Action_make_not_entrant);
      assert(stopped(), "Should be stopped");
    }

    const TypeKlassPtr* dest_klass_t = _gvn.type(dest_klass)->is_klassptr();
    const Type *toop = TypeOopPtr::make_from_klass(dest_klass_t->klass());
    src = _gvn.transform(new CheckCastPPNode(control(), src, toop));
  }

  arraycopy_move_allocation_here(alloc, dest, saved_jvms, saved_reexecute_sp, new_idx);

  if (stopped()) {
    return true;
  }

  Node* new_src = shenandoah_read_barrier(src);
  Node* new_dest = shenandoah_write_barrier(dest);

  ArrayCopyNode* ac = ArrayCopyNode::make(this, true, new_src, src_offset, new_dest, dest_offset, length, alloc != NULL, negative_length_guard_generated,
                                          // Create LoadRange and LoadKlass nodes for use during macro expansion here
                                          // so the compiler has a chance to eliminate them: during macro expansion,
                                          // we have to set their control (CastPP nodes are eliminated).
                                          load_object_klass(src), load_object_klass(dest),
                                          load_array_length(src), load_array_length(dest));

  ac->set_arraycopy(validated);

  Node* n = _gvn.transform(ac);
  if (n == ac) {
    ac->_adr_type = TypePtr::BOTTOM;
    ac->connect_outputs(this);
  } else {
    assert(validated, "shouldn't transform if all arguments not validated");
    set_all_memory(n);
  }
  clear_upper_avx();


  return true;
}


// Helper function which determines if an arraycopy immediately follows
// an allocation, with no intervening tests or other escapes for the object.
AllocateArrayNode*
LibraryCallKit::tightly_coupled_allocation(Node* ptr,
                                           RegionNode* slow_region) {
  if (stopped())             return NULL;  // no fast path
  if (C->AliasLevel() == 0)  return NULL;  // no MergeMems around

  ptr = ShenandoahBarrierNode::skip_through_barrier(ptr);

  AllocateArrayNode* alloc = AllocateArrayNode::Ideal_array_allocation(ptr, &_gvn);
  if (alloc == NULL)  return NULL;

  Node* rawmem = memory(Compile::AliasIdxRaw);
  // Is the allocation's memory state untouched?
  if (!(rawmem->is_Proj() && rawmem->in(0)->is_Initialize())) {
    // Bail out if there have been raw-memory effects since the allocation.
    // (Example:  There might have been a call or safepoint.)
    return NULL;
  }
  rawmem = rawmem->in(0)->as_Initialize()->memory(Compile::AliasIdxRaw);
  if (!(rawmem->is_Proj() && rawmem->in(0) == alloc)) {
    return NULL;
  }

  // There must be no unexpected observers of this allocation.
  for (DUIterator_Fast imax, i = ptr->fast_outs(imax); i < imax; i++) {
    Node* obs = ptr->fast_out(i);
    if (obs != this->map()) {
      return NULL;
    }
  }

  // This arraycopy must unconditionally follow the allocation of the ptr.
  Node* alloc_ctl = ptr->in(0);
  assert(just_allocated_object(alloc_ctl) == ptr, "most recent allo");

  Node* ctl = control();
  while (ctl != alloc_ctl) {
    // There may be guards which feed into the slow_region.
    // Any other control flow means that we might not get a chance
    // to finish initializing the allocated object.
    if ((ctl->is_IfFalse() || ctl->is_IfTrue()) && ctl->in(0)->is_If()) {
      IfNode* iff = ctl->in(0)->as_If();
      Node* not_ctl = iff->proj_out_or_null(1 - ctl->as_Proj()->_con);
      assert(not_ctl != NULL && not_ctl != ctl, "found alternate");
      if (slow_region != NULL && slow_region->find_edge(not_ctl) >= 1) {
        ctl = iff->in(0);       // This test feeds the known slow_region.
        continue;
      }
      // One more try:  Various low-level checks bottom out in
      // uncommon traps.  If the debug-info of the trap omits
      // any reference to the allocation, as we've already
      // observed, then there can be no objection to the trap.
      bool found_trap = false;
      for (DUIterator_Fast jmax, j = not_ctl->fast_outs(jmax); j < jmax; j++) {
        Node* obs = not_ctl->fast_out(j);
        if (obs->in(0) == not_ctl && obs->is_Call() &&
            (obs->as_Call()->entry_point() == SharedRuntime::uncommon_trap_blob()->entry_point())) {
          found_trap = true; break;
        }
      }
      if (found_trap) {
        ctl = iff->in(0);       // This test feeds a harmless uncommon trap.
        continue;
      }
    }
    return NULL;
  }

  // If we get this far, we have an allocation which immediately
  // precedes the arraycopy, and we can take over zeroing the new object.
  // The arraycopy will finish the initialization, and provide
  // a new control state to which we will anchor the destination pointer.

  return alloc;
}

//-------------inline_encodeISOArray-----------------------------------
// encode char[] to byte[] in ISO_8859_1
bool LibraryCallKit::inline_encodeISOArray() {
  assert(callee()->signature()->size() == 5, "encodeISOArray has 5 parameters");
  // no receiver since it is static method
  Node *src         = argument(0);
  Node *src_offset  = argument(1);
  Node *dst         = argument(2);
  Node *dst_offset  = argument(3);
  Node *length      = argument(4);

  src = must_be_not_null(src, true);
  dst = must_be_not_null(dst, true);

  src = shenandoah_read_barrier(src);
  dst = shenandoah_write_barrier(dst);

  const Type* src_type = src->Value(&_gvn);
  const Type* dst_type = dst->Value(&_gvn);
  const TypeAryPtr* top_src = src_type->isa_aryptr();
  const TypeAryPtr* top_dest = dst_type->isa_aryptr();
  if (top_src  == NULL || top_src->klass()  == NULL ||
      top_dest == NULL || top_dest->klass() == NULL) {
    // failed array check
    return false;
  }

  // Figure out the size and type of the elements we will be copying.
  BasicType src_elem = src_type->isa_aryptr()->klass()->as_array_klass()->element_type()->basic_type();
  BasicType dst_elem = dst_type->isa_aryptr()->klass()->as_array_klass()->element_type()->basic_type();
  if (!((src_elem == T_CHAR) || (src_elem== T_BYTE)) || dst_elem != T_BYTE) {
    return false;
  }

  Node* src_start = array_element_address(src, src_offset, T_CHAR);
  Node* dst_start = array_element_address(dst, dst_offset, dst_elem);
  // 'src_start' points to src array + scaled offset
  // 'dst_start' points to dst array + scaled offset

  const TypeAryPtr* mtype = TypeAryPtr::BYTES;
  Node* enc = new EncodeISOArrayNode(control(), memory(mtype), src_start, dst_start, length);
  enc = _gvn.transform(enc);
  Node* res_mem = _gvn.transform(new SCMemProjNode(enc));
  set_memory(res_mem, mtype);
  set_result(enc);
  clear_upper_avx();

  return true;
}

//-------------inline_multiplyToLen-----------------------------------
bool LibraryCallKit::inline_multiplyToLen() {
  assert(UseMultiplyToLenIntrinsic, "not implemented on this platform");

  address stubAddr = StubRoutines::multiplyToLen();
  if (stubAddr == NULL) {
    return false; // Intrinsic's stub is not implemented on this platform
  }
  const char* stubName = "multiplyToLen";

  assert(callee()->signature()->size() == 5, "multiplyToLen has 5 parameters");

  // no receiver because it is a static method
  Node* x    = argument(0);
  Node* xlen = argument(1);
  Node* y    = argument(2);
  Node* ylen = argument(3);
  Node* z    = argument(4);

  x = must_be_not_null(x, true);
  x = shenandoah_read_barrier(x);
  y = must_be_not_null(y, true);
  y = shenandoah_read_barrier(y);
  z = shenandoah_write_barrier(z);

  const Type* x_type = x->Value(&_gvn);
  const Type* y_type = y->Value(&_gvn);
  const TypeAryPtr* top_x = x_type->isa_aryptr();
  const TypeAryPtr* top_y = y_type->isa_aryptr();
  if (top_x  == NULL || top_x->klass()  == NULL ||
      top_y == NULL || top_y->klass() == NULL) {
    // failed array check
    return false;
  }

  BasicType x_elem = x_type->isa_aryptr()->klass()->as_array_klass()->element_type()->basic_type();
  BasicType y_elem = y_type->isa_aryptr()->klass()->as_array_klass()->element_type()->basic_type();
  if (x_elem != T_INT || y_elem != T_INT) {
    return false;
  }

  // Set the original stack and the reexecute bit for the interpreter to reexecute
  // the bytecode that invokes BigInteger.multiplyToLen() if deoptimization happens
  // on the return from z array allocation in runtime.
  { PreserveReexecuteState preexecs(this);
    jvms()->set_should_reexecute(true);

    Node* x_start = array_element_address(x, intcon(0), x_elem);
    Node* y_start = array_element_address(y, intcon(0), y_elem);
    // 'x_start' points to x array + scaled xlen
    // 'y_start' points to y array + scaled ylen

    // Allocate the result array
    Node* zlen = _gvn.transform(new AddINode(xlen, ylen));
    ciKlass* klass = ciTypeArrayKlass::make(T_INT);
    Node* klass_node = makecon(TypeKlassPtr::make(klass));

    IdealKit ideal(this);

#define __ ideal.
     Node* one = __ ConI(1);
     Node* zero = __ ConI(0);
     IdealVariable need_alloc(ideal), z_alloc(ideal);  __ declarations_done();
     __ set(need_alloc, zero);
     __ set(z_alloc, z);
     __ if_then(z, BoolTest::eq, null()); {
       __ increment (need_alloc, one);
     } __ else_(); {
       // Update graphKit memory and control from IdealKit.
       sync_kit(ideal);
       Node *cast = new CastPPNode(z, TypePtr::NOTNULL);
       cast->init_req(0, control());
       _gvn.set_type(cast, cast->bottom_type());
       C->record_for_igvn(cast);

       Node* zlen_arg = load_array_length(cast);
       // Update IdealKit memory and control from graphKit.
       __ sync_kit(this);
       __ if_then(zlen_arg, BoolTest::lt, zlen); {
         __ increment (need_alloc, one);
       } __ end_if();
     } __ end_if();

     __ if_then(__ value(need_alloc), BoolTest::ne, zero); {
       // Update graphKit memory and control from IdealKit.
       sync_kit(ideal);
       Node * narr = new_array(klass_node, zlen, 1);
       // Update IdealKit memory and control from graphKit.
       __ sync_kit(this);
       __ set(z_alloc, narr);
     } __ end_if();

     sync_kit(ideal);
     z = __ value(z_alloc);
     // Can't use TypeAryPtr::INTS which uses Bottom offset.
     _gvn.set_type(z, TypeOopPtr::make_from_klass(klass));
     // Final sync IdealKit and GraphKit.
     final_sync(ideal);
#undef __

    Node* z_start = array_element_address(z, intcon(0), T_INT);

    Node* call = make_runtime_call(RC_LEAF|RC_NO_FP,
                                   OptoRuntime::multiplyToLen_Type(),
                                   stubAddr, stubName, TypePtr::BOTTOM,
                                   x_start, xlen, y_start, ylen, z_start, zlen);
  } // original reexecute is set back here

  C->set_has_split_ifs(true); // Has chance for split-if optimization
  set_result(z);
  return true;
}

//-------------inline_squareToLen------------------------------------
bool LibraryCallKit::inline_squareToLen() {
  assert(UseSquareToLenIntrinsic, "not implemented on this platform");

  address stubAddr = StubRoutines::squareToLen();
  if (stubAddr == NULL) {
    return false; // Intrinsic's stub is not implemented on this platform
  }
  const char* stubName = "squareToLen";

  assert(callee()->signature()->size() == 4, "implSquareToLen has 4 parameters");

  Node* x    = argument(0);
  Node* len  = argument(1);
  Node* z    = argument(2);
  Node* zlen = argument(3);

  x = must_be_not_null(x, true);
  x = shenandoah_read_barrier(x);
  z = must_be_not_null(z, true);
  z = shenandoah_write_barrier(z);

  const Type* x_type = x->Value(&_gvn);
  const Type* z_type = z->Value(&_gvn);
  const TypeAryPtr* top_x = x_type->isa_aryptr();
  const TypeAryPtr* top_z = z_type->isa_aryptr();
  if (top_x  == NULL || top_x->klass()  == NULL ||
      top_z  == NULL || top_z->klass()  == NULL) {
    // failed array check
    return false;
  }

  BasicType x_elem = x_type->isa_aryptr()->klass()->as_array_klass()->element_type()->basic_type();
  BasicType z_elem = z_type->isa_aryptr()->klass()->as_array_klass()->element_type()->basic_type();
  if (x_elem != T_INT || z_elem != T_INT) {
    return false;
  }


  Node* x_start = array_element_address(x, intcon(0), x_elem);
  Node* z_start = array_element_address(z, intcon(0), z_elem);

  Node*  call = make_runtime_call(RC_LEAF|RC_NO_FP,
                                  OptoRuntime::squareToLen_Type(),
                                  stubAddr, stubName, TypePtr::BOTTOM,
                                  x_start, len, z_start, zlen);

  set_result(z);
  return true;
}

//-------------inline_mulAdd------------------------------------------
bool LibraryCallKit::inline_mulAdd() {
  assert(UseMulAddIntrinsic, "not implemented on this platform");

  address stubAddr = StubRoutines::mulAdd();
  if (stubAddr == NULL) {
    return false; // Intrinsic's stub is not implemented on this platform
  }
  const char* stubName = "mulAdd";

  assert(callee()->signature()->size() == 5, "mulAdd has 5 parameters");

  Node* out      = argument(0);
  Node* in       = argument(1);
  Node* offset   = argument(2);
  Node* len      = argument(3);
  Node* k        = argument(4);

  in = shenandoah_read_barrier(in);
  out = must_be_not_null(out, true);
  out = shenandoah_write_barrier(out);

  const Type* out_type = out->Value(&_gvn);
  const Type* in_type = in->Value(&_gvn);
  const TypeAryPtr* top_out = out_type->isa_aryptr();
  const TypeAryPtr* top_in = in_type->isa_aryptr();
  if (top_out  == NULL || top_out->klass()  == NULL ||
      top_in == NULL || top_in->klass() == NULL) {
    // failed array check
    return false;
  }

  BasicType out_elem = out_type->isa_aryptr()->klass()->as_array_klass()->element_type()->basic_type();
  BasicType in_elem = in_type->isa_aryptr()->klass()->as_array_klass()->element_type()->basic_type();
  if (out_elem != T_INT || in_elem != T_INT) {
    return false;
  }

  Node* outlen = load_array_length(out);
  Node* new_offset = _gvn.transform(new SubINode(outlen, offset));
  Node* out_start = array_element_address(out, intcon(0), out_elem);
  Node* in_start = array_element_address(in, intcon(0), in_elem);

  Node*  call = make_runtime_call(RC_LEAF|RC_NO_FP,
                                  OptoRuntime::mulAdd_Type(),
                                  stubAddr, stubName, TypePtr::BOTTOM,
                                  out_start,in_start, new_offset, len, k);
  Node* result = _gvn.transform(new ProjNode(call, TypeFunc::Parms));
  set_result(result);
  return true;
}

//-------------inline_montgomeryMultiply-----------------------------------
bool LibraryCallKit::inline_montgomeryMultiply() {
  address stubAddr = StubRoutines::montgomeryMultiply();
  if (stubAddr == NULL) {
    return false; // Intrinsic's stub is not implemented on this platform
  }

  assert(UseMontgomeryMultiplyIntrinsic, "not implemented on this platform");
  const char* stubName = "montgomery_multiply";

  assert(callee()->signature()->size() == 7, "montgomeryMultiply has 7 parameters");

  Node* a    = argument(0);
  Node* b    = argument(1);
  Node* n    = argument(2);
  Node* len  = argument(3);
  Node* inv  = argument(4);
  Node* m    = argument(6);

  a = shenandoah_read_barrier(a);
  b = shenandoah_read_barrier(b);
  n = shenandoah_read_barrier(n);
  m = shenandoah_write_barrier(m);

  const Type* a_type = a->Value(&_gvn);
  const TypeAryPtr* top_a = a_type->isa_aryptr();
  const Type* b_type = b->Value(&_gvn);
  const TypeAryPtr* top_b = b_type->isa_aryptr();
  const Type* n_type = a->Value(&_gvn);
  const TypeAryPtr* top_n = n_type->isa_aryptr();
  const Type* m_type = a->Value(&_gvn);
  const TypeAryPtr* top_m = m_type->isa_aryptr();
  if (top_a  == NULL || top_a->klass()  == NULL ||
      top_b == NULL || top_b->klass()  == NULL ||
      top_n == NULL || top_n->klass()  == NULL ||
      top_m == NULL || top_m->klass()  == NULL) {
    // failed array check
    return false;
  }

  BasicType a_elem = a_type->isa_aryptr()->klass()->as_array_klass()->element_type()->basic_type();
  BasicType b_elem = b_type->isa_aryptr()->klass()->as_array_klass()->element_type()->basic_type();
  BasicType n_elem = n_type->isa_aryptr()->klass()->as_array_klass()->element_type()->basic_type();
  BasicType m_elem = m_type->isa_aryptr()->klass()->as_array_klass()->element_type()->basic_type();
  if (a_elem != T_INT || b_elem != T_INT || n_elem != T_INT || m_elem != T_INT) {
    return false;
  }

  // Make the call
  {
    Node* a_start = array_element_address(a, intcon(0), a_elem);
    Node* b_start = array_element_address(b, intcon(0), b_elem);
    Node* n_start = array_element_address(n, intcon(0), n_elem);
    Node* m_start = array_element_address(m, intcon(0), m_elem);

    Node* call = make_runtime_call(RC_LEAF,
                                   OptoRuntime::montgomeryMultiply_Type(),
                                   stubAddr, stubName, TypePtr::BOTTOM,
                                   a_start, b_start, n_start, len, inv, top(),
                                   m_start);
    set_result(m);
  }

  return true;
}

bool LibraryCallKit::inline_montgomerySquare() {
  address stubAddr = StubRoutines::montgomerySquare();
  if (stubAddr == NULL) {
    return false; // Intrinsic's stub is not implemented on this platform
  }

  assert(UseMontgomerySquareIntrinsic, "not implemented on this platform");
  const char* stubName = "montgomery_square";

  assert(callee()->signature()->size() == 6, "montgomerySquare has 6 parameters");

  Node* a    = argument(0);
  Node* n    = argument(1);
  Node* len  = argument(2);
  Node* inv  = argument(3);
  Node* m    = argument(5);

  a = shenandoah_read_barrier(a);
  n = shenandoah_read_barrier(n);
  m = shenandoah_write_barrier(m);

  const Type* a_type = a->Value(&_gvn);
  const TypeAryPtr* top_a = a_type->isa_aryptr();
  const Type* n_type = a->Value(&_gvn);
  const TypeAryPtr* top_n = n_type->isa_aryptr();
  const Type* m_type = a->Value(&_gvn);
  const TypeAryPtr* top_m = m_type->isa_aryptr();
  if (top_a  == NULL || top_a->klass()  == NULL ||
      top_n == NULL || top_n->klass()  == NULL ||
      top_m == NULL || top_m->klass()  == NULL) {
    // failed array check
    return false;
  }

  BasicType a_elem = a_type->isa_aryptr()->klass()->as_array_klass()->element_type()->basic_type();
  BasicType n_elem = n_type->isa_aryptr()->klass()->as_array_klass()->element_type()->basic_type();
  BasicType m_elem = m_type->isa_aryptr()->klass()->as_array_klass()->element_type()->basic_type();
  if (a_elem != T_INT || n_elem != T_INT || m_elem != T_INT) {
    return false;
  }

  // Make the call
  {
    Node* a_start = array_element_address(a, intcon(0), a_elem);
    Node* n_start = array_element_address(n, intcon(0), n_elem);
    Node* m_start = array_element_address(m, intcon(0), m_elem);

    Node* call = make_runtime_call(RC_LEAF,
                                   OptoRuntime::montgomerySquare_Type(),
                                   stubAddr, stubName, TypePtr::BOTTOM,
                                   a_start, n_start, len, inv, top(),
                                   m_start);
    set_result(m);
  }

  return true;
}

//-------------inline_vectorizedMismatch------------------------------
bool LibraryCallKit::inline_vectorizedMismatch() {
  assert(UseVectorizedMismatchIntrinsic, "not implementated on this platform");

  address stubAddr = StubRoutines::vectorizedMismatch();
  if (stubAddr == NULL) {
    return false; // Intrinsic's stub is not implemented on this platform
  }
  const char* stubName = "vectorizedMismatch";
  int size_l = callee()->signature()->size();
  assert(callee()->signature()->size() == 8, "vectorizedMismatch has 6 parameters");

  Node* obja = argument(0);
  Node* aoffset = argument(1);
  Node* objb = argument(3);
  Node* boffset = argument(4);
  Node* length = argument(6);
  Node* scale = argument(7);

  const Type* a_type = obja->Value(&_gvn);
  const Type* b_type = objb->Value(&_gvn);
  const TypeAryPtr* top_a = a_type->isa_aryptr();
  const TypeAryPtr* top_b = b_type->isa_aryptr();
  if (top_a == NULL || top_a->klass() == NULL ||
    top_b == NULL || top_b->klass() == NULL) {
    // failed array check
    return false;
  }

  Node* call;
  jvms()->set_should_reexecute(true);

  Node* obja_adr = make_unsafe_address(obja, aoffset, false);
  Node* objb_adr = make_unsafe_address(objb, boffset, false);

  call = make_runtime_call(RC_LEAF,
    OptoRuntime::vectorizedMismatch_Type(),
    stubAddr, stubName, TypePtr::BOTTOM,
    obja_adr, objb_adr, length, scale);

  Node* result = _gvn.transform(new ProjNode(call, TypeFunc::Parms));
  set_result(result);
  return true;
}

/**
 * Calculate CRC32 for byte.
 * int java.util.zip.CRC32.update(int crc, int b)
 */
bool LibraryCallKit::inline_updateCRC32() {
  assert(UseCRC32Intrinsics, "need AVX and LCMUL instructions support");
  assert(callee()->signature()->size() == 2, "update has 2 parameters");
  // no receiver since it is static method
  Node* crc  = argument(0); // type: int
  Node* b    = argument(1); // type: int

  /*
   *    int c = ~ crc;
   *    b = timesXtoThe32[(b ^ c) & 0xFF];
   *    b = b ^ (c >>> 8);
   *    crc = ~b;
   */

  Node* M1 = intcon(-1);
  crc = _gvn.transform(new XorINode(crc, M1));
  Node* result = _gvn.transform(new XorINode(crc, b));
  result = _gvn.transform(new AndINode(result, intcon(0xFF)));

  Node* base = makecon(TypeRawPtr::make(StubRoutines::crc_table_addr()));
  Node* offset = _gvn.transform(new LShiftINode(result, intcon(0x2)));
  Node* adr = basic_plus_adr(top(), base, ConvI2X(offset));
  result = make_load(control(), adr, TypeInt::INT, T_INT, MemNode::unordered);

  crc = _gvn.transform(new URShiftINode(crc, intcon(8)));
  result = _gvn.transform(new XorINode(crc, result));
  result = _gvn.transform(new XorINode(result, M1));
  set_result(result);
  return true;
}

/**
 * Calculate CRC32 for byte[] array.
 * int java.util.zip.CRC32.updateBytes(int crc, byte[] buf, int off, int len)
 */
bool LibraryCallKit::inline_updateBytesCRC32() {
  assert(UseCRC32Intrinsics, "need AVX and LCMUL instructions support");
  assert(callee()->signature()->size() == 4, "updateBytes has 4 parameters");
  // no receiver since it is static method
  Node* crc     = argument(0); // type: int
  Node* src     = argument(1); // type: oop
  Node* offset  = argument(2); // type: int
  Node* length  = argument(3); // type: int

  const Type* src_type = src->Value(&_gvn);
  const TypeAryPtr* top_src = src_type->isa_aryptr();
  if (top_src  == NULL || top_src->klass()  == NULL) {
    // failed array check
    return false;
  }

  // Figure out the size and type of the elements we will be copying.
  BasicType src_elem = src_type->isa_aryptr()->klass()->as_array_klass()->element_type()->basic_type();
  if (src_elem != T_BYTE) {
    return false;
  }

  // 'src_start' points to src array + scaled offset
  src = must_be_not_null(src, true);
  src = shenandoah_read_barrier(src);
  Node* src_start = array_element_address(src, offset, src_elem);

  // We assume that range check is done by caller.
  // TODO: generate range check (offset+length < src.length) in debug VM.

  // Call the stub.
  address stubAddr = StubRoutines::updateBytesCRC32();
  const char *stubName = "updateBytesCRC32";

  Node* call = make_runtime_call(RC_LEAF|RC_NO_FP, OptoRuntime::updateBytesCRC32_Type(),
                                 stubAddr, stubName, TypePtr::BOTTOM,
                                 crc, src_start, length);
  Node* result = _gvn.transform(new ProjNode(call, TypeFunc::Parms));
  set_result(result);
  return true;
}

/**
 * Calculate CRC32 for ByteBuffer.
 * int java.util.zip.CRC32.updateByteBuffer(int crc, long buf, int off, int len)
 */
bool LibraryCallKit::inline_updateByteBufferCRC32() {
  assert(UseCRC32Intrinsics, "need AVX and LCMUL instructions support");
  assert(callee()->signature()->size() == 5, "updateByteBuffer has 4 parameters and one is long");
  // no receiver since it is static method
  Node* crc     = argument(0); // type: int
  Node* src     = argument(1); // type: long
  Node* offset  = argument(3); // type: int
  Node* length  = argument(4); // type: int

  src = ConvL2X(src);  // adjust Java long to machine word
  Node* base = _gvn.transform(new CastX2PNode(src));
  offset = ConvI2X(offset);

  // 'src_start' points to src array + scaled offset
  Node* src_start = basic_plus_adr(top(), base, offset);

  // Call the stub.
  address stubAddr = StubRoutines::updateBytesCRC32();
  const char *stubName = "updateBytesCRC32";

  Node* call = make_runtime_call(RC_LEAF|RC_NO_FP, OptoRuntime::updateBytesCRC32_Type(),
                                 stubAddr, stubName, TypePtr::BOTTOM,
                                 crc, src_start, length);
  Node* result = _gvn.transform(new ProjNode(call, TypeFunc::Parms));
  set_result(result);
  return true;
}

//------------------------------get_table_from_crc32c_class-----------------------
Node * LibraryCallKit::get_table_from_crc32c_class(ciInstanceKlass *crc32c_class) {
  Node* table = load_field_from_object(NULL, "byteTable", "[I", /*is_exact*/ false, /*is_static*/ true, crc32c_class);
  assert (table != NULL, "wrong version of java.util.zip.CRC32C");

  return table;
}

//------------------------------inline_updateBytesCRC32C-----------------------
//
// Calculate CRC32C for byte[] array.
// int java.util.zip.CRC32C.updateBytes(int crc, byte[] buf, int off, int end)
//
bool LibraryCallKit::inline_updateBytesCRC32C() {
  assert(UseCRC32CIntrinsics, "need CRC32C instruction support");
  assert(callee()->signature()->size() == 4, "updateBytes has 4 parameters");
  assert(callee()->holder()->is_loaded(), "CRC32C class must be loaded");
  // no receiver since it is a static method
  Node* crc     = argument(0); // type: int
  Node* src     = argument(1); // type: oop
  Node* offset  = argument(2); // type: int
  Node* end     = argument(3); // type: int

  Node* length = _gvn.transform(new SubINode(end, offset));

  const Type* src_type = src->Value(&_gvn);
  const TypeAryPtr* top_src = src_type->isa_aryptr();
  if (top_src  == NULL || top_src->klass()  == NULL) {
    // failed array check
    return false;
  }

  // Figure out the size and type of the elements we will be copying.
  BasicType src_elem = src_type->isa_aryptr()->klass()->as_array_klass()->element_type()->basic_type();
  if (src_elem != T_BYTE) {
    return false;
  }

  // 'src_start' points to src array + scaled offset
  src = shenandoah_read_barrier(src);
  src = must_be_not_null(src, true);
  Node* src_start = array_element_address(src, offset, src_elem);

  // static final int[] byteTable in class CRC32C
  Node* table = get_table_from_crc32c_class(callee()->holder());
  table = must_be_not_null(table, true);
  table = shenandoah_read_barrier(table);
  Node* table_start = array_element_address(table, intcon(0), T_INT);

  // We assume that range check is done by caller.
  // TODO: generate range check (offset+length < src.length) in debug VM.

  // Call the stub.
  address stubAddr = StubRoutines::updateBytesCRC32C();
  const char *stubName = "updateBytesCRC32C";

  Node* call = make_runtime_call(RC_LEAF, OptoRuntime::updateBytesCRC32C_Type(),
                                 stubAddr, stubName, TypePtr::BOTTOM,
                                 crc, src_start, length, table_start);
  Node* result = _gvn.transform(new ProjNode(call, TypeFunc::Parms));
  set_result(result);
  return true;
}

//------------------------------inline_updateDirectByteBufferCRC32C-----------------------
//
// Calculate CRC32C for DirectByteBuffer.
// int java.util.zip.CRC32C.updateDirectByteBuffer(int crc, long buf, int off, int end)
//
bool LibraryCallKit::inline_updateDirectByteBufferCRC32C() {
  assert(UseCRC32CIntrinsics, "need CRC32C instruction support");
  assert(callee()->signature()->size() == 5, "updateDirectByteBuffer has 4 parameters and one is long");
  assert(callee()->holder()->is_loaded(), "CRC32C class must be loaded");
  // no receiver since it is a static method
  Node* crc     = argument(0); // type: int
  Node* src     = argument(1); // type: long
  Node* offset  = argument(3); // type: int
  Node* end     = argument(4); // type: int

  Node* length = _gvn.transform(new SubINode(end, offset));

  src = ConvL2X(src);  // adjust Java long to machine word
  Node* base = _gvn.transform(new CastX2PNode(src));
  offset = ConvI2X(offset);

  // 'src_start' points to src array + scaled offset
  Node* src_start = basic_plus_adr(top(), base, offset);

  // static final int[] byteTable in class CRC32C
  Node* table = get_table_from_crc32c_class(callee()->holder());
  table = must_be_not_null(table, true);
  table = shenandoah_read_barrier(table);
  Node* table_start = array_element_address(table, intcon(0), T_INT);

  // Call the stub.
  address stubAddr = StubRoutines::updateBytesCRC32C();
  const char *stubName = "updateBytesCRC32C";

  Node* call = make_runtime_call(RC_LEAF, OptoRuntime::updateBytesCRC32C_Type(),
                                 stubAddr, stubName, TypePtr::BOTTOM,
                                 crc, src_start, length, table_start);
  Node* result = _gvn.transform(new ProjNode(call, TypeFunc::Parms));
  set_result(result);
  return true;
}

//------------------------------inline_updateBytesAdler32----------------------
//
// Calculate Adler32 checksum for byte[] array.
// int java.util.zip.Adler32.updateBytes(int crc, byte[] buf, int off, int len)
//
bool LibraryCallKit::inline_updateBytesAdler32() {
  assert(UseAdler32Intrinsics, "Adler32 Instrinsic support need"); // check if we actually need to check this flag or check a different one
  assert(callee()->signature()->size() == 4, "updateBytes has 4 parameters");
  assert(callee()->holder()->is_loaded(), "Adler32 class must be loaded");
  // no receiver since it is static method
  Node* crc     = argument(0); // type: int
  Node* src     = argument(1); // type: oop
  Node* offset  = argument(2); // type: int
  Node* length  = argument(3); // type: int

  const Type* src_type = src->Value(&_gvn);
  const TypeAryPtr* top_src = src_type->isa_aryptr();
  if (top_src  == NULL || top_src->klass()  == NULL) {
    // failed array check
    return false;
  }

  // Figure out the size and type of the elements we will be copying.
  BasicType src_elem = src_type->isa_aryptr()->klass()->as_array_klass()->element_type()->basic_type();
  if (src_elem != T_BYTE) {
    return false;
  }

  // 'src_start' points to src array + scaled offset
  src = shenandoah_read_barrier(src);
  Node* src_start = array_element_address(src, offset, src_elem);

  // We assume that range check is done by caller.
  // TODO: generate range check (offset+length < src.length) in debug VM.

  // Call the stub.
  address stubAddr = StubRoutines::updateBytesAdler32();
  const char *stubName = "updateBytesAdler32";

  Node* call = make_runtime_call(RC_LEAF, OptoRuntime::updateBytesAdler32_Type(),
                                 stubAddr, stubName, TypePtr::BOTTOM,
                                 crc, src_start, length);
  Node* result = _gvn.transform(new ProjNode(call, TypeFunc::Parms));
  set_result(result);
  return true;
}

//------------------------------inline_updateByteBufferAdler32---------------
//
// Calculate Adler32 checksum for DirectByteBuffer.
// int java.util.zip.Adler32.updateByteBuffer(int crc, long buf, int off, int len)
//
bool LibraryCallKit::inline_updateByteBufferAdler32() {
  assert(UseAdler32Intrinsics, "Adler32 Instrinsic support need"); // check if we actually need to check this flag or check a different one
  assert(callee()->signature()->size() == 5, "updateByteBuffer has 4 parameters and one is long");
  assert(callee()->holder()->is_loaded(), "Adler32 class must be loaded");
  // no receiver since it is static method
  Node* crc     = argument(0); // type: int
  Node* src     = argument(1); // type: long
  Node* offset  = argument(3); // type: int
  Node* length  = argument(4); // type: int

  src = ConvL2X(src);  // adjust Java long to machine word
  Node* base = _gvn.transform(new CastX2PNode(src));
  offset = ConvI2X(offset);

  // 'src_start' points to src array + scaled offset
  Node* src_start = basic_plus_adr(top(), base, offset);

  // Call the stub.
  address stubAddr = StubRoutines::updateBytesAdler32();
  const char *stubName = "updateBytesAdler32";

  Node* call = make_runtime_call(RC_LEAF, OptoRuntime::updateBytesAdler32_Type(),
                                 stubAddr, stubName, TypePtr::BOTTOM,
                                 crc, src_start, length);

  Node* result = _gvn.transform(new ProjNode(call, TypeFunc::Parms));
  set_result(result);
  return true;
}

//----------------------------inline_reference_get----------------------------
// public T java.lang.ref.Reference.get();
bool LibraryCallKit::inline_reference_get() {
  const int referent_offset = java_lang_ref_Reference::referent_offset;
  guarantee(referent_offset > 0, "should have already been set");

  // Get the argument:
  Node* reference_obj = null_check_receiver();
  if (stopped()) return true;

  const TypeInstPtr* tinst = _gvn.type(reference_obj)->isa_instptr();
  assert(tinst != NULL, "obj is null");
  assert(tinst->klass()->is_loaded(), "obj is not loaded");
  ciInstanceKlass* referenceKlass = tinst->klass()->as_instance_klass();
  ciField* field = referenceKlass->get_field_by_name(ciSymbol::make("referent"),
                                                     ciSymbol::make("Ljava/lang/Object;"),
                                                     false);
  assert (field != NULL, "undefined field");

  Node* adr = basic_plus_adr(reference_obj, reference_obj, referent_offset);
  const TypePtr* adr_type = C->alias_type(field)->adr_type();

  ciInstanceKlass* klass = env()->Object_klass();
  const TypeOopPtr* object_type = TypeOopPtr::make_from_klass(klass);

<<<<<<< HEAD
  Node* no_ctrl = NULL;
  Node* result = make_load(no_ctrl, adr, object_type, T_OBJECT, MemNode::unordered);

  // Use the pre-barrier to record the value in the referent field
  keep_alive_barrier(control(), result);

=======
  DecoratorSet decorators = IN_HEAP | ON_WEAK_OOP_REF;
  Node* result = access_load_at(reference_obj, adr, adr_type, object_type, T_OBJECT, decorators);
>>>>>>> 4f1f11aa
  // Add memory barrier to prevent commoning reads from this field
  // across safepoint since GC can change its value.
  insert_mem_bar(Op_MemBarCPUOrder);

  set_result(result);
  return true;
}


Node * LibraryCallKit::load_field_from_object(Node * fromObj, const char * fieldName, const char * fieldTypeString,
                                              bool is_exact=true, bool is_static=false,
                                              ciInstanceKlass * fromKls=NULL) {
  if (fromKls == NULL) {
    const TypeInstPtr* tinst = _gvn.type(fromObj)->isa_instptr();
    assert(tinst != NULL, "obj is null");
    assert(tinst->klass()->is_loaded(), "obj is not loaded");
    assert(!is_exact || tinst->klass_is_exact(), "klass not exact");
    fromKls = tinst->klass()->as_instance_klass();
  } else {
    assert(is_static, "only for static field access");
  }
  ciField* field = fromKls->get_field_by_name(ciSymbol::make(fieldName),
                                              ciSymbol::make(fieldTypeString),
                                              is_static);

  assert (field != NULL, "undefined field");
  if (field == NULL) return (Node *) NULL;

  if (is_static) {
    const TypeInstPtr* tip = TypeInstPtr::make(fromKls->java_mirror());
    fromObj = makecon(tip);
  }

  if ((ShenandoahOptimizeStaticFinals   && field->is_static()  && field->is_final()) ||
      (ShenandoahOptimizeInstanceFinals && !field->is_static() && field->is_final()) ||
      (ShenandoahOptimizeStableFinals   && field->is_stable())) {
    // Skip the barrier for special fields
  } else {
    fromObj = shenandoah_read_barrier(fromObj);
  }

  // Next code  copied from Parse::do_get_xxx():

  // Compute address and memory type.
  int offset  = field->offset_in_bytes();
  bool is_vol = field->is_volatile();
  ciType* field_klass = field->type();
  assert(field_klass->is_loaded(), "should be loaded");
  const TypePtr* adr_type = C->alias_type(field)->adr_type();
  Node *adr = basic_plus_adr(fromObj, fromObj, offset);
  BasicType bt = field->layout_type();

  // Build the resultant type of the load
  const Type *type;
  if (bt == T_OBJECT) {
    type = TypeOopPtr::make_from_klass(field_klass->as_klass());
  } else {
    type = Type::get_const_basic_type(bt);
  }

  DecoratorSet decorators = IN_HEAP;

  if (is_vol) {
    decorators |= MO_SEQ_CST;
  }

  return access_load_at(fromObj, adr, adr_type, type, bt, decorators);
}

Node * LibraryCallKit::field_address_from_object(Node * fromObj, const char * fieldName, const char * fieldTypeString,
                                                 bool is_exact = true, bool is_static = false,
                                                 ciInstanceKlass * fromKls = NULL) {
  if (fromKls == NULL) {
    const TypeInstPtr* tinst = _gvn.type(fromObj)->isa_instptr();
    assert(tinst != NULL, "obj is null");
    assert(tinst->klass()->is_loaded(), "obj is not loaded");
    assert(!is_exact || tinst->klass_is_exact(), "klass not exact");
    fromKls = tinst->klass()->as_instance_klass();
  }
  else {
    assert(is_static, "only for static field access");
  }
  ciField* field = fromKls->get_field_by_name(ciSymbol::make(fieldName),
    ciSymbol::make(fieldTypeString),
    is_static);

  assert(field != NULL, "undefined field");
  assert(!field->is_volatile(), "not defined for volatile fields");

  if (is_static) {
    const TypeInstPtr* tip = TypeInstPtr::make(fromKls->java_mirror());
    fromObj = makecon(tip);
  }

  // Next code  copied from Parse::do_get_xxx():

  // Compute address and memory type.
  int offset = field->offset_in_bytes();
  Node *adr = basic_plus_adr(fromObj, fromObj, offset);

  return adr;
}

//------------------------------inline_aescrypt_Block-----------------------
bool LibraryCallKit::inline_aescrypt_Block(vmIntrinsics::ID id) {
  address stubAddr = NULL;
  const char *stubName;
  assert(UseAES, "need AES instruction support");

  switch(id) {
  case vmIntrinsics::_aescrypt_encryptBlock:
    stubAddr = StubRoutines::aescrypt_encryptBlock();
    stubName = "aescrypt_encryptBlock";
    break;
  case vmIntrinsics::_aescrypt_decryptBlock:
    stubAddr = StubRoutines::aescrypt_decryptBlock();
    stubName = "aescrypt_decryptBlock";
    break;
  default:
    break;
  }
  if (stubAddr == NULL) return false;

  Node* aescrypt_object = argument(0);
  Node* src             = argument(1);
  Node* src_offset      = argument(2);
  Node* dest            = argument(3);
  Node* dest_offset     = argument(4);

  // Resolve src and dest arrays for ShenandoahGC.
  src = must_be_not_null(src, true);
  src = shenandoah_read_barrier(src);
  dest = must_be_not_null(dest, true);
  dest = shenandoah_write_barrier(dest);

  // (1) src and dest are arrays.
  const Type* src_type = src->Value(&_gvn);
  const Type* dest_type = dest->Value(&_gvn);
  const TypeAryPtr* top_src = src_type->isa_aryptr();
  const TypeAryPtr* top_dest = dest_type->isa_aryptr();
  assert (top_src  != NULL && top_src->klass()  != NULL &&  top_dest != NULL && top_dest->klass() != NULL, "args are strange");

  // for the quick and dirty code we will skip all the checks.
  // we are just trying to get the call to be generated.
  Node* src_start  = src;
  Node* dest_start = dest;
  if (src_offset != NULL || dest_offset != NULL) {
    assert(src_offset != NULL && dest_offset != NULL, "");
    src_start  = array_element_address(src,  src_offset,  T_BYTE);
    dest_start = array_element_address(dest, dest_offset, T_BYTE);
  }

  // now need to get the start of its expanded key array
  // this requires a newer class file that has this array as littleEndian ints, otherwise we revert to java
  Node* k_start = get_key_start_from_aescrypt_object(aescrypt_object);
  if (k_start == NULL) return false;

  if (Matcher::pass_original_key_for_aes()) {
    // on SPARC we need to pass the original key since key expansion needs to happen in intrinsics due to
    // compatibility issues between Java key expansion and SPARC crypto instructions
    Node* original_k_start = get_original_key_start_from_aescrypt_object(aescrypt_object);
    if (original_k_start == NULL) return false;

    // Call the stub.
    make_runtime_call(RC_LEAF|RC_NO_FP, OptoRuntime::aescrypt_block_Type(),
                      stubAddr, stubName, TypePtr::BOTTOM,
                      src_start, dest_start, k_start, original_k_start);
  } else {
    // Call the stub.
    make_runtime_call(RC_LEAF|RC_NO_FP, OptoRuntime::aescrypt_block_Type(),
                      stubAddr, stubName, TypePtr::BOTTOM,
                      src_start, dest_start, k_start);
  }

  return true;
}

//------------------------------inline_cipherBlockChaining_AESCrypt-----------------------
bool LibraryCallKit::inline_cipherBlockChaining_AESCrypt(vmIntrinsics::ID id) {
  address stubAddr = NULL;
  const char *stubName = NULL;

  assert(UseAES, "need AES instruction support");

  switch(id) {
  case vmIntrinsics::_cipherBlockChaining_encryptAESCrypt:
    stubAddr = StubRoutines::cipherBlockChaining_encryptAESCrypt();
    stubName = "cipherBlockChaining_encryptAESCrypt";
    break;
  case vmIntrinsics::_cipherBlockChaining_decryptAESCrypt:
    stubAddr = StubRoutines::cipherBlockChaining_decryptAESCrypt();
    stubName = "cipherBlockChaining_decryptAESCrypt";
    break;
  default:
    break;
  }
  if (stubAddr == NULL) return false;

  Node* cipherBlockChaining_object = argument(0);
  Node* src                        = argument(1);
  Node* src_offset                 = argument(2);
  Node* len                        = argument(3);
  Node* dest                       = argument(4);
  Node* dest_offset                = argument(5);


  // inline_cipherBlockChaining_AESCrypt_predicate() has its own
  // barrier. This one should optimize away.
  src = must_be_not_null(src, false);
  dest = must_be_not_null(dest, false);
  src = shenandoah_read_barrier(src);
  dest = shenandoah_write_barrier(dest);

  // (1) src and dest are arrays.
  const Type* src_type = src->Value(&_gvn);
  const Type* dest_type = dest->Value(&_gvn);
  const TypeAryPtr* top_src = src_type->isa_aryptr();
  const TypeAryPtr* top_dest = dest_type->isa_aryptr();
  assert (top_src  != NULL && top_src->klass()  != NULL
          &&  top_dest != NULL && top_dest->klass() != NULL, "args are strange");

  // checks are the responsibility of the caller
  Node* src_start  = src;
  Node* dest_start = dest;
  if (src_offset != NULL || dest_offset != NULL) {
    assert(src_offset != NULL && dest_offset != NULL, "");
    src_start  = array_element_address(src,  src_offset,  T_BYTE);
    dest_start = array_element_address(dest, dest_offset, T_BYTE);
  }

  // if we are in this set of code, we "know" the embeddedCipher is an AESCrypt object
  // (because of the predicated logic executed earlier).
  // so we cast it here safely.
  // this requires a newer class file that has this array as littleEndian ints, otherwise we revert to java

  Node* embeddedCipherObj = load_field_from_object(cipherBlockChaining_object, "embeddedCipher", "Lcom/sun/crypto/provider/SymmetricCipher;", /*is_exact*/ false);
  if (embeddedCipherObj == NULL) return false;

  // cast it to what we know it will be at runtime
  const TypeInstPtr* tinst = _gvn.type(cipherBlockChaining_object)->isa_instptr();
  assert(tinst != NULL, "CBC obj is null");
  assert(tinst->klass()->is_loaded(), "CBC obj is not loaded");
  ciKlass* klass_AESCrypt = tinst->klass()->as_instance_klass()->find_klass(ciSymbol::make("com/sun/crypto/provider/AESCrypt"));
  assert(klass_AESCrypt->is_loaded(), "predicate checks that this class is loaded");

  ciInstanceKlass* instklass_AESCrypt = klass_AESCrypt->as_instance_klass();
  const TypeKlassPtr* aklass = TypeKlassPtr::make(instklass_AESCrypt);
  const TypeOopPtr* xtype = aklass->as_instance_type();
  Node* aescrypt_object = new CheckCastPPNode(control(), embeddedCipherObj, xtype);
  aescrypt_object = _gvn.transform(aescrypt_object);

  // we need to get the start of the aescrypt_object's expanded key array
  Node* k_start = get_key_start_from_aescrypt_object(aescrypt_object);
  if (k_start == NULL) return false;

  // similarly, get the start address of the r vector
  Node* objRvec = load_field_from_object(cipherBlockChaining_object, "r", "[B", /*is_exact*/ false);

  objRvec = shenandoah_write_barrier(objRvec);

  if (objRvec == NULL) return false;
  Node* r_start = array_element_address(objRvec, intcon(0), T_BYTE);

  Node* cbcCrypt;
  if (Matcher::pass_original_key_for_aes()) {
    // on SPARC we need to pass the original key since key expansion needs to happen in intrinsics due to
    // compatibility issues between Java key expansion and SPARC crypto instructions
    Node* original_k_start = get_original_key_start_from_aescrypt_object(aescrypt_object);
    if (original_k_start == NULL) return false;

    // Call the stub, passing src_start, dest_start, k_start, r_start, src_len and original_k_start
    cbcCrypt = make_runtime_call(RC_LEAF|RC_NO_FP,
                                 OptoRuntime::cipherBlockChaining_aescrypt_Type(),
                                 stubAddr, stubName, TypePtr::BOTTOM,
                                 src_start, dest_start, k_start, r_start, len, original_k_start);
  } else {
    // Call the stub, passing src_start, dest_start, k_start, r_start and src_len
    cbcCrypt = make_runtime_call(RC_LEAF|RC_NO_FP,
                                 OptoRuntime::cipherBlockChaining_aescrypt_Type(),
                                 stubAddr, stubName, TypePtr::BOTTOM,
                                 src_start, dest_start, k_start, r_start, len);
  }

  // return cipher length (int)
  Node* retvalue = _gvn.transform(new ProjNode(cbcCrypt, TypeFunc::Parms));
  set_result(retvalue);
  return true;
}

//------------------------------inline_counterMode_AESCrypt-----------------------
bool LibraryCallKit::inline_counterMode_AESCrypt(vmIntrinsics::ID id) {
  assert(UseAES, "need AES instruction support");
  if (!UseAESCTRIntrinsics) return false;

  address stubAddr = NULL;
  const char *stubName = NULL;
  if (id == vmIntrinsics::_counterMode_AESCrypt) {
    stubAddr = StubRoutines::counterMode_AESCrypt();
    stubName = "counterMode_AESCrypt";
  }
  if (stubAddr == NULL) return false;

  Node* counterMode_object = argument(0);
  Node* src = argument(1);
  Node* src_offset = argument(2);
  Node* len = argument(3);
  Node* dest = argument(4);
  Node* dest_offset = argument(5);

  // (1) src and dest are arrays.
  const Type* src_type = src->Value(&_gvn);
  const Type* dest_type = dest->Value(&_gvn);
  const TypeAryPtr* top_src = src_type->isa_aryptr();
  const TypeAryPtr* top_dest = dest_type->isa_aryptr();
  assert(top_src != NULL && top_src->klass() != NULL &&
         top_dest != NULL && top_dest->klass() != NULL, "args are strange");

  src = shenandoah_read_barrier(src);
  dest = shenandoah_write_barrier(dest);
  counterMode_object = shenandoah_write_barrier(counterMode_object);

  // checks are the responsibility of the caller
  Node* src_start = src;
  Node* dest_start = dest;
  if (src_offset != NULL || dest_offset != NULL) {
    assert(src_offset != NULL && dest_offset != NULL, "");
    src_start = array_element_address(src, src_offset, T_BYTE);
    dest_start = array_element_address(dest, dest_offset, T_BYTE);
  }

  // if we are in this set of code, we "know" the embeddedCipher is an AESCrypt object
  // (because of the predicated logic executed earlier).
  // so we cast it here safely.
  // this requires a newer class file that has this array as littleEndian ints, otherwise we revert to java
  Node* embeddedCipherObj = load_field_from_object(counterMode_object, "embeddedCipher", "Lcom/sun/crypto/provider/SymmetricCipher;", /*is_exact*/ false);
  if (embeddedCipherObj == NULL) return false;
  // cast it to what we know it will be at runtime
  const TypeInstPtr* tinst = _gvn.type(counterMode_object)->isa_instptr();
  assert(tinst != NULL, "CTR obj is null");
  assert(tinst->klass()->is_loaded(), "CTR obj is not loaded");
  ciKlass* klass_AESCrypt = tinst->klass()->as_instance_klass()->find_klass(ciSymbol::make("com/sun/crypto/provider/AESCrypt"));
  assert(klass_AESCrypt->is_loaded(), "predicate checks that this class is loaded");
  ciInstanceKlass* instklass_AESCrypt = klass_AESCrypt->as_instance_klass();
  const TypeKlassPtr* aklass = TypeKlassPtr::make(instklass_AESCrypt);
  const TypeOopPtr* xtype = aklass->as_instance_type();
  Node* aescrypt_object = new CheckCastPPNode(control(), embeddedCipherObj, xtype);
  aescrypt_object = _gvn.transform(aescrypt_object);
  // we need to get the start of the aescrypt_object's expanded key array
  Node* k_start = get_key_start_from_aescrypt_object(aescrypt_object);
  if (k_start == NULL) return false;
  // similarly, get the start address of the r vector
  Node* obj_counter = load_field_from_object(counterMode_object, "counter", "[B", /*is_exact*/ false);
  if (obj_counter == NULL) return false;
  obj_counter = shenandoah_write_barrier(obj_counter);
  Node* cnt_start = array_element_address(obj_counter, intcon(0), T_BYTE);

  Node* saved_encCounter = load_field_from_object(counterMode_object, "encryptedCounter", "[B", /*is_exact*/ false);
  if (saved_encCounter == NULL) return false;
  saved_encCounter = shenandoah_write_barrier(saved_encCounter);
  Node* saved_encCounter_start = array_element_address(saved_encCounter, intcon(0), T_BYTE);
  Node* used = field_address_from_object(counterMode_object, "used", "I", /*is_exact*/ false);

  Node* ctrCrypt;
  if (Matcher::pass_original_key_for_aes()) {
    // no SPARC version for AES/CTR intrinsics now.
    return false;
  }
  // Call the stub, passing src_start, dest_start, k_start, r_start and src_len
  ctrCrypt = make_runtime_call(RC_LEAF|RC_NO_FP,
                               OptoRuntime::counterMode_aescrypt_Type(),
                               stubAddr, stubName, TypePtr::BOTTOM,
                               src_start, dest_start, k_start, cnt_start, len, saved_encCounter_start, used);

  // return cipher length (int)
  Node* retvalue = _gvn.transform(new ProjNode(ctrCrypt, TypeFunc::Parms));
  set_result(retvalue);
  return true;
}

//------------------------------get_key_start_from_aescrypt_object-----------------------
Node * LibraryCallKit::get_key_start_from_aescrypt_object(Node *aescrypt_object) {
#if defined(PPC64) || defined(S390)
  // MixColumns for decryption can be reduced by preprocessing MixColumns with round keys.
  // Intel's extention is based on this optimization and AESCrypt generates round keys by preprocessing MixColumns.
  // However, ppc64 vncipher processes MixColumns and requires the same round keys with encryption.
  // The ppc64 stubs of encryption and decryption use the same round keys (sessionK[0]).
  Node* objSessionK = load_field_from_object(aescrypt_object, "sessionK", "[[I", /*is_exact*/ false);
  assert (objSessionK != NULL, "wrong version of com.sun.crypto.provider.AESCrypt");
  if (objSessionK == NULL) {
    return (Node *) NULL;
  }
  Node* objAESCryptKey = load_array_element(control(), objSessionK, intcon(0), TypeAryPtr::OOPS);
#else
  Node* objAESCryptKey = load_field_from_object(aescrypt_object, "K", "[I", /*is_exact*/ false);
#endif // PPC64
  assert (objAESCryptKey != NULL, "wrong version of com.sun.crypto.provider.AESCrypt");
  if (objAESCryptKey == NULL) return (Node *) NULL;

  objAESCryptKey = shenandoah_read_barrier(objAESCryptKey);

  // now have the array, need to get the start address of the K array
  Node* k_start = array_element_address(objAESCryptKey, intcon(0), T_INT);
  return k_start;
}

//------------------------------get_original_key_start_from_aescrypt_object-----------------------
Node * LibraryCallKit::get_original_key_start_from_aescrypt_object(Node *aescrypt_object) {
  Node* objAESCryptKey = load_field_from_object(aescrypt_object, "lastKey", "[B", /*is_exact*/ false);
  assert (objAESCryptKey != NULL, "wrong version of com.sun.crypto.provider.AESCrypt");
  if (objAESCryptKey == NULL) return (Node *) NULL;

  objAESCryptKey = shenandoah_read_barrier(objAESCryptKey);

  // now have the array, need to get the start address of the lastKey array
  Node* original_k_start = array_element_address(objAESCryptKey, intcon(0), T_BYTE);
  return original_k_start;
}

//----------------------------inline_cipherBlockChaining_AESCrypt_predicate----------------------------
// Return node representing slow path of predicate check.
// the pseudo code we want to emulate with this predicate is:
// for encryption:
//    if (embeddedCipherObj instanceof AESCrypt) do_intrinsic, else do_javapath
// for decryption:
//    if ((embeddedCipherObj instanceof AESCrypt) && (cipher!=plain)) do_intrinsic, else do_javapath
//    note cipher==plain is more conservative than the original java code but that's OK
//
Node* LibraryCallKit::inline_cipherBlockChaining_AESCrypt_predicate(bool decrypting) {
  // The receiver was checked for NULL already.
  Node* objCBC = argument(0);

  Node* src = argument(1);
  Node* dest = argument(4);

  // Load embeddedCipher field of CipherBlockChaining object.
  Node* embeddedCipherObj = load_field_from_object(objCBC, "embeddedCipher", "Lcom/sun/crypto/provider/SymmetricCipher;", /*is_exact*/ false);

  // get AESCrypt klass for instanceOf check
  // AESCrypt might not be loaded yet if some other SymmetricCipher got us to this compile point
  // will have same classloader as CipherBlockChaining object
  const TypeInstPtr* tinst = _gvn.type(objCBC)->isa_instptr();
  assert(tinst != NULL, "CBCobj is null");
  assert(tinst->klass()->is_loaded(), "CBCobj is not loaded");

  // we want to do an instanceof comparison against the AESCrypt class
  ciKlass* klass_AESCrypt = tinst->klass()->as_instance_klass()->find_klass(ciSymbol::make("com/sun/crypto/provider/AESCrypt"));
  if (!klass_AESCrypt->is_loaded()) {
    // if AESCrypt is not even loaded, we never take the intrinsic fast path
    Node* ctrl = control();
    set_control(top()); // no regular fast path
    return ctrl;
  }

  // Resolve src and dest arrays for ShenandoahGC.  Here because new
  // memory state is not handled by predicate logic in
  // inline_cipherBlockChaining_AESCrypt itself
  src = must_be_not_null(src, true);
  dest = must_be_not_null(dest, true);
  src = shenandoah_write_barrier(src);
  dest = shenandoah_write_barrier(dest);

  ciInstanceKlass* instklass_AESCrypt = klass_AESCrypt->as_instance_klass();

  Node* instof = gen_instanceof(embeddedCipherObj, makecon(TypeKlassPtr::make(instklass_AESCrypt)));
  Node* cmp_instof  = _gvn.transform(new CmpINode(instof, intcon(1)));
  Node* bool_instof  = _gvn.transform(new BoolNode(cmp_instof, BoolTest::ne));

  Node* instof_false = generate_guard(bool_instof, NULL, PROB_MIN);

  // for encryption, we are done
  if (!decrypting)
    return instof_false;  // even if it is NULL

  // for decryption, we need to add a further check to avoid
  // taking the intrinsic path when cipher and plain are the same
  // see the original java code for why.
  RegionNode* region = new RegionNode(3);
  region->init_req(1, instof_false);

  Node* cmp_src_dest = _gvn.transform(new CmpPNode(src, dest));
  Node* bool_src_dest = _gvn.transform(new BoolNode(cmp_src_dest, BoolTest::eq));
  Node* src_dest_conjoint = generate_guard(bool_src_dest, NULL, PROB_MIN);
  region->init_req(2, src_dest_conjoint);

  record_for_igvn(region);
  return _gvn.transform(region);
}

//----------------------------inline_counterMode_AESCrypt_predicate----------------------------
// Return node representing slow path of predicate check.
// the pseudo code we want to emulate with this predicate is:
// for encryption:
//    if (embeddedCipherObj instanceof AESCrypt) do_intrinsic, else do_javapath
// for decryption:
//    if ((embeddedCipherObj instanceof AESCrypt) && (cipher!=plain)) do_intrinsic, else do_javapath
//    note cipher==plain is more conservative than the original java code but that's OK
//

Node* LibraryCallKit::inline_counterMode_AESCrypt_predicate() {
  // The receiver was checked for NULL already.
  Node* objCTR = argument(0);

  // Load embeddedCipher field of CipherBlockChaining object.
  Node* embeddedCipherObj = load_field_from_object(objCTR, "embeddedCipher", "Lcom/sun/crypto/provider/SymmetricCipher;", /*is_exact*/ false);

  // get AESCrypt klass for instanceOf check
  // AESCrypt might not be loaded yet if some other SymmetricCipher got us to this compile point
  // will have same classloader as CipherBlockChaining object
  const TypeInstPtr* tinst = _gvn.type(objCTR)->isa_instptr();
  assert(tinst != NULL, "CTRobj is null");
  assert(tinst->klass()->is_loaded(), "CTRobj is not loaded");

  // we want to do an instanceof comparison against the AESCrypt class
  ciKlass* klass_AESCrypt = tinst->klass()->as_instance_klass()->find_klass(ciSymbol::make("com/sun/crypto/provider/AESCrypt"));
  if (!klass_AESCrypt->is_loaded()) {
    // if AESCrypt is not even loaded, we never take the intrinsic fast path
    Node* ctrl = control();
    set_control(top()); // no regular fast path
    return ctrl;
  }

  ciInstanceKlass* instklass_AESCrypt = klass_AESCrypt->as_instance_klass();
  Node* instof = gen_instanceof(embeddedCipherObj, makecon(TypeKlassPtr::make(instklass_AESCrypt)));
  Node* cmp_instof = _gvn.transform(new CmpINode(instof, intcon(1)));
  Node* bool_instof = _gvn.transform(new BoolNode(cmp_instof, BoolTest::ne));
  Node* instof_false = generate_guard(bool_instof, NULL, PROB_MIN);

  return instof_false; // even if it is NULL
}

//------------------------------inline_ghash_processBlocks
bool LibraryCallKit::inline_ghash_processBlocks() {
  address stubAddr;
  const char *stubName;
  assert(UseGHASHIntrinsics, "need GHASH intrinsics support");

  stubAddr = StubRoutines::ghash_processBlocks();
  stubName = "ghash_processBlocks";

  Node* data           = argument(0);
  Node* offset         = argument(1);
  Node* len            = argument(2);
  Node* state          = argument(3);
  Node* subkeyH        = argument(4);

  state = must_be_not_null(state, true);
  subkeyH = must_be_not_null(subkeyH, true);
  data = must_be_not_null(data, true);

  state = shenandoah_write_barrier(state);
  subkeyH = shenandoah_read_barrier(subkeyH);
  data = shenandoah_read_barrier(data);

  Node* state_start  = array_element_address(state, intcon(0), T_LONG);
  assert(state_start, "state is NULL");
  Node* subkeyH_start  = array_element_address(subkeyH, intcon(0), T_LONG);
  assert(subkeyH_start, "subkeyH is NULL");
  Node* data_start  = array_element_address(data, offset, T_BYTE);
  assert(data_start, "data is NULL");

  Node* ghash = make_runtime_call(RC_LEAF|RC_NO_FP,
                                  OptoRuntime::ghash_processBlocks_Type(),
                                  stubAddr, stubName, TypePtr::BOTTOM,
                                  state_start, subkeyH_start, data_start, len);
  return true;
}

//------------------------------inline_sha_implCompress-----------------------
//
// Calculate SHA (i.e., SHA-1) for single-block byte[] array.
// void com.sun.security.provider.SHA.implCompress(byte[] buf, int ofs)
//
// Calculate SHA2 (i.e., SHA-244 or SHA-256) for single-block byte[] array.
// void com.sun.security.provider.SHA2.implCompress(byte[] buf, int ofs)
//
// Calculate SHA5 (i.e., SHA-384 or SHA-512) for single-block byte[] array.
// void com.sun.security.provider.SHA5.implCompress(byte[] buf, int ofs)
//
bool LibraryCallKit::inline_sha_implCompress(vmIntrinsics::ID id) {
  assert(callee()->signature()->size() == 2, "sha_implCompress has 2 parameters");

  Node* sha_obj = argument(0);
  Node* src     = argument(1); // type oop
  Node* ofs     = argument(2); // type int

  const Type* src_type = src->Value(&_gvn);
  const TypeAryPtr* top_src = src_type->isa_aryptr();
  if (top_src  == NULL || top_src->klass()  == NULL) {
    // failed array check
    return false;
  }
  // Figure out the size and type of the elements we will be copying.
  BasicType src_elem = src_type->isa_aryptr()->klass()->as_array_klass()->element_type()->basic_type();
  if (src_elem != T_BYTE) {
    return false;
  }
  // 'src_start' points to src array + offset
  src = must_be_not_null(src, true);
  src = shenandoah_read_barrier(src);
  Node* src_start = array_element_address(src, ofs, src_elem);
  Node* state = NULL;
  address stubAddr;
  const char *stubName;

  switch(id) {
  case vmIntrinsics::_sha_implCompress:
    assert(UseSHA1Intrinsics, "need SHA1 instruction support");
    state = get_state_from_sha_object(sha_obj);
    stubAddr = StubRoutines::sha1_implCompress();
    stubName = "sha1_implCompress";
    break;
  case vmIntrinsics::_sha2_implCompress:
    assert(UseSHA256Intrinsics, "need SHA256 instruction support");
    state = get_state_from_sha_object(sha_obj);
    stubAddr = StubRoutines::sha256_implCompress();
    stubName = "sha256_implCompress";
    break;
  case vmIntrinsics::_sha5_implCompress:
    assert(UseSHA512Intrinsics, "need SHA512 instruction support");
    state = get_state_from_sha5_object(sha_obj);
    stubAddr = StubRoutines::sha512_implCompress();
    stubName = "sha512_implCompress";
    break;
  default:
    fatal_unexpected_iid(id);
    return false;
  }
  if (state == NULL) return false;

  // Call the stub.
  Node* call = make_runtime_call(RC_LEAF|RC_NO_FP, OptoRuntime::sha_implCompress_Type(),
                                 stubAddr, stubName, TypePtr::BOTTOM,
                                 src_start, state);

  return true;
}

//------------------------------inline_digestBase_implCompressMB-----------------------
//
// Calculate SHA/SHA2/SHA5 for multi-block byte[] array.
// int com.sun.security.provider.DigestBase.implCompressMultiBlock(byte[] b, int ofs, int limit)
//
bool LibraryCallKit::inline_digestBase_implCompressMB(int predicate) {
  assert(UseSHA1Intrinsics || UseSHA256Intrinsics || UseSHA512Intrinsics,
         "need SHA1/SHA256/SHA512 instruction support");
  assert((uint)predicate < 3, "sanity");
  assert(callee()->signature()->size() == 3, "digestBase_implCompressMB has 3 parameters");

  Node* digestBase_obj = argument(0); // The receiver was checked for NULL already.
  Node* src            = argument(1); // byte[] array
  Node* ofs            = argument(2); // type int
  Node* limit          = argument(3); // type int

  const Type* src_type = src->Value(&_gvn);
  const TypeAryPtr* top_src = src_type->isa_aryptr();
  if (top_src  == NULL || top_src->klass()  == NULL) {
    // failed array check
    return false;
  }
  // Figure out the size and type of the elements we will be copying.
  BasicType src_elem = src_type->isa_aryptr()->klass()->as_array_klass()->element_type()->basic_type();
  if (src_elem != T_BYTE) {
    return false;
  }
  // 'src_start' points to src array + offset
  src = must_be_not_null(src, false);
  src = shenandoah_read_barrier(src);
  Node* src_start = array_element_address(src, ofs, src_elem);

  const char* klass_SHA_name = NULL;
  const char* stub_name = NULL;
  address     stub_addr = NULL;
  bool        long_state = false;

  switch (predicate) {
  case 0:
    if (UseSHA1Intrinsics) {
      klass_SHA_name = "sun/security/provider/SHA";
      stub_name = "sha1_implCompressMB";
      stub_addr = StubRoutines::sha1_implCompressMB();
    }
    break;
  case 1:
    if (UseSHA256Intrinsics) {
      klass_SHA_name = "sun/security/provider/SHA2";
      stub_name = "sha256_implCompressMB";
      stub_addr = StubRoutines::sha256_implCompressMB();
    }
    break;
  case 2:
    if (UseSHA512Intrinsics) {
      klass_SHA_name = "sun/security/provider/SHA5";
      stub_name = "sha512_implCompressMB";
      stub_addr = StubRoutines::sha512_implCompressMB();
      long_state = true;
    }
    break;
  default:
    fatal("unknown SHA intrinsic predicate: %d", predicate);
  }
  if (klass_SHA_name != NULL) {
    // get DigestBase klass to lookup for SHA klass
    const TypeInstPtr* tinst = _gvn.type(digestBase_obj)->isa_instptr();
    assert(tinst != NULL, "digestBase_obj is not instance???");
    assert(tinst->klass()->is_loaded(), "DigestBase is not loaded");

    ciKlass* klass_SHA = tinst->klass()->as_instance_klass()->find_klass(ciSymbol::make(klass_SHA_name));
    assert(klass_SHA->is_loaded(), "predicate checks that this class is loaded");
    ciInstanceKlass* instklass_SHA = klass_SHA->as_instance_klass();
    return inline_sha_implCompressMB(digestBase_obj, instklass_SHA, long_state, stub_addr, stub_name, src_start, ofs, limit);
  }
  return false;
}
//------------------------------inline_sha_implCompressMB-----------------------
bool LibraryCallKit::inline_sha_implCompressMB(Node* digestBase_obj, ciInstanceKlass* instklass_SHA,
                                               bool long_state, address stubAddr, const char *stubName,
                                               Node* src_start, Node* ofs, Node* limit) {
  const TypeKlassPtr* aklass = TypeKlassPtr::make(instklass_SHA);
  const TypeOopPtr* xtype = aklass->as_instance_type();
  Node* sha_obj = new CheckCastPPNode(control(), digestBase_obj, xtype);
  sha_obj = _gvn.transform(sha_obj);

  Node* state;
  if (long_state) {
    state = get_state_from_sha5_object(sha_obj);
  } else {
    state = get_state_from_sha_object(sha_obj);
  }
  if (state == NULL) return false;

  // Call the stub.
  Node* call = make_runtime_call(RC_LEAF|RC_NO_FP,
                                 OptoRuntime::digestBase_implCompressMB_Type(),
                                 stubAddr, stubName, TypePtr::BOTTOM,
                                 src_start, state, ofs, limit);
  // return ofs (int)
  Node* result = _gvn.transform(new ProjNode(call, TypeFunc::Parms));
  set_result(result);

  return true;
}

//------------------------------get_state_from_sha_object-----------------------
Node * LibraryCallKit::get_state_from_sha_object(Node *sha_object) {
  Node* sha_state = load_field_from_object(sha_object, "state", "[I", /*is_exact*/ false);
  assert (sha_state != NULL, "wrong version of sun.security.provider.SHA/SHA2");
  if (sha_state == NULL) return (Node *) NULL;

  sha_state = shenandoah_write_barrier(sha_state);

  // now have the array, need to get the start address of the state array
  Node* state = array_element_address(sha_state, intcon(0), T_INT);
  return state;
}

//------------------------------get_state_from_sha5_object-----------------------
Node * LibraryCallKit::get_state_from_sha5_object(Node *sha_object) {
  Node* sha_state = load_field_from_object(sha_object, "state", "[J", /*is_exact*/ false);
  assert (sha_state != NULL, "wrong version of sun.security.provider.SHA5");
  if (sha_state == NULL) return (Node *) NULL;

  sha_state = shenandoah_write_barrier(sha_state);

  // now have the array, need to get the start address of the state array
  Node* state = array_element_address(sha_state, intcon(0), T_LONG);
  return state;
}

//----------------------------inline_digestBase_implCompressMB_predicate----------------------------
// Return node representing slow path of predicate check.
// the pseudo code we want to emulate with this predicate is:
//    if (digestBaseObj instanceof SHA/SHA2/SHA5) do_intrinsic, else do_javapath
//
Node* LibraryCallKit::inline_digestBase_implCompressMB_predicate(int predicate) {
  assert(UseSHA1Intrinsics || UseSHA256Intrinsics || UseSHA512Intrinsics,
         "need SHA1/SHA256/SHA512 instruction support");
  assert((uint)predicate < 3, "sanity");

  // The receiver was checked for NULL already.
  Node* digestBaseObj = argument(0);

  // get DigestBase klass for instanceOf check
  const TypeInstPtr* tinst = _gvn.type(digestBaseObj)->isa_instptr();
  assert(tinst != NULL, "digestBaseObj is null");
  assert(tinst->klass()->is_loaded(), "DigestBase is not loaded");

  const char* klass_SHA_name = NULL;
  switch (predicate) {
  case 0:
    if (UseSHA1Intrinsics) {
      // we want to do an instanceof comparison against the SHA class
      klass_SHA_name = "sun/security/provider/SHA";
    }
    break;
  case 1:
    if (UseSHA256Intrinsics) {
      // we want to do an instanceof comparison against the SHA2 class
      klass_SHA_name = "sun/security/provider/SHA2";
    }
    break;
  case 2:
    if (UseSHA512Intrinsics) {
      // we want to do an instanceof comparison against the SHA5 class
      klass_SHA_name = "sun/security/provider/SHA5";
    }
    break;
  default:
    fatal("unknown SHA intrinsic predicate: %d", predicate);
  }

  ciKlass* klass_SHA = NULL;
  if (klass_SHA_name != NULL) {
    klass_SHA = tinst->klass()->as_instance_klass()->find_klass(ciSymbol::make(klass_SHA_name));
  }
  if ((klass_SHA == NULL) || !klass_SHA->is_loaded()) {
    // if none of SHA/SHA2/SHA5 is loaded, we never take the intrinsic fast path
    Node* ctrl = control();
    set_control(top()); // no intrinsic path
    return ctrl;
  }
  ciInstanceKlass* instklass_SHA = klass_SHA->as_instance_klass();

  Node* instofSHA = gen_instanceof(digestBaseObj, makecon(TypeKlassPtr::make(instklass_SHA)));
  Node* cmp_instof = _gvn.transform(new CmpINode(instofSHA, intcon(1)));
  Node* bool_instof = _gvn.transform(new BoolNode(cmp_instof, BoolTest::ne));
  Node* instof_false = generate_guard(bool_instof, NULL, PROB_MIN);

  return instof_false;  // even if it is NULL
}

//-------------inline_fma-----------------------------------
bool LibraryCallKit::inline_fma(vmIntrinsics::ID id) {
  Node *a = NULL;
  Node *b = NULL;
  Node *c = NULL;
  Node* result = NULL;
  switch (id) {
  case vmIntrinsics::_fmaD:
    assert(callee()->signature()->size() == 6, "fma has 3 parameters of size 2 each.");
    // no receiver since it is static method
    a = round_double_node(argument(0));
    b = round_double_node(argument(2));
    c = round_double_node(argument(4));
    result = _gvn.transform(new FmaDNode(control(), a, b, c));
    break;
  case vmIntrinsics::_fmaF:
    assert(callee()->signature()->size() == 3, "fma has 3 parameters of size 1 each.");
    a = argument(0);
    b = argument(1);
    c = argument(2);
    result = _gvn.transform(new FmaFNode(control(), a, b, c));
    break;
  default:
    fatal_unexpected_iid(id);  break;
  }
  set_result(result);
  return true;
}

bool LibraryCallKit::inline_profileBoolean() {
  Node* counts = argument(1);
  const TypeAryPtr* ary = NULL;
  ciArray* aobj = NULL;
  assert(!(ShenandoahBarrierNode::skip_through_barrier(counts)->is_Con() && !counts->is_Con()), "barrier prevents optimization");
  if (counts->is_Con()
      && (ary = counts->bottom_type()->isa_aryptr()) != NULL
      && (aobj = ary->const_oop()->as_array()) != NULL
      && (aobj->length() == 2)) {
    // Profile is int[2] where [0] and [1] correspond to false and true value occurrences respectively.
    jint false_cnt = aobj->element_value(0).as_int();
    jint  true_cnt = aobj->element_value(1).as_int();

    if (C->log() != NULL) {
      C->log()->elem("observe source='profileBoolean' false='%d' true='%d'",
                     false_cnt, true_cnt);
    }

    if (false_cnt + true_cnt == 0) {
      // According to profile, never executed.
      uncommon_trap_exact(Deoptimization::Reason_intrinsic,
                          Deoptimization::Action_reinterpret);
      return true;
    }

    // result is a boolean (0 or 1) and its profile (false_cnt & true_cnt)
    // is a number of each value occurrences.
    Node* result = argument(0);
    if (false_cnt == 0 || true_cnt == 0) {
      // According to profile, one value has been never seen.
      int expected_val = (false_cnt == 0) ? 1 : 0;

      Node* cmp  = _gvn.transform(new CmpINode(result, intcon(expected_val)));
      Node* test = _gvn.transform(new BoolNode(cmp, BoolTest::eq));

      IfNode* check = create_and_map_if(control(), test, PROB_ALWAYS, COUNT_UNKNOWN);
      Node* fast_path = _gvn.transform(new IfTrueNode(check));
      Node* slow_path = _gvn.transform(new IfFalseNode(check));

      { // Slow path: uncommon trap for never seen value and then reexecute
        // MethodHandleImpl::profileBoolean() to bump the count, so JIT knows
        // the value has been seen at least once.
        PreserveJVMState pjvms(this);
        PreserveReexecuteState preexecs(this);
        jvms()->set_should_reexecute(true);

        set_control(slow_path);
        set_i_o(i_o());

        uncommon_trap_exact(Deoptimization::Reason_intrinsic,
                            Deoptimization::Action_reinterpret);
      }
      // The guard for never seen value enables sharpening of the result and
      // returning a constant. It allows to eliminate branches on the same value
      // later on.
      set_control(fast_path);
      result = intcon(expected_val);
    }
    // Stop profiling.
    // MethodHandleImpl::profileBoolean() has profiling logic in its bytecode.
    // By replacing method body with profile data (represented as ProfileBooleanNode
    // on IR level) we effectively disable profiling.
    // It enables full speed execution once optimized code is generated.
    Node* profile = _gvn.transform(new ProfileBooleanNode(result, false_cnt, true_cnt));
    C->record_for_igvn(profile);
    set_result(profile);
    return true;
  } else {
    // Continue profiling.
    // Profile data isn't available at the moment. So, execute method's bytecode version.
    // Usually, when GWT LambdaForms are profiled it means that a stand-alone nmethod
    // is compiled and counters aren't available since corresponding MethodHandle
    // isn't a compile-time constant.
    return false;
  }
}

bool LibraryCallKit::inline_isCompileConstant() {
  Node* n = argument(0);
  set_result(n->is_Con() ? intcon(1) : intcon(0));
  return true;
}<|MERGE_RESOLUTION|>--- conflicted
+++ resolved
@@ -50,7 +50,7 @@
 #include "opto/parse.hpp"
 #include "opto/runtime.hpp"
 #include "opto/rootnode.hpp"
-#include "opto/shenandoahSupport.hpp"
+#include "gc/shenandoah/c2/shenandoahSupport.hpp"
 #include "opto/subnode.hpp"
 #include "prims/nativeLookup.hpp"
 #include "prims/unsafe.hpp"
@@ -244,15 +244,7 @@
   Node* generate_min_max(vmIntrinsics::ID id, Node* x, Node* y);
   // This returns Type::AnyPtr, RawPtr, or OopPtr.
   int classify_unsafe_addr(Node* &base, Node* &offset, BasicType type);
-<<<<<<< HEAD
   Node* make_unsafe_address(Node*& base, Node* offset, bool is_store, BasicType type = T_ILLEGAL, bool can_cast = false);
-  // Helper for inline_unsafe_access.
-  // Generates the guards that check whether the result of
-  // Unsafe.getObject should be recorded in an SATB log buffer.
-  void insert_pre_barrier(Node* base_oop, Node* offset, Node* pre_val, bool need_mem_bar);
-=======
-  Node* make_unsafe_address(Node*& base, Node* offset, BasicType type = T_ILLEGAL, bool can_cast = false);
->>>>>>> 4f1f11aa
 
   typedef enum { Relaxed, Opaque, Volatile, Acquire, Release } AccessKind;
   DecoratorSet mo_decorator_for_access_kind(AccessKind kind);
@@ -1108,8 +1100,8 @@
   arg1 = must_be_not_null(arg1, true);
   arg2 = must_be_not_null(arg2, true);
 
-  arg1 = shenandoah_read_barrier(arg1);
-  arg2 = shenandoah_read_barrier(arg2);
+  arg1 = access_resolve_for_read(arg1);
+  arg2 = access_resolve_for_read(arg2);
 
   // Get start addr and length of first argument
   Node* arg1_start  = array_element_address(arg1, intcon(0), T_BYTE);
@@ -1138,8 +1130,8 @@
     arg1 = must_be_not_null(arg1, true);
     arg2 = must_be_not_null(arg2, true);
 
-    arg1 = shenandoah_read_barrier(arg1);
-    arg2 = shenandoah_read_barrier(arg2);
+    arg1 = access_resolve_for_read(arg1);
+    arg2 = access_resolve_for_read(arg2);
 
    // Get start addr and length of first argument
     Node* arg1_start  = array_element_address(arg1, intcon(0), T_BYTE);
@@ -1181,8 +1173,8 @@
   Node* arg1 = argument(0);
   Node* arg2 = argument(1);
 
-  arg1 = shenandoah_read_barrier(arg1);
-  arg2 = shenandoah_read_barrier(arg2);
+  arg1 = access_resolve_for_read(arg1);
+  arg2 = access_resolve_for_read(arg2);
 
   const TypeAryPtr* mtype = (ae == StrIntrinsicNode::UU) ? TypeAryPtr::CHARS : TypeAryPtr::BYTES;
   set_result(_gvn.transform(new AryEqNode(control(), memory(mtype), arg1, arg2, ae)));
@@ -1211,7 +1203,7 @@
     return true;
   }
 
-  ba = shenandoah_read_barrier(ba);
+  ba = access_resolve_for_read(ba);
 
   Node* ba_start = array_element_address(ba, offset, T_BYTE);
   Node* result = new HasNegativesNode(control(), memory(TypeAryPtr::BYTES), ba_start, len);
@@ -1283,8 +1275,8 @@
   src = must_be_not_null(src, true);
   tgt = must_be_not_null(tgt, true);
 
-  src = shenandoah_read_barrier(src);
-  tgt = shenandoah_read_barrier(tgt);
+  src = access_resolve_for_read(src);
+  tgt = access_resolve_for_read(tgt);
 
   // Get start addr and length of source string
   Node* src_start = array_element_address(src, intcon(0), T_BYTE);
@@ -1333,8 +1325,8 @@
   src = must_be_not_null(src, true);
   tgt = must_be_not_null(tgt, true);
 
-  src = shenandoah_read_barrier(src);
-  tgt = shenandoah_read_barrier(tgt);
+  src = access_resolve_for_read(src);
+  tgt = access_resolve_for_read(tgt);
 
   // Multiply byte array index by 2 if String is UTF16 encoded
   Node* src_offset = (ae == StrIntrinsicNode::LL) ? from_index : _gvn.transform(new LShiftINode(from_index, intcon(1)));
@@ -1422,7 +1414,7 @@
   Node* max         = argument(3);
 
   src = must_be_not_null(src, true);
-  src = shenandoah_read_barrier(src);
+  src = access_resolve_for_read(src);
 
   Node* src_offset = _gvn.transform(new LShiftINode(from_index, intcon(1)));
   Node* src_start = array_element_address(src, src_offset, T_BYTE);
@@ -1513,8 +1505,8 @@
     return true;
   }
 
-  src = shenandoah_read_barrier(src);
-  dst = shenandoah_write_barrier(dst);
+  src = access_resolve_for_read(src);
+  dst = access_resolve_for_write(dst);
 
   Node* src_start = array_element_address(src, src_offset, src_elem);
   Node* dst_start = array_element_address(dst, dst_offset, dst_elem);
@@ -1606,7 +1598,7 @@
     AllocateArrayNode* alloc = tightly_coupled_allocation(newcopy, NULL);
 
     // Calculate starting addresses.
-    value = shenandoah_read_barrier(value);
+    value = access_resolve_for_read(value);
 
     Node* src_start = array_element_address(value, offset, T_CHAR);
     Node* dst_start = basic_plus_adr(newcopy, arrayOopDesc::base_offset_in_bytes(T_BYTE));
@@ -1692,8 +1684,8 @@
 
   if (!stopped()) {
 
-    src = shenandoah_read_barrier(src);
-    dst = shenandoah_write_barrier(dst);
+    src = access_resolve_for_read(src);
+    dst = access_resolve_for_write(dst);
 
     // Calculate starting addresses.
     Node* src_start = array_element_address(src, src_begin, T_BYTE);
@@ -1765,9 +1757,9 @@
   value = must_be_not_null(value, true);
 
   if (is_store) {
-    value = shenandoah_write_barrier(value);
+    value = access_resolve_for_write(value);
   } else {
-    value = shenandoah_read_barrier(value);
+    value = access_resolve_for_read(value);
   }
 
   Node* adr = array_element_address(value, index, T_CHAR);
@@ -2227,9 +2219,9 @@
         if (UseShenandoahGC &&
             ((ShenandoahWriteBarrier && is_store) || (ShenandoahReadBarrier && !is_store))) {
           if (is_store) {
-            new_base = shenandoah_write_barrier(base);
+            new_base = access_resolve_for_write(base);
           } else {
-            new_base = shenandoah_read_barrier(base);
+            new_base = access_resolve_for_read(base);
           }
         }
         return basic_plus_adr(new_base, offset);
@@ -2249,9 +2241,9 @@
     if (UseShenandoahGC &&
             ((ShenandoahWriteBarrier && is_store) || (ShenandoahReadBarrier && !is_store))) {
       if (is_store) {
-        new_base = shenandoah_write_barrier(base);
+        new_base = access_resolve_for_write(base);
       } else {
-        new_base = shenandoah_read_barrier(base);
+        new_base = access_resolve_for_read(base);
       }
     }
     Node* raw = _gvn.transform(new CheckCastPPNode(control(), new_base, TypeRawPtr::BOTTOM));
@@ -2266,9 +2258,9 @@
     if (UseShenandoahGC &&
             ((ShenandoahWriteBarrier && is_store) || (ShenandoahReadBarrier && !is_store))) {
       if (is_store) {
-        new_base = shenandoah_write_barrier(base);
+        new_base = access_resolve_for_write(base);
       } else {
-        new_base = shenandoah_read_barrier(base);
+        new_base = access_resolve_for_read(base);
       }
     }
     return basic_plus_adr(new_base, offset);
@@ -2311,109 +2303,6 @@
 
 //----------------------------inline_unsafe_access----------------------------
 
-<<<<<<< HEAD
-// Helper that guards and inserts a pre-barrier.
-void LibraryCallKit::insert_pre_barrier(Node* base_oop, Node* offset,
-                                        Node* pre_val, bool need_mem_bar) {
-  // We could be accessing the referent field of a reference object. If so, when G1
-  // is enabled, we need to log the value in the referent field in an SATB buffer.
-  // This routine performs some compile time filters and generates suitable
-  // runtime filters that guard the pre-barrier code.
-  // Also add memory barrier for non volatile load from the referent field
-  // to prevent commoning of loads across safepoint.
-  if (!(UseG1GC || (UseShenandoahGC && ShenandoahSATBBarrier)) && !need_mem_bar)
-    return;
-
-  // Some compile time checks.
-
-  // If offset is a constant, is it java_lang_ref_Reference::_reference_offset?
-  const TypeX* otype = offset->find_intptr_t_type();
-  if (otype != NULL && otype->is_con() &&
-      otype->get_con() != java_lang_ref_Reference::referent_offset) {
-    // Constant offset but not the reference_offset so just return
-    return;
-  }
-
-  // We only need to generate the runtime guards for instances.
-  const TypeOopPtr* btype = base_oop->bottom_type()->isa_oopptr();
-  if (btype != NULL) {
-    if (btype->isa_aryptr()) {
-      // Array type so nothing to do
-      return;
-    }
-
-    const TypeInstPtr* itype = btype->isa_instptr();
-    if (itype != NULL) {
-      // Can the klass of base_oop be statically determined to be
-      // _not_ a sub-class of Reference and _not_ Object?
-      ciKlass* klass = itype->klass();
-      if ( klass->is_loaded() &&
-          !klass->is_subtype_of(env()->Reference_klass()) &&
-          !env()->Object_klass()->is_subtype_of(klass)) {
-        return;
-      }
-    }
-  }
-
-  // The compile time filters did not reject base_oop/offset so
-  // we need to generate the following runtime filters
-  //
-  // if (offset == java_lang_ref_Reference::_reference_offset) {
-  //   if (instance_of(base, java.lang.ref.Reference)) {
-  //     pre_barrier(_, pre_val, ...);
-  //   }
-  // }
-
-  float likely   = PROB_LIKELY(  0.999);
-  float unlikely = PROB_UNLIKELY(0.999);
-
-  IdealKit ideal(this);
-#define __ ideal.
-
-  Node* referent_off = __ ConX(java_lang_ref_Reference::referent_offset);
-
-  __ if_then(offset, BoolTest::eq, referent_off, unlikely); {
-      // Update graphKit memory and control from IdealKit.
-      sync_kit(ideal);
-
-      Node* ref_klass_con = makecon(TypeKlassPtr::make(env()->Reference_klass()));
-      Node* is_instof = gen_instanceof(base_oop, ref_klass_con);
-
-      // Update IdealKit memory and control from graphKit.
-      __ sync_kit(this);
-
-      Node* one = __ ConI(1);
-      // is_instof == 0 if base_oop == NULL
-      __ if_then(is_instof, BoolTest::eq, one, unlikely); {
-
-        // Update graphKit from IdeakKit.
-        sync_kit(ideal);
-
-        // Use the pre-barrier to record the value in the referent field
-        pre_barrier(false /* do_load */,
-                    __ ctrl(),
-                    NULL /* obj */, NULL /* adr */, max_juint /* alias_idx */, NULL /* val */, NULL /* val_type */,
-                    pre_val /* pre_val */,
-                    T_OBJECT);
-        if (need_mem_bar) {
-          // Add memory barrier to prevent commoning reads from this field
-          // across safepoint since GC can change its value.
-          insert_mem_bar(Op_MemBarCPUOrder);
-        }
-        // Update IdealKit from graphKit.
-        __ sync_kit(this);
-
-      } __ end_if(); // _ref_type != ref_none
-  } __ end_if(); // offset == referent_offset
-
-  // Final sync IdealKit and GraphKit.
-  final_sync(ideal);
-#undef __
-}
-
-
-=======
->>>>>>> 4f1f11aa
 const TypeOopPtr* LibraryCallKit::sharpen_unsafe_type(Compile::AliasType* alias_type, const TypePtr *adr_type) {
   // Attempt to infer a sharper value type from the offset and base type.
   ciKlass* sharpened_klass = NULL;
@@ -2879,126 +2768,12 @@
     if (_gvn.type(newval) == TypePtr::NULL_PTR)
       newval = _gvn.makecon(TypePtr::NULL_PTR);
 
-<<<<<<< HEAD
-    newval = shenandoah_storeval_barrier(newval);
-
-    // Reference stores need a store barrier.
-    switch(kind) {
-      case LS_get_set: {
-        // If pre-barrier must execute before the oop store, old value will require do_load here.
-        if (!can_move_pre_barrier()) {
-          pre_barrier(true /* do_load*/,
-                      control(), base, adr, alias_idx, newval, value_type->make_oopptr(),
-                      NULL /* pre_val*/,
-                      T_OBJECT);
-        } // Else move pre_barrier to use load_store value, see below.
-        break;
-      }
-      case LS_cmp_swap_weak:
-      case LS_cmp_swap:
-      case LS_cmp_exchange: {
-        // Same as for newval above:
-        if (_gvn.type(oldval) == TypePtr::NULL_PTR) {
-          oldval = _gvn.makecon(TypePtr::NULL_PTR);
-        }
-        // The only known value which might get overwritten is oldval.
-        pre_barrier(false /* do_load */,
-                    control(), NULL, adr, max_juint, newval, NULL,
-                    oldval /* pre_val */,
-                    T_OBJECT);
-        break;
-      }
-      default:
-        ShouldNotReachHere();
-    }
-
-#ifdef _LP64
-    if (adr->bottom_type()->is_ptr_to_narrowoop()) {
-      Node *newval_enc = _gvn.transform(new EncodePNode(newval, newval->bottom_type()->make_narrowoop()));
-
-      switch(kind) {
-        case LS_get_set:
-          load_store = _gvn.transform(new GetAndSetNNode(control(), mem, adr, newval_enc, adr_type, value_type->make_narrowoop()));
-          break;
-        case LS_cmp_swap_weak: {
-          Node *oldval_enc = _gvn.transform(new EncodePNode(oldval, oldval->bottom_type()->make_narrowoop()));
-          load_store = _gvn.transform(new WeakCompareAndSwapNNode(control(), mem, adr, newval_enc, oldval_enc, mo));
-          break;
-        }
-        case LS_cmp_swap: {
-          Node *oldval_enc = _gvn.transform(new EncodePNode(oldval, oldval->bottom_type()->make_narrowoop()));
-          load_store = _gvn.transform(new CompareAndSwapNNode(control(), mem, adr, newval_enc, oldval_enc, mo));
-          break;
-        }
-        case LS_cmp_exchange: {
-          Node *oldval_enc = _gvn.transform(new EncodePNode(oldval, oldval->bottom_type()->make_narrowoop()));
-          load_store = _gvn.transform(new CompareAndExchangeNNode(control(), mem, adr, newval_enc, oldval_enc, adr_type, value_type->make_narrowoop(), mo));
-          break;
-        }
-        default:
-          ShouldNotReachHere();
-      }
-    } else
-#endif
-    switch (kind) {
-      case LS_get_set:
-        load_store = _gvn.transform(new GetAndSetPNode(control(), mem, adr, newval, adr_type, value_type->is_oopptr()));
-        break;
-      case LS_cmp_swap_weak:
-        load_store = _gvn.transform(new WeakCompareAndSwapPNode(control(), mem, adr, newval, oldval, mo));
-        break;
-      case LS_cmp_swap:
-        load_store = _gvn.transform(new CompareAndSwapPNode(control(), mem, adr, newval, oldval, mo));
-        break;
-      case LS_cmp_exchange:
-        load_store = _gvn.transform(new CompareAndExchangePNode(control(), mem, adr, newval, oldval, adr_type, value_type->is_oopptr(), mo));
-        break;
-      default:
-        ShouldNotReachHere();
-=======
     if (oldval != NULL && _gvn.type(oldval) == TypePtr::NULL_PTR) {
       // Refine the value to a null constant, when it is known to be null
       oldval = _gvn.makecon(TypePtr::NULL_PTR);
->>>>>>> 4f1f11aa
-    }
-  }
-
-<<<<<<< HEAD
-  // SCMemProjNodes represent the memory state of a LoadStore. Their
-  // main role is to prevent LoadStore nodes from being optimized away
-  // when their results aren't used.
-  Node* proj = _gvn.transform(new SCMemProjNode(load_store));
-  set_memory(proj, alias_idx);
-
-  // Add the trailing membar surrounding the access
-  insert_mem_bar(Op_MemBarCPUOrder);
-
-  if (type == T_OBJECT && (kind == LS_get_set || kind == LS_cmp_exchange)) {
-#ifdef _LP64
-    if (adr->bottom_type()->is_ptr_to_narrowoop()) {
-      load_store = _gvn.transform(new DecodeNNode(load_store, load_store->get_ptr_type()));
-    }
-#endif
-    if (can_move_pre_barrier() && kind == LS_get_set) {
-      // Don't need to load pre_val. The old value is returned by load_store.
-      // The pre_barrier can execute after the xchg as long as no safepoint
-      // gets inserted between them.
-      pre_barrier(false /* do_load */,
-                  control(), base, adr, alias_idx, newval, value_type->make_oopptr(),
-                  load_store /* pre_val */,
-                  T_OBJECT);
-    }
-  }
-
-  switch (access_kind) {
-    case Relaxed:
-    case Release:
-      break; // do nothing
-    case Acquire:
-    case Volatile:
-      insert_mem_bar(Op_MemBarAcquire);
-      // !support_IRIW_for_not_multiple_copy_atomic_cpu handled in platform code
-=======
+    }
+  }
+
   Node* result = NULL;
   switch (kind) {
     case LS_cmp_exchange: {
@@ -3016,7 +2791,6 @@
     case LS_get_set: {
       result = access_atomic_xchg_at(control(), base, adr, adr_type, alias_idx,
                                      newval, value_type, type, decorators);
->>>>>>> 4f1f11aa
       break;
     }
     case LS_get_add: {
@@ -3238,8 +3012,8 @@
   Node* tls_ptr = NULL;
   Node* cur_thr = generate_current_thread(tls_ptr);
 
-  cur_thr = shenandoah_write_barrier(cur_thr);
-  rec_thr = shenandoah_write_barrier(rec_thr);
+  cur_thr = access_resolve_for_write(cur_thr);
+  rec_thr = access_resolve_for_write(rec_thr);
   Node* cmp_thr = _gvn.transform(new CmpPNode(cur_thr, rec_thr));
   Node* bol_thr = _gvn.transform(new BoolNode(cmp_thr, BoolTest::ne));
 
@@ -3676,8 +3450,8 @@
     klasses[which_arg] = _gvn.transform(kls);
   }
 
-  args[0] = shenandoah_write_barrier(args[0]);
-  args[1] = shenandoah_write_barrier(args[1]);
+  args[0] = access_resolve_for_write(args[0]);
+  args[1] = access_resolve_for_write(args[1]);
 
   // Having loaded both klasses, test each for null.
   bool never_see_null = !too_many_traps(Deoptimization::Reason_null_check);
@@ -3970,7 +3744,7 @@
       Node* orig_tail = _gvn.transform(new SubINode(orig_length, start));
       Node* moved = generate_min_max(vmIntrinsics::_min, orig_tail, length);
 
-      original = shenandoah_read_barrier(original);
+      original = access_resolve_for_read(original);
 
       // Generate a direct call to the right arraycopy function(s).
       // We know the copy is disjoint but we might not know if the
@@ -4491,7 +4265,7 @@
   Node* raw_obj = alloc_obj->in(1);
   assert(alloc_obj->is_CheckCastPP() && raw_obj->is_Proj() && raw_obj->in(0)->is_Allocate(), "");
 
-  obj = shenandoah_read_barrier(obj);
+  obj = access_resolve_for_read(obj);
 
   AllocateNode* alloc = NULL;
   if (ReduceBulkZeroing) {
@@ -4618,7 +4392,7 @@
           PreserveJVMState pjvms2(this);
           set_control(is_obja);
 
-          obj = shenandoah_read_barrier(obj);
+          obj = access_resolve_for_read(obj);
 
           // Generate a direct call to the right arraycopy function(s).
           Node* alloc = tightly_coupled_allocation(alloc_obj, NULL);
@@ -5096,8 +4870,8 @@
     return true;
   }
 
-  Node* new_src = shenandoah_read_barrier(src);
-  Node* new_dest = shenandoah_write_barrier(dest);
+  Node* new_src = access_resolve_for_read(src);
+  Node* new_dest = access_resolve_for_write(dest);
 
   ArrayCopyNode* ac = ArrayCopyNode::make(this, true, new_src, src_offset, new_dest, dest_offset, length, alloc != NULL, negative_length_guard_generated,
                                           // Create LoadRange and LoadKlass nodes for use during macro expansion here
@@ -5215,8 +4989,8 @@
   src = must_be_not_null(src, true);
   dst = must_be_not_null(dst, true);
 
-  src = shenandoah_read_barrier(src);
-  dst = shenandoah_write_barrier(dst);
+  src = access_resolve_for_read(src);
+  dst = access_resolve_for_write(dst);
 
   const Type* src_type = src->Value(&_gvn);
   const Type* dst_type = dst->Value(&_gvn);
@@ -5271,10 +5045,10 @@
   Node* z    = argument(4);
 
   x = must_be_not_null(x, true);
-  x = shenandoah_read_barrier(x);
+  x = access_resolve_for_read(x);
   y = must_be_not_null(y, true);
-  y = shenandoah_read_barrier(y);
-  z = shenandoah_write_barrier(z);
+  y = access_resolve_for_read(y);
+  z = access_resolve_for_write(z);
 
   const Type* x_type = x->Value(&_gvn);
   const Type* y_type = y->Value(&_gvn);
@@ -5382,9 +5156,9 @@
   Node* zlen = argument(3);
 
   x = must_be_not_null(x, true);
-  x = shenandoah_read_barrier(x);
+  x = access_resolve_for_read(x);
   z = must_be_not_null(z, true);
-  z = shenandoah_write_barrier(z);
+  z = access_resolve_for_write(z);
 
   const Type* x_type = x->Value(&_gvn);
   const Type* z_type = z->Value(&_gvn);
@@ -5433,9 +5207,9 @@
   Node* len      = argument(3);
   Node* k        = argument(4);
 
-  in = shenandoah_read_barrier(in);
+  in = access_resolve_for_read(in);
   out = must_be_not_null(out, true);
-  out = shenandoah_write_barrier(out);
+  out = access_resolve_for_write(out);
 
   const Type* out_type = out->Value(&_gvn);
   const Type* in_type = in->Value(&_gvn);
@@ -5486,10 +5260,10 @@
   Node* inv  = argument(4);
   Node* m    = argument(6);
 
-  a = shenandoah_read_barrier(a);
-  b = shenandoah_read_barrier(b);
-  n = shenandoah_read_barrier(n);
-  m = shenandoah_write_barrier(m);
+  a = access_resolve_for_read(a);
+  b = access_resolve_for_read(b);
+  n = access_resolve_for_read(n);
+  m = access_resolve_for_write(m);
 
   const Type* a_type = a->Value(&_gvn);
   const TypeAryPtr* top_a = a_type->isa_aryptr();
@@ -5550,9 +5324,9 @@
   Node* inv  = argument(3);
   Node* m    = argument(5);
 
-  a = shenandoah_read_barrier(a);
-  n = shenandoah_read_barrier(n);
-  m = shenandoah_write_barrier(m);
+  a = access_resolve_for_read(a);
+  n = access_resolve_for_read(n);
+  m = access_resolve_for_write(m);
 
   const Type* a_type = a->Value(&_gvn);
   const TypeAryPtr* top_a = a_type->isa_aryptr();
@@ -5699,7 +5473,7 @@
 
   // 'src_start' points to src array + scaled offset
   src = must_be_not_null(src, true);
-  src = shenandoah_read_barrier(src);
+  src = access_resolve_for_read(src);
   Node* src_start = array_element_address(src, offset, src_elem);
 
   // We assume that range check is done by caller.
@@ -5788,14 +5562,14 @@
   }
 
   // 'src_start' points to src array + scaled offset
-  src = shenandoah_read_barrier(src);
+  src = access_resolve_for_read(src);
   src = must_be_not_null(src, true);
   Node* src_start = array_element_address(src, offset, src_elem);
 
   // static final int[] byteTable in class CRC32C
   Node* table = get_table_from_crc32c_class(callee()->holder());
   table = must_be_not_null(table, true);
-  table = shenandoah_read_barrier(table);
+  table = access_resolve_for_read(table);
   Node* table_start = array_element_address(table, intcon(0), T_INT);
 
   // We assume that range check is done by caller.
@@ -5840,7 +5614,7 @@
   // static final int[] byteTable in class CRC32C
   Node* table = get_table_from_crc32c_class(callee()->holder());
   table = must_be_not_null(table, true);
-  table = shenandoah_read_barrier(table);
+  table = access_resolve_for_read(table);
   Node* table_start = array_element_address(table, intcon(0), T_INT);
 
   // Call the stub.
@@ -5884,7 +5658,7 @@
   }
 
   // 'src_start' points to src array + scaled offset
-  src = shenandoah_read_barrier(src);
+  src = access_resolve_for_read(src);
   Node* src_start = array_element_address(src, offset, src_elem);
 
   // We assume that range check is done by caller.
@@ -5962,17 +5736,8 @@
   ciInstanceKlass* klass = env()->Object_klass();
   const TypeOopPtr* object_type = TypeOopPtr::make_from_klass(klass);
 
-<<<<<<< HEAD
-  Node* no_ctrl = NULL;
-  Node* result = make_load(no_ctrl, adr, object_type, T_OBJECT, MemNode::unordered);
-
-  // Use the pre-barrier to record the value in the referent field
-  keep_alive_barrier(control(), result);
-
-=======
   DecoratorSet decorators = IN_HEAP | ON_WEAK_OOP_REF;
   Node* result = access_load_at(reference_obj, adr, adr_type, object_type, T_OBJECT, decorators);
->>>>>>> 4f1f11aa
   // Add memory barrier to prevent commoning reads from this field
   // across safepoint since GC can change its value.
   insert_mem_bar(Op_MemBarCPUOrder);
@@ -6011,7 +5776,7 @@
       (ShenandoahOptimizeStableFinals   && field->is_stable())) {
     // Skip the barrier for special fields
   } else {
-    fromObj = shenandoah_read_barrier(fromObj);
+    fromObj = access_resolve_for_read(fromObj);
   }
 
   // Next code  copied from Parse::do_get_xxx():
@@ -6104,9 +5869,9 @@
 
   // Resolve src and dest arrays for ShenandoahGC.
   src = must_be_not_null(src, true);
-  src = shenandoah_read_barrier(src);
+  src = access_resolve_for_read(src);
   dest = must_be_not_null(dest, true);
-  dest = shenandoah_write_barrier(dest);
+  dest = access_resolve_for_write(dest);
 
   // (1) src and dest are arrays.
   const Type* src_type = src->Value(&_gvn);
@@ -6183,8 +5948,8 @@
   // barrier. This one should optimize away.
   src = must_be_not_null(src, false);
   dest = must_be_not_null(dest, false);
-  src = shenandoah_read_barrier(src);
-  dest = shenandoah_write_barrier(dest);
+  src = access_resolve_for_read(src);
+  dest = access_resolve_for_write(dest);
 
   // (1) src and dest are arrays.
   const Type* src_type = src->Value(&_gvn);
@@ -6231,7 +5996,7 @@
   // similarly, get the start address of the r vector
   Node* objRvec = load_field_from_object(cipherBlockChaining_object, "r", "[B", /*is_exact*/ false);
 
-  objRvec = shenandoah_write_barrier(objRvec);
+  objRvec = access_resolve_for_write(objRvec);
 
   if (objRvec == NULL) return false;
   Node* r_start = array_element_address(objRvec, intcon(0), T_BYTE);
@@ -6290,9 +6055,9 @@
   assert(top_src != NULL && top_src->klass() != NULL &&
          top_dest != NULL && top_dest->klass() != NULL, "args are strange");
 
-  src = shenandoah_read_barrier(src);
-  dest = shenandoah_write_barrier(dest);
-  counterMode_object = shenandoah_write_barrier(counterMode_object);
+  src = access_resolve_for_read(src);
+  dest = access_resolve_for_write(dest);
+  counterMode_object = access_resolve_for_write(counterMode_object);
 
   // checks are the responsibility of the caller
   Node* src_start = src;
@@ -6326,12 +6091,12 @@
   // similarly, get the start address of the r vector
   Node* obj_counter = load_field_from_object(counterMode_object, "counter", "[B", /*is_exact*/ false);
   if (obj_counter == NULL) return false;
-  obj_counter = shenandoah_write_barrier(obj_counter);
+  obj_counter = access_resolve_for_write(obj_counter);
   Node* cnt_start = array_element_address(obj_counter, intcon(0), T_BYTE);
 
   Node* saved_encCounter = load_field_from_object(counterMode_object, "encryptedCounter", "[B", /*is_exact*/ false);
   if (saved_encCounter == NULL) return false;
-  saved_encCounter = shenandoah_write_barrier(saved_encCounter);
+  saved_encCounter = access_resolve_for_write(saved_encCounter);
   Node* saved_encCounter_start = array_element_address(saved_encCounter, intcon(0), T_BYTE);
   Node* used = field_address_from_object(counterMode_object, "used", "I", /*is_exact*/ false);
 
@@ -6371,7 +6136,7 @@
   assert (objAESCryptKey != NULL, "wrong version of com.sun.crypto.provider.AESCrypt");
   if (objAESCryptKey == NULL) return (Node *) NULL;
 
-  objAESCryptKey = shenandoah_read_barrier(objAESCryptKey);
+  objAESCryptKey = access_resolve_for_read(objAESCryptKey);
 
   // now have the array, need to get the start address of the K array
   Node* k_start = array_element_address(objAESCryptKey, intcon(0), T_INT);
@@ -6384,7 +6149,7 @@
   assert (objAESCryptKey != NULL, "wrong version of com.sun.crypto.provider.AESCrypt");
   if (objAESCryptKey == NULL) return (Node *) NULL;
 
-  objAESCryptKey = shenandoah_read_barrier(objAESCryptKey);
+  objAESCryptKey = access_resolve_for_read(objAESCryptKey);
 
   // now have the array, need to get the start address of the lastKey array
   Node* original_k_start = array_element_address(objAESCryptKey, intcon(0), T_BYTE);
@@ -6431,8 +6196,8 @@
   // inline_cipherBlockChaining_AESCrypt itself
   src = must_be_not_null(src, true);
   dest = must_be_not_null(dest, true);
-  src = shenandoah_write_barrier(src);
-  dest = shenandoah_write_barrier(dest);
+  src = access_resolve_for_write(src);
+  dest = access_resolve_for_write(dest);
 
   ciInstanceKlass* instklass_AESCrypt = klass_AESCrypt->as_instance_klass();
 
@@ -6522,9 +6287,9 @@
   subkeyH = must_be_not_null(subkeyH, true);
   data = must_be_not_null(data, true);
 
-  state = shenandoah_write_barrier(state);
-  subkeyH = shenandoah_read_barrier(subkeyH);
-  data = shenandoah_read_barrier(data);
+  state = access_resolve_for_write(state);
+  subkeyH = access_resolve_for_read(subkeyH);
+  data = access_resolve_for_read(data);
 
   Node* state_start  = array_element_address(state, intcon(0), T_LONG);
   assert(state_start, "state is NULL");
@@ -6571,7 +6336,7 @@
   }
   // 'src_start' points to src array + offset
   src = must_be_not_null(src, true);
-  src = shenandoah_read_barrier(src);
+  src = access_resolve_for_read(src);
   Node* src_start = array_element_address(src, ofs, src_elem);
   Node* state = NULL;
   address stubAddr;
@@ -6639,7 +6404,7 @@
   }
   // 'src_start' points to src array + offset
   src = must_be_not_null(src, false);
-  src = shenandoah_read_barrier(src);
+  src = access_resolve_for_read(src);
   Node* src_start = array_element_address(src, ofs, src_elem);
 
   const char* klass_SHA_name = NULL;
@@ -6721,7 +6486,7 @@
   assert (sha_state != NULL, "wrong version of sun.security.provider.SHA/SHA2");
   if (sha_state == NULL) return (Node *) NULL;
 
-  sha_state = shenandoah_write_barrier(sha_state);
+  sha_state = access_resolve_for_write(sha_state);
 
   // now have the array, need to get the start address of the state array
   Node* state = array_element_address(sha_state, intcon(0), T_INT);
@@ -6734,7 +6499,7 @@
   assert (sha_state != NULL, "wrong version of sun.security.provider.SHA5");
   if (sha_state == NULL) return (Node *) NULL;
 
-  sha_state = shenandoah_write_barrier(sha_state);
+  sha_state = access_resolve_for_write(sha_state);
 
   // now have the array, need to get the start address of the state array
   Node* state = array_element_address(sha_state, intcon(0), T_LONG);
