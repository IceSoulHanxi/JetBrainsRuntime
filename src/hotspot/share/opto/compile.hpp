--- conflicted
+++ resolved
@@ -426,11 +426,8 @@
   GrowableArray<Node*>* _predicate_opaqs;       // List of Opaque1 nodes for the loop predicates.
   GrowableArray<Node*>* _expensive_nodes;       // List of nodes that are expensive to compute and that we'd better not let the GVN freely common
   GrowableArray<Node*>* _range_check_casts;     // List of CastII nodes with a range check dependency
-<<<<<<< HEAD
+  GrowableArray<Node*>* _opaque4_nodes;         // List of Opaque4 nodes that have a default value
   GrowableArray<ShenandoahWriteBarrierNode*>* _shenandoah_barriers;
-=======
-  GrowableArray<Node*>* _opaque4_nodes;         // List of Opaque4 nodes that have a default value
->>>>>>> 8f6cd868
   ConnectionGraph*      _congraph;
 #ifndef PRODUCT
   IdealGraphPrinter*    _printer;
