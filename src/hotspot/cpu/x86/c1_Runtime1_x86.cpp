--- conflicted
+++ resolved
@@ -44,11 +44,7 @@
 #if INCLUDE_ALL_GCS
 #include "gc/g1/g1BarrierSet.hpp"
 #include "gc/g1/g1CardTable.hpp"
-<<<<<<< HEAD
-#include "gc/g1/g1SATBCardTableModRefBS.hpp"
 #include "gc/shenandoah/shenandoahHeap.hpp"
-=======
->>>>>>> 8f6cd868
 #endif
 
 
@@ -1568,11 +1564,7 @@
         // arg0 : previous value of memory
 
         BarrierSet* bs = Universe::heap()->barrier_set();
-<<<<<<< HEAD
-        if (bs->kind() != BarrierSet::G1SATBCTLogging && bs->kind() != BarrierSet::Shenandoah) {
-=======
-        if (bs->kind() != BarrierSet::G1BarrierSet) {
->>>>>>> 8f6cd868
+        if (bs->kind() != BarrierSet::G1BarrierSet && bs->kind() != BarrierSet::Shenandoah) {
           __ movptr(rax, (int)id);
           __ call_RT(noreg, noreg, CAST_FROM_FN_PTR(address, unimplemented_entry), rax);
           __ should_not_reach_here();
@@ -1664,13 +1656,6 @@
         // arg0: store_address
         Address store_addr(rbp, 2*BytesPerWord);
 
-        BarrierSet* bs = Universe::heap()->barrier_set();
-        if (bs->kind() == BarrierSet::Shenandoah) {
-          __ movptr(rax, (int)id);
-          __ call_RT(noreg, noreg, CAST_FROM_FN_PTR(address, unimplemented_entry), rax);
-          __ should_not_reach_here();
-          break;
-        }
         Label done;
         Label enqueued;
         Label runtime;
