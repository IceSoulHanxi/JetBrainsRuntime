--- conflicted
+++ resolved
@@ -51,7 +51,6 @@
   virtual void try_resolve_jobject_in_native(MacroAssembler* masm, Register jni_env,
                                              Register obj, Register tmp, Label& slowpath);
 
-<<<<<<< HEAD
   virtual void tlab_allocate(MacroAssembler* masm,
     Register obj,                      // result: pointer to object after successful allocation
     Register var_size_in_bytes,        // object size in bytes if unknown at compile time; invalid otherwise
@@ -68,7 +67,7 @@
     Register t1,                       // temp register
     Label&   slow_case                 // continuation point if fast allocation fails
   );
-=======
+
   virtual void resolve_for_read(MacroAssembler* masm, DecoratorSet decorators, Register obj);
   virtual void resolve_for_write(MacroAssembler* masm, DecoratorSet decorators, Register obj);
 
@@ -77,7 +76,6 @@
                            Register tmp1, Register tmp2, Register tmp3 = rscratch2,
                            Register result = noreg);
 
->>>>>>> 54a32f74
   virtual void barrier_stubs_init() {}
 };
 
