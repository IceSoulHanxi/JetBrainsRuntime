/*
 * Copyright (c) 1997, 2018, Oracle and/or its affiliates. All rights reserved.
 * Copyright (c) 2014, 2015, Red Hat Inc. All rights reserved.
 * DO NOT ALTER OR REMOVE COPYRIGHT NOTICES OR THIS FILE HEADER.
 *
 * This code is free software; you can redistribute it and/or modify it
 * under the terms of the GNU General Public License version 2 only, as
 * published by the Free Software Foundation.
 *
 * This code is distributed in the hope that it will be useful, but WITHOUT
 * ANY WARRANTY; without even the implied warranty of MERCHANTABILITY or
 * FITNESS FOR A PARTICULAR PURPOSE.  See the GNU General Public License
 * version 2 for more details (a copy is included in the LICENSE file that
 * accompanied this code).
 *
 * You should have received a copy of the GNU General Public License version
 * 2 along with this work; if not, write to the Free Software Foundation,
 * Inc., 51 Franklin St, Fifth Floor, Boston, MA 02110-1301 USA.
 *
 * Please contact Oracle, 500 Oracle Parkway, Redwood Shores, CA 94065 USA
 * or visit www.oracle.com if you need additional information or have any
 * questions.
 *
 */

#include <sys/types.h>

#include "precompiled.hpp"
#include "jvm.h"
#include "asm/assembler.hpp"
#include "asm/assembler.inline.hpp"
#include "gc/shared/barrierSet.hpp"
#include "gc/shared/cardTable.hpp"
#include "gc/shared/barrierSetAssembler.hpp"
#include "gc/shared/cardTableBarrierSet.hpp"
#include "interpreter/interpreter.hpp"
#include "compiler/disassembler.hpp"
#include "gc/shared/collectedHeap.hpp"
#include "gc/shenandoah/brooksPointer.hpp"
#include "gc/shenandoah/shenandoahHeap.hpp"
#include "gc/shenandoah/shenandoahHeap.inline.hpp"
#include "gc/shenandoah/shenandoahHeapRegion.hpp"
#include "memory/resourceArea.hpp"
#include "nativeInst_aarch64.hpp"
#include "oops/compressedOops.inline.hpp"
#include "oops/klass.inline.hpp"
#include "oops/oop.hpp"
#include "opto/compile.hpp"
#include "opto/intrinsicnode.hpp"
#include "opto/node.hpp"
#include "runtime/biasedLocking.hpp"
#include "runtime/icache.hpp"
#include "runtime/interfaceSupport.inline.hpp"
#include "runtime/jniHandles.inline.hpp"
#include "runtime/sharedRuntime.hpp"
#include "runtime/thread.hpp"

#ifdef PRODUCT
#define BLOCK_COMMENT(str) /* nothing */
#define STOP(error) stop(error)
#else
#define BLOCK_COMMENT(str) block_comment(str)
#define STOP(error) block_comment(error); stop(error)
#endif

#define BIND(label) bind(label); BLOCK_COMMENT(#label ":")

// Patch any kind of instruction; there may be several instructions.
// Return the total length (in bytes) of the instructions.
int MacroAssembler::pd_patch_instruction_size(address branch, address target) {
  int instructions = 1;
  assert((uint64_t)target < (1ul << 48), "48-bit overflow in address constant");
  long offset = (target - branch) >> 2;
  unsigned insn = *(unsigned*)branch;
  if ((Instruction_aarch64::extract(insn, 29, 24) & 0b111011) == 0b011000) {
    // Load register (literal)
    Instruction_aarch64::spatch(branch, 23, 5, offset);
  } else if (Instruction_aarch64::extract(insn, 30, 26) == 0b00101) {
    // Unconditional branch (immediate)
    Instruction_aarch64::spatch(branch, 25, 0, offset);
  } else if (Instruction_aarch64::extract(insn, 31, 25) == 0b0101010) {
    // Conditional branch (immediate)
    Instruction_aarch64::spatch(branch, 23, 5, offset);
  } else if (Instruction_aarch64::extract(insn, 30, 25) == 0b011010) {
    // Compare & branch (immediate)
    Instruction_aarch64::spatch(branch, 23, 5, offset);
  } else if (Instruction_aarch64::extract(insn, 30, 25) == 0b011011) {
    // Test & branch (immediate)
    Instruction_aarch64::spatch(branch, 18, 5, offset);
  } else if (Instruction_aarch64::extract(insn, 28, 24) == 0b10000) {
    // PC-rel. addressing
    offset = target-branch;
    int shift = Instruction_aarch64::extract(insn, 31, 31);
    if (shift) {
      u_int64_t dest = (u_int64_t)target;
      uint64_t pc_page = (uint64_t)branch >> 12;
      uint64_t adr_page = (uint64_t)target >> 12;
      unsigned offset_lo = dest & 0xfff;
      offset = adr_page - pc_page;

      // We handle 4 types of PC relative addressing
      //   1 - adrp    Rx, target_page
      //       ldr/str Ry, [Rx, #offset_in_page]
      //   2 - adrp    Rx, target_page
      //       add     Ry, Rx, #offset_in_page
      //   3 - adrp    Rx, target_page (page aligned reloc, offset == 0)
      //       movk    Rx, #imm16<<32
      //   4 - adrp    Rx, target_page (page aligned reloc, offset == 0)
      // In the first 3 cases we must check that Rx is the same in the adrp and the
      // subsequent ldr/str, add or movk instruction. Otherwise we could accidentally end
      // up treating a type 4 relocation as a type 1, 2 or 3 just because it happened
      // to be followed by a random unrelated ldr/str, add or movk instruction.
      //
      unsigned insn2 = ((unsigned*)branch)[1];
      if (Instruction_aarch64::extract(insn2, 29, 24) == 0b111001 &&
                Instruction_aarch64::extract(insn, 4, 0) ==
                        Instruction_aarch64::extract(insn2, 9, 5)) {
        // Load/store register (unsigned immediate)
        unsigned size = Instruction_aarch64::extract(insn2, 31, 30);
        Instruction_aarch64::patch(branch + sizeof (unsigned),
                                    21, 10, offset_lo >> size);
        guarantee(((dest >> size) << size) == dest, "misaligned target");
        instructions = 2;
      } else if (Instruction_aarch64::extract(insn2, 31, 22) == 0b1001000100 &&
                Instruction_aarch64::extract(insn, 4, 0) ==
                        Instruction_aarch64::extract(insn2, 4, 0)) {
        // add (immediate)
        Instruction_aarch64::patch(branch + sizeof (unsigned),
                                   21, 10, offset_lo);
        instructions = 2;
      } else if (Instruction_aarch64::extract(insn2, 31, 21) == 0b11110010110 &&
                   Instruction_aarch64::extract(insn, 4, 0) ==
                     Instruction_aarch64::extract(insn2, 4, 0)) {
        // movk #imm16<<32
        Instruction_aarch64::patch(branch + 4, 20, 5, (uint64_t)target >> 32);
        long dest = ((long)target & 0xffffffffL) | ((long)branch & 0xffff00000000L);
        long pc_page = (long)branch >> 12;
        long adr_page = (long)dest >> 12;
        offset = adr_page - pc_page;
        instructions = 2;
      }
    }
    int offset_lo = offset & 3;
    offset >>= 2;
    Instruction_aarch64::spatch(branch, 23, 5, offset);
    Instruction_aarch64::patch(branch, 30, 29, offset_lo);
  } else if (Instruction_aarch64::extract(insn, 31, 21) == 0b11010010100) {
    u_int64_t dest = (u_int64_t)target;
    // Move wide constant
    assert(nativeInstruction_at(branch+4)->is_movk(), "wrong insns in patch");
    assert(nativeInstruction_at(branch+8)->is_movk(), "wrong insns in patch");
    Instruction_aarch64::patch(branch, 20, 5, dest & 0xffff);
    Instruction_aarch64::patch(branch+4, 20, 5, (dest >>= 16) & 0xffff);
    Instruction_aarch64::patch(branch+8, 20, 5, (dest >>= 16) & 0xffff);
    assert(target_addr_for_insn(branch) == target, "should be");
    instructions = 3;
  } else if (Instruction_aarch64::extract(insn, 31, 22) == 0b1011100101 &&
             Instruction_aarch64::extract(insn, 4, 0) == 0b11111) {
    // nothing to do
    assert(target == 0, "did not expect to relocate target for polling page load");
  } else {
    ShouldNotReachHere();
  }
  return instructions * NativeInstruction::instruction_size;
}

int MacroAssembler::patch_oop(address insn_addr, address o) {
  int instructions;
  unsigned insn = *(unsigned*)insn_addr;
  assert(nativeInstruction_at(insn_addr+4)->is_movk(), "wrong insns in patch");

  // OOPs are either narrow (32 bits) or wide (48 bits).  We encode
  // narrow OOPs by setting the upper 16 bits in the first
  // instruction.
  if (Instruction_aarch64::extract(insn, 31, 21) == 0b11010010101) {
    // Move narrow OOP
    narrowOop n = CompressedOops::encode((oop)o);
    Instruction_aarch64::patch(insn_addr, 20, 5, n >> 16);
    Instruction_aarch64::patch(insn_addr+4, 20, 5, n & 0xffff);
    instructions = 2;
  } else {
    // Move wide OOP
    assert(nativeInstruction_at(insn_addr+8)->is_movk(), "wrong insns in patch");
    uintptr_t dest = (uintptr_t)o;
    Instruction_aarch64::patch(insn_addr, 20, 5, dest & 0xffff);
    Instruction_aarch64::patch(insn_addr+4, 20, 5, (dest >>= 16) & 0xffff);
    Instruction_aarch64::patch(insn_addr+8, 20, 5, (dest >>= 16) & 0xffff);
    instructions = 3;
  }
  return instructions * NativeInstruction::instruction_size;
}

int MacroAssembler::patch_narrow_klass(address insn_addr, narrowKlass n) {
  // Metatdata pointers are either narrow (32 bits) or wide (48 bits).
  // We encode narrow ones by setting the upper 16 bits in the first
  // instruction.
  NativeInstruction *insn = nativeInstruction_at(insn_addr);
  assert(Instruction_aarch64::extract(insn->encoding(), 31, 21) == 0b11010010101 &&
         nativeInstruction_at(insn_addr+4)->is_movk(), "wrong insns in patch");

  Instruction_aarch64::patch(insn_addr, 20, 5, n >> 16);
  Instruction_aarch64::patch(insn_addr+4, 20, 5, n & 0xffff);
  return 2 * NativeInstruction::instruction_size;
}

address MacroAssembler::target_addr_for_insn(address insn_addr, unsigned insn) {
  long offset = 0;
  if ((Instruction_aarch64::extract(insn, 29, 24) & 0b011011) == 0b00011000) {
    // Load register (literal)
    offset = Instruction_aarch64::sextract(insn, 23, 5);
    return address(((uint64_t)insn_addr + (offset << 2)));
  } else if (Instruction_aarch64::extract(insn, 30, 26) == 0b00101) {
    // Unconditional branch (immediate)
    offset = Instruction_aarch64::sextract(insn, 25, 0);
  } else if (Instruction_aarch64::extract(insn, 31, 25) == 0b0101010) {
    // Conditional branch (immediate)
    offset = Instruction_aarch64::sextract(insn, 23, 5);
  } else if (Instruction_aarch64::extract(insn, 30, 25) == 0b011010) {
    // Compare & branch (immediate)
    offset = Instruction_aarch64::sextract(insn, 23, 5);
   } else if (Instruction_aarch64::extract(insn, 30, 25) == 0b011011) {
    // Test & branch (immediate)
    offset = Instruction_aarch64::sextract(insn, 18, 5);
  } else if (Instruction_aarch64::extract(insn, 28, 24) == 0b10000) {
    // PC-rel. addressing
    offset = Instruction_aarch64::extract(insn, 30, 29);
    offset |= Instruction_aarch64::sextract(insn, 23, 5) << 2;
    int shift = Instruction_aarch64::extract(insn, 31, 31) ? 12 : 0;
    if (shift) {
      offset <<= shift;
      uint64_t target_page = ((uint64_t)insn_addr) + offset;
      target_page &= ((uint64_t)-1) << shift;
      // Return the target address for the following sequences
      //   1 - adrp    Rx, target_page
      //       ldr/str Ry, [Rx, #offset_in_page]
      //   2 - adrp    Rx, target_page
      //       add     Ry, Rx, #offset_in_page
      //   3 - adrp    Rx, target_page (page aligned reloc, offset == 0)
      //       movk    Rx, #imm12<<32
      //   4 - adrp    Rx, target_page (page aligned reloc, offset == 0)
      //
      // In the first two cases  we check that the register is the same and
      // return the target_page + the offset within the page.
      // Otherwise we assume it is a page aligned relocation and return
      // the target page only.
      //
      unsigned insn2 = ((unsigned*)insn_addr)[1];
      if (Instruction_aarch64::extract(insn2, 29, 24) == 0b111001 &&
                Instruction_aarch64::extract(insn, 4, 0) ==
                        Instruction_aarch64::extract(insn2, 9, 5)) {
        // Load/store register (unsigned immediate)
        unsigned int byte_offset = Instruction_aarch64::extract(insn2, 21, 10);
        unsigned int size = Instruction_aarch64::extract(insn2, 31, 30);
        return address(target_page + (byte_offset << size));
      } else if (Instruction_aarch64::extract(insn2, 31, 22) == 0b1001000100 &&
                Instruction_aarch64::extract(insn, 4, 0) ==
                        Instruction_aarch64::extract(insn2, 4, 0)) {
        // add (immediate)
        unsigned int byte_offset = Instruction_aarch64::extract(insn2, 21, 10);
        return address(target_page + byte_offset);
      } else {
        if (Instruction_aarch64::extract(insn2, 31, 21) == 0b11110010110  &&
               Instruction_aarch64::extract(insn, 4, 0) ==
                 Instruction_aarch64::extract(insn2, 4, 0)) {
          target_page = (target_page & 0xffffffff) |
                         ((uint64_t)Instruction_aarch64::extract(insn2, 20, 5) << 32);
        }
        return (address)target_page;
      }
    } else {
      ShouldNotReachHere();
    }
  } else if (Instruction_aarch64::extract(insn, 31, 23) == 0b110100101) {
    u_int32_t *insns = (u_int32_t *)insn_addr;
    // Move wide constant: movz, movk, movk.  See movptr().
    assert(nativeInstruction_at(insns+1)->is_movk(), "wrong insns in patch");
    assert(nativeInstruction_at(insns+2)->is_movk(), "wrong insns in patch");
    return address(u_int64_t(Instruction_aarch64::extract(insns[0], 20, 5))
                   + (u_int64_t(Instruction_aarch64::extract(insns[1], 20, 5)) << 16)
                   + (u_int64_t(Instruction_aarch64::extract(insns[2], 20, 5)) << 32));
  } else if (Instruction_aarch64::extract(insn, 31, 22) == 0b1011100101 &&
             Instruction_aarch64::extract(insn, 4, 0) == 0b11111) {
    return 0;
  } else {
    ShouldNotReachHere();
  }
  return address(((uint64_t)insn_addr + (offset << 2)));
}

void MacroAssembler::serialize_memory(Register thread, Register tmp) {
  dsb(Assembler::SY);
}

void MacroAssembler::safepoint_poll(Label& slow_path) {
  if (SafepointMechanism::uses_thread_local_poll()) {
    ldr(rscratch1, Address(rthread, Thread::polling_page_offset()));
    tbnz(rscratch1, exact_log2(SafepointMechanism::poll_bit()), slow_path);
  } else {
    unsigned long offset;
    adrp(rscratch1, ExternalAddress(SafepointSynchronize::address_of_state()), offset);
    ldrw(rscratch1, Address(rscratch1, offset));
    assert(SafepointSynchronize::_not_synchronized == 0, "rewrite this code");
    cbnz(rscratch1, slow_path);
  }
}

// Just like safepoint_poll, but use an acquiring load for thread-
// local polling.
//
// We need an acquire here to ensure that any subsequent load of the
// global SafepointSynchronize::_state flag is ordered after this load
// of the local Thread::_polling page.  We don't want this poll to
// return false (i.e. not safepointing) and a later poll of the global
// SafepointSynchronize::_state spuriously to return true.
//
// This is to avoid a race when we're in a native->Java transition
// racing the code which wakes up from a safepoint.
//
void MacroAssembler::safepoint_poll_acquire(Label& slow_path) {
  if (SafepointMechanism::uses_thread_local_poll()) {
    lea(rscratch1, Address(rthread, Thread::polling_page_offset()));
    ldar(rscratch1, rscratch1);
    tbnz(rscratch1, exact_log2(SafepointMechanism::poll_bit()), slow_path);
  } else {
    safepoint_poll(slow_path);
  }
}

void MacroAssembler::reset_last_Java_frame(bool clear_fp) {
  // we must set sp to zero to clear frame
  str(zr, Address(rthread, JavaThread::last_Java_sp_offset()));

  // must clear fp, so that compiled frames are not confused; it is
  // possible that we need it only for debugging
  if (clear_fp) {
    str(zr, Address(rthread, JavaThread::last_Java_fp_offset()));
  }

  // Always clear the pc because it could have been set by make_walkable()
  str(zr, Address(rthread, JavaThread::last_Java_pc_offset()));
}

// Calls to C land
//
// When entering C land, the rfp, & resp of the last Java frame have to be recorded
// in the (thread-local) JavaThread object. When leaving C land, the last Java fp
// has to be reset to 0. This is required to allow proper stack traversal.
void MacroAssembler::set_last_Java_frame(Register last_java_sp,
                                         Register last_java_fp,
                                         Register last_java_pc,
                                         Register scratch) {

  if (last_java_pc->is_valid()) {
      str(last_java_pc, Address(rthread,
                                JavaThread::frame_anchor_offset()
                                + JavaFrameAnchor::last_Java_pc_offset()));
    }

  // determine last_java_sp register
  if (last_java_sp == sp) {
    mov(scratch, sp);
    last_java_sp = scratch;
  } else if (!last_java_sp->is_valid()) {
    last_java_sp = esp;
  }

  str(last_java_sp, Address(rthread, JavaThread::last_Java_sp_offset()));

  // last_java_fp is optional
  if (last_java_fp->is_valid()) {
    str(last_java_fp, Address(rthread, JavaThread::last_Java_fp_offset()));
  }
}

void MacroAssembler::set_last_Java_frame(Register last_java_sp,
                                         Register last_java_fp,
                                         address  last_java_pc,
                                         Register scratch) {
  if (last_java_pc != NULL) {
    adr(scratch, last_java_pc);
  } else {
    // FIXME: This is almost never correct.  We should delete all
    // cases of set_last_Java_frame with last_java_pc=NULL and use the
    // correct return address instead.
    adr(scratch, pc());
  }

  str(scratch, Address(rthread,
                       JavaThread::frame_anchor_offset()
                       + JavaFrameAnchor::last_Java_pc_offset()));

  set_last_Java_frame(last_java_sp, last_java_fp, noreg, scratch);
}

void MacroAssembler::set_last_Java_frame(Register last_java_sp,
                                         Register last_java_fp,
                                         Label &L,
                                         Register scratch) {
  if (L.is_bound()) {
    set_last_Java_frame(last_java_sp, last_java_fp, target(L), scratch);
  } else {
    InstructionMark im(this);
    L.add_patch_at(code(), locator());
    set_last_Java_frame(last_java_sp, last_java_fp, (address)NULL, scratch);
  }
}

void MacroAssembler::far_call(Address entry, CodeBuffer *cbuf, Register tmp) {
  assert(ReservedCodeCacheSize < 4*G, "branch out of range");
  assert(CodeCache::find_blob(entry.target()) != NULL,
         "destination of far call not found in code cache");
  if (far_branches()) {
    unsigned long offset;
    // We can use ADRP here because we know that the total size of
    // the code cache cannot exceed 2Gb.
    adrp(tmp, entry, offset);
    add(tmp, tmp, offset);
    if (cbuf) cbuf->set_insts_mark();
    blr(tmp);
  } else {
    if (cbuf) cbuf->set_insts_mark();
    bl(entry);
  }
}

void MacroAssembler::far_jump(Address entry, CodeBuffer *cbuf, Register tmp) {
  assert(ReservedCodeCacheSize < 4*G, "branch out of range");
  assert(CodeCache::find_blob(entry.target()) != NULL,
         "destination of far call not found in code cache");
  if (far_branches()) {
    unsigned long offset;
    // We can use ADRP here because we know that the total size of
    // the code cache cannot exceed 2Gb.
    adrp(tmp, entry, offset);
    add(tmp, tmp, offset);
    if (cbuf) cbuf->set_insts_mark();
    br(tmp);
  } else {
    if (cbuf) cbuf->set_insts_mark();
    b(entry);
  }
}

void MacroAssembler::reserved_stack_check() {
    // testing if reserved zone needs to be enabled
    Label no_reserved_zone_enabling;

    ldr(rscratch1, Address(rthread, JavaThread::reserved_stack_activation_offset()));
    cmp(sp, rscratch1);
    br(Assembler::LO, no_reserved_zone_enabling);

    enter();   // LR and FP are live.
    lea(rscratch1, CAST_FROM_FN_PTR(address, SharedRuntime::enable_stack_reserved_zone));
    mov(c_rarg0, rthread);
    blr(rscratch1);
    leave();

    // We have already removed our own frame.
    // throw_delayed_StackOverflowError will think that it's been
    // called by our caller.
    lea(rscratch1, RuntimeAddress(StubRoutines::throw_delayed_StackOverflowError_entry()));
    br(rscratch1);
    should_not_reach_here();

    bind(no_reserved_zone_enabling);
}

int MacroAssembler::biased_locking_enter(Register lock_reg,
                                         Register obj_reg,
                                         Register swap_reg,
                                         Register tmp_reg,
                                         bool swap_reg_contains_mark,
                                         Label& done,
                                         Label* slow_case,
                                         BiasedLockingCounters* counters) {
  assert(UseBiasedLocking, "why call this otherwise?");
  assert_different_registers(lock_reg, obj_reg, swap_reg);

  if (PrintBiasedLockingStatistics && counters == NULL)
    counters = BiasedLocking::counters();

  assert_different_registers(lock_reg, obj_reg, swap_reg, tmp_reg, rscratch1, rscratch2, noreg);
  assert(markOopDesc::age_shift == markOopDesc::lock_bits + markOopDesc::biased_lock_bits, "biased locking makes assumptions about bit layout");
  Address mark_addr      (obj_reg, oopDesc::mark_offset_in_bytes());
  Address klass_addr     (obj_reg, oopDesc::klass_offset_in_bytes());
  Address saved_mark_addr(lock_reg, 0);

  // Biased locking
  // See whether the lock is currently biased toward our thread and
  // whether the epoch is still valid
  // Note that the runtime guarantees sufficient alignment of JavaThread
  // pointers to allow age to be placed into low bits
  // First check to see whether biasing is even enabled for this object
  Label cas_label;
  int null_check_offset = -1;
  if (!swap_reg_contains_mark) {
    null_check_offset = offset();
    ldr(swap_reg, mark_addr);
  }
  andr(tmp_reg, swap_reg, markOopDesc::biased_lock_mask_in_place);
  cmp(tmp_reg, markOopDesc::biased_lock_pattern);
  br(Assembler::NE, cas_label);
  // The bias pattern is present in the object's header. Need to check
  // whether the bias owner and the epoch are both still current.
  load_prototype_header(tmp_reg, obj_reg);
  orr(tmp_reg, tmp_reg, rthread);
  eor(tmp_reg, swap_reg, tmp_reg);
  andr(tmp_reg, tmp_reg, ~((int) markOopDesc::age_mask_in_place));
  if (counters != NULL) {
    Label around;
    cbnz(tmp_reg, around);
    atomic_incw(Address((address)counters->biased_lock_entry_count_addr()), tmp_reg, rscratch1, rscratch2);
    b(done);
    bind(around);
  } else {
    cbz(tmp_reg, done);
  }

  Label try_revoke_bias;
  Label try_rebias;

  // At this point we know that the header has the bias pattern and
  // that we are not the bias owner in the current epoch. We need to
  // figure out more details about the state of the header in order to
  // know what operations can be legally performed on the object's
  // header.

  // If the low three bits in the xor result aren't clear, that means
  // the prototype header is no longer biased and we have to revoke
  // the bias on this object.
  andr(rscratch1, tmp_reg, markOopDesc::biased_lock_mask_in_place);
  cbnz(rscratch1, try_revoke_bias);

  // Biasing is still enabled for this data type. See whether the
  // epoch of the current bias is still valid, meaning that the epoch
  // bits of the mark word are equal to the epoch bits of the
  // prototype header. (Note that the prototype header's epoch bits
  // only change at a safepoint.) If not, attempt to rebias the object
  // toward the current thread. Note that we must be absolutely sure
  // that the current epoch is invalid in order to do this because
  // otherwise the manipulations it performs on the mark word are
  // illegal.
  andr(rscratch1, tmp_reg, markOopDesc::epoch_mask_in_place);
  cbnz(rscratch1, try_rebias);

  // The epoch of the current bias is still valid but we know nothing
  // about the owner; it might be set or it might be clear. Try to
  // acquire the bias of the object using an atomic operation. If this
  // fails we will go in to the runtime to revoke the object's bias.
  // Note that we first construct the presumed unbiased header so we
  // don't accidentally blow away another thread's valid bias.
  {
    Label here;
    mov(rscratch1, markOopDesc::biased_lock_mask_in_place | markOopDesc::age_mask_in_place | markOopDesc::epoch_mask_in_place);
    andr(swap_reg, swap_reg, rscratch1);
    orr(tmp_reg, swap_reg, rthread);
    cmpxchg_obj_header(swap_reg, tmp_reg, obj_reg, rscratch1, here, slow_case);
    // If the biasing toward our thread failed, this means that
    // another thread succeeded in biasing it toward itself and we
    // need to revoke that bias. The revocation will occur in the
    // interpreter runtime in the slow case.
    bind(here);
    if (counters != NULL) {
      atomic_incw(Address((address)counters->anonymously_biased_lock_entry_count_addr()),
                  tmp_reg, rscratch1, rscratch2);
    }
  }
  b(done);

  bind(try_rebias);
  // At this point we know the epoch has expired, meaning that the
  // current "bias owner", if any, is actually invalid. Under these
  // circumstances _only_, we are allowed to use the current header's
  // value as the comparison value when doing the cas to acquire the
  // bias in the current epoch. In other words, we allow transfer of
  // the bias from one thread to another directly in this situation.
  //
  // FIXME: due to a lack of registers we currently blow away the age
  // bits in this situation. Should attempt to preserve them.
  {
    Label here;
    load_prototype_header(tmp_reg, obj_reg);
    orr(tmp_reg, rthread, tmp_reg);
    cmpxchg_obj_header(swap_reg, tmp_reg, obj_reg, rscratch1, here, slow_case);
    // If the biasing toward our thread failed, then another thread
    // succeeded in biasing it toward itself and we need to revoke that
    // bias. The revocation will occur in the runtime in the slow case.
    bind(here);
    if (counters != NULL) {
      atomic_incw(Address((address)counters->rebiased_lock_entry_count_addr()),
                  tmp_reg, rscratch1, rscratch2);
    }
  }
  b(done);

  bind(try_revoke_bias);
  // The prototype mark in the klass doesn't have the bias bit set any
  // more, indicating that objects of this data type are not supposed
  // to be biased any more. We are going to try to reset the mark of
  // this object to the prototype value and fall through to the
  // CAS-based locking scheme. Note that if our CAS fails, it means
  // that another thread raced us for the privilege of revoking the
  // bias of this particular object, so it's okay to continue in the
  // normal locking code.
  //
  // FIXME: due to a lack of registers we currently blow away the age
  // bits in this situation. Should attempt to preserve them.
  {
    Label here, nope;
    load_prototype_header(tmp_reg, obj_reg);
    cmpxchg_obj_header(swap_reg, tmp_reg, obj_reg, rscratch1, here, &nope);
    bind(here);

    // Fall through to the normal CAS-based lock, because no matter what
    // the result of the above CAS, some thread must have succeeded in
    // removing the bias bit from the object's header.
    if (counters != NULL) {
      atomic_incw(Address((address)counters->revoked_lock_entry_count_addr()), tmp_reg,
                  rscratch1, rscratch2);
    }
    bind(nope);
  }

  bind(cas_label);

  return null_check_offset;
}

void MacroAssembler::biased_locking_exit(Register obj_reg, Register temp_reg, Label& done) {
  assert(UseBiasedLocking, "why call this otherwise?");

  // Check for biased locking unlock case, which is a no-op
  // Note: we do not have to check the thread ID for two reasons.
  // First, the interpreter checks for IllegalMonitorStateException at
  // a higher level. Second, if the bias was revoked while we held the
  // lock, the object could not be rebiased toward another thread, so
  // the bias bit would be clear.
  ldr(temp_reg, Address(obj_reg, oopDesc::mark_offset_in_bytes()));
  andr(temp_reg, temp_reg, markOopDesc::biased_lock_mask_in_place);
  cmp(temp_reg, markOopDesc::biased_lock_pattern);
  br(Assembler::EQ, done);
}

static void pass_arg0(MacroAssembler* masm, Register arg) {
  if (c_rarg0 != arg ) {
    masm->mov(c_rarg0, arg);
  }
}

static void pass_arg1(MacroAssembler* masm, Register arg) {
  if (c_rarg1 != arg ) {
    masm->mov(c_rarg1, arg);
  }
}

static void pass_arg2(MacroAssembler* masm, Register arg) {
  if (c_rarg2 != arg ) {
    masm->mov(c_rarg2, arg);
  }
}

static void pass_arg3(MacroAssembler* masm, Register arg) {
  if (c_rarg3 != arg ) {
    masm->mov(c_rarg3, arg);
  }
}

void MacroAssembler::call_VM_base(Register oop_result,
                                  Register java_thread,
                                  Register last_java_sp,
                                  address  entry_point,
                                  int      number_of_arguments,
                                  bool     check_exceptions) {
   // determine java_thread register
  if (!java_thread->is_valid()) {
    java_thread = rthread;
  }

  // determine last_java_sp register
  if (!last_java_sp->is_valid()) {
    last_java_sp = esp;
  }

  // debugging support
  assert(number_of_arguments >= 0   , "cannot have negative number of arguments");
  assert(java_thread == rthread, "unexpected register");
#ifdef ASSERT
  // TraceBytecodes does not use r12 but saves it over the call, so don't verify
  // if ((UseCompressedOops || UseCompressedClassPointers) && !TraceBytecodes) verify_heapbase("call_VM_base: heap base corrupted?");
#endif // ASSERT

  assert(java_thread != oop_result  , "cannot use the same register for java_thread & oop_result");
  assert(java_thread != last_java_sp, "cannot use the same register for java_thread & last_java_sp");

  // push java thread (becomes first argument of C function)

  mov(c_rarg0, java_thread);

  // set last Java frame before call
  assert(last_java_sp != rfp, "can't use rfp");

  Label l;
  set_last_Java_frame(last_java_sp, rfp, l, rscratch1);

  // do the call, remove parameters
  MacroAssembler::call_VM_leaf_base(entry_point, number_of_arguments, &l);

  // reset last Java frame
  // Only interpreter should have to clear fp
  reset_last_Java_frame(true);

   // C++ interp handles this in the interpreter
  check_and_handle_popframe(java_thread);
  check_and_handle_earlyret(java_thread);

  if (check_exceptions) {
    // check for pending exceptions (java_thread is set upon return)
    ldr(rscratch1, Address(java_thread, in_bytes(Thread::pending_exception_offset())));
    Label ok;
    cbz(rscratch1, ok);
    lea(rscratch1, RuntimeAddress(StubRoutines::forward_exception_entry()));
    br(rscratch1);
    bind(ok);
  }

  // get oop result if there is one and reset the value in the thread
  if (oop_result->is_valid()) {
    get_vm_result(oop_result, java_thread);
  }
}

void MacroAssembler::call_VM_helper(Register oop_result, address entry_point, int number_of_arguments, bool check_exceptions) {
  call_VM_base(oop_result, noreg, noreg, entry_point, number_of_arguments, check_exceptions);
}

// Maybe emit a call via a trampoline.  If the code cache is small
// trampolines won't be emitted.

address MacroAssembler::trampoline_call(Address entry, CodeBuffer *cbuf) {
  assert(JavaThread::current()->is_Compiler_thread(), "just checking");
  assert(entry.rspec().type() == relocInfo::runtime_call_type
         || entry.rspec().type() == relocInfo::opt_virtual_call_type
         || entry.rspec().type() == relocInfo::static_call_type
         || entry.rspec().type() == relocInfo::virtual_call_type, "wrong reloc type");

  unsigned int start_offset = offset();
  if (far_branches() && !Compile::current()->in_scratch_emit_size()) {
    address stub = emit_trampoline_stub(start_offset, entry.target());
    if (stub == NULL) {
      return NULL; // CodeCache is full
    }
  }

  if (cbuf) cbuf->set_insts_mark();
  relocate(entry.rspec());
  if (!far_branches()) {
    bl(entry.target());
  } else {
    bl(pc());
  }
  // just need to return a non-null address
  return pc();
}


// Emit a trampoline stub for a call to a target which is too far away.
//
// code sequences:
//
// call-site:
//   branch-and-link to <destination> or <trampoline stub>
//
// Related trampoline stub for this call site in the stub section:
//   load the call target from the constant pool
//   branch (LR still points to the call site above)

address MacroAssembler::emit_trampoline_stub(int insts_call_instruction_offset,
                                             address dest) {
  address stub = start_a_stub(Compile::MAX_stubs_size/2);
  if (stub == NULL) {
    return NULL;  // CodeBuffer::expand failed
  }

  // Create a trampoline stub relocation which relates this trampoline stub
  // with the call instruction at insts_call_instruction_offset in the
  // instructions code-section.
  align(wordSize);
  relocate(trampoline_stub_Relocation::spec(code()->insts()->start()
                                            + insts_call_instruction_offset));
  const int stub_start_offset = offset();

  // Now, create the trampoline stub's code:
  // - load the call
  // - call
  Label target;
  ldr(rscratch1, target);
  br(rscratch1);
  bind(target);
  assert(offset() - stub_start_offset == NativeCallTrampolineStub::data_offset,
         "should be");
  emit_int64((int64_t)dest);

  const address stub_start_addr = addr_at(stub_start_offset);

  assert(is_NativeCallTrampolineStub_at(stub_start_addr), "doesn't look like a trampoline");

  end_a_stub();
  return stub_start_addr;
}

address MacroAssembler::ic_call(address entry, jint method_index) {
  RelocationHolder rh = virtual_call_Relocation::spec(pc(), method_index);
  // address const_ptr = long_constant((jlong)Universe::non_oop_word());
  // unsigned long offset;
  // ldr_constant(rscratch2, const_ptr);
  movptr(rscratch2, (uintptr_t)Universe::non_oop_word());
  return trampoline_call(Address(entry, rh));
}

// Implementation of call_VM versions

void MacroAssembler::call_VM(Register oop_result,
                             address entry_point,
                             bool check_exceptions) {
  call_VM_helper(oop_result, entry_point, 0, check_exceptions);
}

void MacroAssembler::call_VM(Register oop_result,
                             address entry_point,
                             Register arg_1,
                             bool check_exceptions) {
  pass_arg1(this, arg_1);
  call_VM_helper(oop_result, entry_point, 1, check_exceptions);
}

void MacroAssembler::call_VM(Register oop_result,
                             address entry_point,
                             Register arg_1,
                             Register arg_2,
                             bool check_exceptions) {
  assert(arg_1 != c_rarg2, "smashed arg");
  pass_arg2(this, arg_2);
  pass_arg1(this, arg_1);
  call_VM_helper(oop_result, entry_point, 2, check_exceptions);
}

void MacroAssembler::call_VM(Register oop_result,
                             address entry_point,
                             Register arg_1,
                             Register arg_2,
                             Register arg_3,
                             bool check_exceptions) {
  assert(arg_1 != c_rarg3, "smashed arg");
  assert(arg_2 != c_rarg3, "smashed arg");
  pass_arg3(this, arg_3);

  assert(arg_1 != c_rarg2, "smashed arg");
  pass_arg2(this, arg_2);

  pass_arg1(this, arg_1);
  call_VM_helper(oop_result, entry_point, 3, check_exceptions);
}

void MacroAssembler::call_VM(Register oop_result,
                             Register last_java_sp,
                             address entry_point,
                             int number_of_arguments,
                             bool check_exceptions) {
  call_VM_base(oop_result, rthread, last_java_sp, entry_point, number_of_arguments, check_exceptions);
}

void MacroAssembler::call_VM(Register oop_result,
                             Register last_java_sp,
                             address entry_point,
                             Register arg_1,
                             bool check_exceptions) {
  pass_arg1(this, arg_1);
  call_VM(oop_result, last_java_sp, entry_point, 1, check_exceptions);
}

void MacroAssembler::call_VM(Register oop_result,
                             Register last_java_sp,
                             address entry_point,
                             Register arg_1,
                             Register arg_2,
                             bool check_exceptions) {

  assert(arg_1 != c_rarg2, "smashed arg");
  pass_arg2(this, arg_2);
  pass_arg1(this, arg_1);
  call_VM(oop_result, last_java_sp, entry_point, 2, check_exceptions);
}

void MacroAssembler::call_VM(Register oop_result,
                             Register last_java_sp,
                             address entry_point,
                             Register arg_1,
                             Register arg_2,
                             Register arg_3,
                             bool check_exceptions) {
  assert(arg_1 != c_rarg3, "smashed arg");
  assert(arg_2 != c_rarg3, "smashed arg");
  pass_arg3(this, arg_3);
  assert(arg_1 != c_rarg2, "smashed arg");
  pass_arg2(this, arg_2);
  pass_arg1(this, arg_1);
  call_VM(oop_result, last_java_sp, entry_point, 3, check_exceptions);
}


void MacroAssembler::get_vm_result(Register oop_result, Register java_thread) {
  ldr(oop_result, Address(java_thread, JavaThread::vm_result_offset()));
  str(zr, Address(java_thread, JavaThread::vm_result_offset()));
  verify_oop(oop_result, "broken oop in call_VM_base");
}

void MacroAssembler::get_vm_result_2(Register metadata_result, Register java_thread) {
  ldr(metadata_result, Address(java_thread, JavaThread::vm_result_2_offset()));
  str(zr, Address(java_thread, JavaThread::vm_result_2_offset()));
}

void MacroAssembler::align(int modulus) {
  while (offset() % modulus != 0) nop();
}

// these are no-ops overridden by InterpreterMacroAssembler

void MacroAssembler::check_and_handle_earlyret(Register java_thread) { }

void MacroAssembler::check_and_handle_popframe(Register java_thread) { }


RegisterOrConstant MacroAssembler::delayed_value_impl(intptr_t* delayed_value_addr,
                                                      Register tmp,
                                                      int offset) {
  intptr_t value = *delayed_value_addr;
  if (value != 0)
    return RegisterOrConstant(value + offset);

  // load indirectly to solve generation ordering problem
  ldr(tmp, ExternalAddress((address) delayed_value_addr));

  if (offset != 0)
    add(tmp, tmp, offset);

  return RegisterOrConstant(tmp);
}


void MacroAssembler:: notify(int type) {
  if (type == bytecode_start) {
    // set_last_Java_frame(esp, rfp, (address)NULL);
    Assembler:: notify(type);
    // reset_last_Java_frame(true);
  }
  else
    Assembler:: notify(type);
}

// Look up the method for a megamorphic invokeinterface call.
// The target method is determined by <intf_klass, itable_index>.
// The receiver klass is in recv_klass.
// On success, the result will be in method_result, and execution falls through.
// On failure, execution transfers to the given label.
void MacroAssembler::lookup_interface_method(Register recv_klass,
                                             Register intf_klass,
                                             RegisterOrConstant itable_index,
                                             Register method_result,
                                             Register scan_temp,
                                             Label& L_no_such_interface,
                         bool return_method) {
  assert_different_registers(recv_klass, intf_klass, scan_temp);
  assert_different_registers(method_result, intf_klass, scan_temp);
  assert(recv_klass != method_result || !return_method,
     "recv_klass can be destroyed when method isn't needed");
  assert(itable_index.is_constant() || itable_index.as_register() == method_result,
         "caller must use same register for non-constant itable index as for method");

  // Compute start of first itableOffsetEntry (which is at the end of the vtable)
  int vtable_base = in_bytes(Klass::vtable_start_offset());
  int itentry_off = itableMethodEntry::method_offset_in_bytes();
  int scan_step   = itableOffsetEntry::size() * wordSize;
  int vte_size    = vtableEntry::size_in_bytes();
  assert(vte_size == wordSize, "else adjust times_vte_scale");

  ldrw(scan_temp, Address(recv_klass, Klass::vtable_length_offset()));

  // %%% Could store the aligned, prescaled offset in the klassoop.
  // lea(scan_temp, Address(recv_klass, scan_temp, times_vte_scale, vtable_base));
  lea(scan_temp, Address(recv_klass, scan_temp, Address::lsl(3)));
  add(scan_temp, scan_temp, vtable_base);

  if (return_method) {
    // Adjust recv_klass by scaled itable_index, so we can free itable_index.
    assert(itableMethodEntry::size() * wordSize == wordSize, "adjust the scaling in the code below");
    // lea(recv_klass, Address(recv_klass, itable_index, Address::times_ptr, itentry_off));
    lea(recv_klass, Address(recv_klass, itable_index, Address::lsl(3)));
    if (itentry_off)
      add(recv_klass, recv_klass, itentry_off);
  }

  // for (scan = klass->itable(); scan->interface() != NULL; scan += scan_step) {
  //   if (scan->interface() == intf) {
  //     result = (klass + scan->offset() + itable_index);
  //   }
  // }
  Label search, found_method;

  for (int peel = 1; peel >= 0; peel--) {
    ldr(method_result, Address(scan_temp, itableOffsetEntry::interface_offset_in_bytes()));
    cmp(intf_klass, method_result);

    if (peel) {
      br(Assembler::EQ, found_method);
    } else {
      br(Assembler::NE, search);
      // (invert the test to fall through to found_method...)
    }

    if (!peel)  break;

    bind(search);

    // Check that the previous entry is non-null.  A null entry means that
    // the receiver class doesn't implement the interface, and wasn't the
    // same as when the caller was compiled.
    cbz(method_result, L_no_such_interface);
    add(scan_temp, scan_temp, scan_step);
  }

  bind(found_method);

  // Got a hit.
  if (return_method) {
    ldrw(scan_temp, Address(scan_temp, itableOffsetEntry::offset_offset_in_bytes()));
    ldr(method_result, Address(recv_klass, scan_temp, Address::uxtw(0)));
  }
}

// virtual method calling
void MacroAssembler::lookup_virtual_method(Register recv_klass,
                                           RegisterOrConstant vtable_index,
                                           Register method_result) {
  const int base = in_bytes(Klass::vtable_start_offset());
  assert(vtableEntry::size() * wordSize == 8,
         "adjust the scaling in the code below");
  int vtable_offset_in_bytes = base + vtableEntry::method_offset_in_bytes();

  if (vtable_index.is_register()) {
    lea(method_result, Address(recv_klass,
                               vtable_index.as_register(),
                               Address::lsl(LogBytesPerWord)));
    ldr(method_result, Address(method_result, vtable_offset_in_bytes));
  } else {
    vtable_offset_in_bytes += vtable_index.as_constant() * wordSize;
    ldr(method_result,
        form_address(rscratch1, recv_klass, vtable_offset_in_bytes, 0));
  }
}

void MacroAssembler::check_klass_subtype(Register sub_klass,
                           Register super_klass,
                           Register temp_reg,
                           Label& L_success) {
  Label L_failure;
  check_klass_subtype_fast_path(sub_klass, super_klass, temp_reg,        &L_success, &L_failure, NULL);
  check_klass_subtype_slow_path(sub_klass, super_klass, temp_reg, noreg, &L_success, NULL);
  bind(L_failure);
}


void MacroAssembler::check_klass_subtype_fast_path(Register sub_klass,
                                                   Register super_klass,
                                                   Register temp_reg,
                                                   Label* L_success,
                                                   Label* L_failure,
                                                   Label* L_slow_path,
                                        RegisterOrConstant super_check_offset) {
  assert_different_registers(sub_klass, super_klass, temp_reg);
  bool must_load_sco = (super_check_offset.constant_or_zero() == -1);
  if (super_check_offset.is_register()) {
    assert_different_registers(sub_klass, super_klass,
                               super_check_offset.as_register());
  } else if (must_load_sco) {
    assert(temp_reg != noreg, "supply either a temp or a register offset");
  }

  Label L_fallthrough;
  int label_nulls = 0;
  if (L_success == NULL)   { L_success   = &L_fallthrough; label_nulls++; }
  if (L_failure == NULL)   { L_failure   = &L_fallthrough; label_nulls++; }
  if (L_slow_path == NULL) { L_slow_path = &L_fallthrough; label_nulls++; }
  assert(label_nulls <= 1, "at most one NULL in the batch");

  int sc_offset = in_bytes(Klass::secondary_super_cache_offset());
  int sco_offset = in_bytes(Klass::super_check_offset_offset());
  Address super_check_offset_addr(super_klass, sco_offset);

  // Hacked jmp, which may only be used just before L_fallthrough.
#define final_jmp(label)                                                \
  if (&(label) == &L_fallthrough) { /*do nothing*/ }                    \
  else                            b(label)                /*omit semi*/

  // If the pointers are equal, we are done (e.g., String[] elements).
  // This self-check enables sharing of secondary supertype arrays among
  // non-primary types such as array-of-interface.  Otherwise, each such
  // type would need its own customized SSA.
  // We move this check to the front of the fast path because many
  // type checks are in fact trivially successful in this manner,
  // so we get a nicely predicted branch right at the start of the check.
  cmp(sub_klass, super_klass);
  br(Assembler::EQ, *L_success);

  // Check the supertype display:
  if (must_load_sco) {
    ldrw(temp_reg, super_check_offset_addr);
    super_check_offset = RegisterOrConstant(temp_reg);
  }
  Address super_check_addr(sub_klass, super_check_offset);
  ldr(rscratch1, super_check_addr);
  cmp(super_klass, rscratch1); // load displayed supertype

  // This check has worked decisively for primary supers.
  // Secondary supers are sought in the super_cache ('super_cache_addr').
  // (Secondary supers are interfaces and very deeply nested subtypes.)
  // This works in the same check above because of a tricky aliasing
  // between the super_cache and the primary super display elements.
  // (The 'super_check_addr' can address either, as the case requires.)
  // Note that the cache is updated below if it does not help us find
  // what we need immediately.
  // So if it was a primary super, we can just fail immediately.
  // Otherwise, it's the slow path for us (no success at this point).

  if (super_check_offset.is_register()) {
    br(Assembler::EQ, *L_success);
    cmp(super_check_offset.as_register(), sc_offset);
    if (L_failure == &L_fallthrough) {
      br(Assembler::EQ, *L_slow_path);
    } else {
      br(Assembler::NE, *L_failure);
      final_jmp(*L_slow_path);
    }
  } else if (super_check_offset.as_constant() == sc_offset) {
    // Need a slow path; fast failure is impossible.
    if (L_slow_path == &L_fallthrough) {
      br(Assembler::EQ, *L_success);
    } else {
      br(Assembler::NE, *L_slow_path);
      final_jmp(*L_success);
    }
  } else {
    // No slow path; it's a fast decision.
    if (L_failure == &L_fallthrough) {
      br(Assembler::EQ, *L_success);
    } else {
      br(Assembler::NE, *L_failure);
      final_jmp(*L_success);
    }
  }

  bind(L_fallthrough);

#undef final_jmp
}

// These two are taken from x86, but they look generally useful

// scans count pointer sized words at [addr] for occurence of value,
// generic
void MacroAssembler::repne_scan(Register addr, Register value, Register count,
                                Register scratch) {
  Label Lloop, Lexit;
  cbz(count, Lexit);
  bind(Lloop);
  ldr(scratch, post(addr, wordSize));
  cmp(value, scratch);
  br(EQ, Lexit);
  sub(count, count, 1);
  cbnz(count, Lloop);
  bind(Lexit);
}

// scans count 4 byte words at [addr] for occurence of value,
// generic
void MacroAssembler::repne_scanw(Register addr, Register value, Register count,
                                Register scratch) {
  Label Lloop, Lexit;
  cbz(count, Lexit);
  bind(Lloop);
  ldrw(scratch, post(addr, wordSize));
  cmpw(value, scratch);
  br(EQ, Lexit);
  sub(count, count, 1);
  cbnz(count, Lloop);
  bind(Lexit);
}

void MacroAssembler::check_klass_subtype_slow_path(Register sub_klass,
                                                   Register super_klass,
                                                   Register temp_reg,
                                                   Register temp2_reg,
                                                   Label* L_success,
                                                   Label* L_failure,
                                                   bool set_cond_codes) {
  assert_different_registers(sub_klass, super_klass, temp_reg);
  if (temp2_reg != noreg)
    assert_different_registers(sub_klass, super_klass, temp_reg, temp2_reg, rscratch1);
#define IS_A_TEMP(reg) ((reg) == temp_reg || (reg) == temp2_reg)

  Label L_fallthrough;
  int label_nulls = 0;
  if (L_success == NULL)   { L_success   = &L_fallthrough; label_nulls++; }
  if (L_failure == NULL)   { L_failure   = &L_fallthrough; label_nulls++; }
  assert(label_nulls <= 1, "at most one NULL in the batch");

  // a couple of useful fields in sub_klass:
  int ss_offset = in_bytes(Klass::secondary_supers_offset());
  int sc_offset = in_bytes(Klass::secondary_super_cache_offset());
  Address secondary_supers_addr(sub_klass, ss_offset);
  Address super_cache_addr(     sub_klass, sc_offset);

  BLOCK_COMMENT("check_klass_subtype_slow_path");

  // Do a linear scan of the secondary super-klass chain.
  // This code is rarely used, so simplicity is a virtue here.
  // The repne_scan instruction uses fixed registers, which we must spill.
  // Don't worry too much about pre-existing connections with the input regs.

  assert(sub_klass != r0, "killed reg"); // killed by mov(r0, super)
  assert(sub_klass != r2, "killed reg"); // killed by lea(r2, &pst_counter)

  // Get super_klass value into r0 (even if it was in r5 or r2).
  RegSet pushed_registers;
  if (!IS_A_TEMP(r2))    pushed_registers += r2;
  if (!IS_A_TEMP(r5))    pushed_registers += r5;

  if (super_klass != r0 || UseCompressedOops) {
    if (!IS_A_TEMP(r0))   pushed_registers += r0;
  }

  push(pushed_registers, sp);

#ifndef PRODUCT
  mov(rscratch2, (address)&SharedRuntime::_partial_subtype_ctr);
  Address pst_counter_addr(rscratch2);
  ldr(rscratch1, pst_counter_addr);
  add(rscratch1, rscratch1, 1);
  str(rscratch1, pst_counter_addr);
#endif //PRODUCT

  // We will consult the secondary-super array.
  ldr(r5, secondary_supers_addr);
  // Load the array length.
  ldrw(r2, Address(r5, Array<Klass*>::length_offset_in_bytes()));
  // Skip to start of data.
  add(r5, r5, Array<Klass*>::base_offset_in_bytes());

  cmp(sp, zr); // Clear Z flag; SP is never zero
  // Scan R2 words at [R5] for an occurrence of R0.
  // Set NZ/Z based on last compare.
  repne_scan(r5, r0, r2, rscratch1);

  // Unspill the temp. registers:
  pop(pushed_registers, sp);

  br(Assembler::NE, *L_failure);

  // Success.  Cache the super we found and proceed in triumph.
  str(super_klass, super_cache_addr);

  if (L_success != &L_fallthrough) {
    b(*L_success);
  }

#undef IS_A_TEMP

  bind(L_fallthrough);
}


void MacroAssembler::verify_oop(Register reg, const char* s) {
  if (!VerifyOops) return;

  // Pass register number to verify_oop_subroutine
  const char* b = NULL;
  {
    ResourceMark rm;
    stringStream ss;
    ss.print("verify_oop: %s: %s", reg->name(), s);
    b = code_string(ss.as_string());
  }
  BLOCK_COMMENT("verify_oop {");

  stp(r0, rscratch1, Address(pre(sp, -2 * wordSize)));
  stp(rscratch2, lr, Address(pre(sp, -2 * wordSize)));

  mov(r0, reg);
  mov(rscratch1, (address)b);

  // call indirectly to solve generation ordering problem
  lea(rscratch2, ExternalAddress(StubRoutines::verify_oop_subroutine_entry_address()));
  ldr(rscratch2, Address(rscratch2));
  blr(rscratch2);

  ldp(rscratch2, lr, Address(post(sp, 2 * wordSize)));
  ldp(r0, rscratch1, Address(post(sp, 2 * wordSize)));

  BLOCK_COMMENT("} verify_oop");
}

void MacroAssembler::verify_oop_addr(Address addr, const char* s) {
  if (!VerifyOops) return;

  const char* b = NULL;
  {
    ResourceMark rm;
    stringStream ss;
    ss.print("verify_oop_addr: %s", s);
    b = code_string(ss.as_string());
  }
  BLOCK_COMMENT("verify_oop_addr {");

  stp(r0, rscratch1, Address(pre(sp, -2 * wordSize)));
  stp(rscratch2, lr, Address(pre(sp, -2 * wordSize)));

  // addr may contain sp so we will have to adjust it based on the
  // pushes that we just did.
  if (addr.uses(sp)) {
    lea(r0, addr);
    ldr(r0, Address(r0, 4 * wordSize));
  } else {
    ldr(r0, addr);
  }
  mov(rscratch1, (address)b);

  // call indirectly to solve generation ordering problem
  lea(rscratch2, ExternalAddress(StubRoutines::verify_oop_subroutine_entry_address()));
  ldr(rscratch2, Address(rscratch2));
  blr(rscratch2);

  ldp(rscratch2, lr, Address(post(sp, 2 * wordSize)));
  ldp(r0, rscratch1, Address(post(sp, 2 * wordSize)));

  BLOCK_COMMENT("} verify_oop_addr");
}

Address MacroAssembler::argument_address(RegisterOrConstant arg_slot,
                                         int extra_slot_offset) {
  // cf. TemplateTable::prepare_invoke(), if (load_receiver).
  int stackElementSize = Interpreter::stackElementSize;
  int offset = Interpreter::expr_offset_in_bytes(extra_slot_offset+0);
#ifdef ASSERT
  int offset1 = Interpreter::expr_offset_in_bytes(extra_slot_offset+1);
  assert(offset1 - offset == stackElementSize, "correct arithmetic");
#endif
  if (arg_slot.is_constant()) {
    return Address(esp, arg_slot.as_constant() * stackElementSize
                   + offset);
  } else {
    add(rscratch1, esp, arg_slot.as_register(),
        ext::uxtx, exact_log2(stackElementSize));
    return Address(rscratch1, offset);
  }
}

void MacroAssembler::call_VM_leaf_base(address entry_point,
                                       int number_of_arguments,
                                       Label *retaddr) {
  call_VM_leaf_base1(entry_point, number_of_arguments, 0, ret_type_integral, retaddr);
}

void MacroAssembler::call_VM_leaf_base1(address entry_point,
                                        int number_of_gp_arguments,
                                        int number_of_fp_arguments,
                                        ret_type type,
                                        Label *retaddr) {
  Label E, L;

  stp(rscratch1, rmethod, Address(pre(sp, -2 * wordSize)));

  // We add 1 to number_of_arguments because the thread in arg0 is
  // not counted
  mov(rscratch1, entry_point);
  blrt(rscratch1, number_of_gp_arguments + 1, number_of_fp_arguments, type);
  if (retaddr)
    bind(*retaddr);

  ldp(rscratch1, rmethod, Address(post(sp, 2 * wordSize)));
  maybe_isb();
}

void MacroAssembler::call_VM_leaf(address entry_point, int number_of_arguments) {
  call_VM_leaf_base(entry_point, number_of_arguments);
}

void MacroAssembler::call_VM_leaf(address entry_point, Register arg_0) {
  pass_arg0(this, arg_0);
  call_VM_leaf_base(entry_point, 1);
}

void MacroAssembler::call_VM_leaf(address entry_point, Register arg_0, Register arg_1) {
  pass_arg0(this, arg_0);
  pass_arg1(this, arg_1);
  call_VM_leaf_base(entry_point, 2);
}

void MacroAssembler::call_VM_leaf(address entry_point, Register arg_0,
                                  Register arg_1, Register arg_2) {
  pass_arg0(this, arg_0);
  pass_arg1(this, arg_1);
  pass_arg2(this, arg_2);
  call_VM_leaf_base(entry_point, 3);
}

void MacroAssembler::super_call_VM_leaf(address entry_point, Register arg_0) {
  pass_arg0(this, arg_0);
  MacroAssembler::call_VM_leaf_base(entry_point, 1);
}

void MacroAssembler::super_call_VM_leaf(address entry_point, Register arg_0, Register arg_1) {

  assert(arg_0 != c_rarg1, "smashed arg");
  pass_arg1(this, arg_1);
  pass_arg0(this, arg_0);
  MacroAssembler::call_VM_leaf_base(entry_point, 2);
}

void MacroAssembler::super_call_VM_leaf(address entry_point, Register arg_0, Register arg_1, Register arg_2) {
  assert(arg_0 != c_rarg2, "smashed arg");
  assert(arg_1 != c_rarg2, "smashed arg");
  pass_arg2(this, arg_2);
  assert(arg_0 != c_rarg1, "smashed arg");
  pass_arg1(this, arg_1);
  pass_arg0(this, arg_0);
  MacroAssembler::call_VM_leaf_base(entry_point, 3);
}

void MacroAssembler::super_call_VM_leaf(address entry_point, Register arg_0, Register arg_1, Register arg_2, Register arg_3) {
  assert(arg_0 != c_rarg3, "smashed arg");
  assert(arg_1 != c_rarg3, "smashed arg");
  assert(arg_2 != c_rarg3, "smashed arg");
  pass_arg3(this, arg_3);
  assert(arg_0 != c_rarg2, "smashed arg");
  assert(arg_1 != c_rarg2, "smashed arg");
  pass_arg2(this, arg_2);
  assert(arg_0 != c_rarg1, "smashed arg");
  pass_arg1(this, arg_1);
  pass_arg0(this, arg_0);
  MacroAssembler::call_VM_leaf_base(entry_point, 4);
}

void MacroAssembler::null_check(Register reg, int offset) {
  if (needs_explicit_null_check(offset)) {
    // provoke OS NULL exception if reg = NULL by
    // accessing M[reg] w/o changing any registers
    // NOTE: this is plenty to provoke a segv
    ldr(zr, Address(reg));
  } else {
    // nothing to do, (later) access of M[reg + offset]
    // will provoke OS NULL exception if reg = NULL
  }
}

// MacroAssembler protected routines needed to implement
// public methods

void MacroAssembler::mov(Register r, Address dest) {
  code_section()->relocate(pc(), dest.rspec());
  u_int64_t imm64 = (u_int64_t)dest.target();
  movptr(r, imm64);
}

// Move a constant pointer into r.  In AArch64 mode the virtual
// address space is 48 bits in size, so we only need three
// instructions to create a patchable instruction sequence that can
// reach anywhere.
void MacroAssembler::movptr(Register r, uintptr_t imm64) {
#ifndef PRODUCT
  {
    char buffer[64];
    snprintf(buffer, sizeof(buffer), "0x%"PRIX64, imm64);
    block_comment(buffer);
  }
#endif
  assert(imm64 < (1ul << 48), "48-bit overflow in address constant");
  movz(r, imm64 & 0xffff);
  imm64 >>= 16;
  movk(r, imm64 & 0xffff, 16);
  imm64 >>= 16;
  movk(r, imm64 & 0xffff, 32);
}

// Macro to mov replicated immediate to vector register.
//  Vd will get the following values for different arrangements in T
//   imm32 == hex 000000gh  T8B:  Vd = ghghghghghghghgh
//   imm32 == hex 000000gh  T16B: Vd = ghghghghghghghghghghghghghghghgh
//   imm32 == hex 0000efgh  T4H:  Vd = efghefghefghefgh
//   imm32 == hex 0000efgh  T8H:  Vd = efghefghefghefghefghefghefghefgh
//   imm32 == hex abcdefgh  T2S:  Vd = abcdefghabcdefgh
//   imm32 == hex abcdefgh  T4S:  Vd = abcdefghabcdefghabcdefghabcdefgh
//   T1D/T2D: invalid
void MacroAssembler::mov(FloatRegister Vd, SIMD_Arrangement T, u_int32_t imm32) {
  assert(T != T1D && T != T2D, "invalid arrangement");
  if (T == T8B || T == T16B) {
    assert((imm32 & ~0xff) == 0, "extraneous bits in unsigned imm32 (T8B/T16B)");
    movi(Vd, T, imm32 & 0xff, 0);
    return;
  }
  u_int32_t nimm32 = ~imm32;
  if (T == T4H || T == T8H) {
    assert((imm32  & ~0xffff) == 0, "extraneous bits in unsigned imm32 (T4H/T8H)");
    imm32 &= 0xffff;
    nimm32 &= 0xffff;
  }
  u_int32_t x = imm32;
  int movi_cnt = 0;
  int movn_cnt = 0;
  while (x) { if (x & 0xff) movi_cnt++; x >>= 8; }
  x = nimm32;
  while (x) { if (x & 0xff) movn_cnt++; x >>= 8; }
  if (movn_cnt < movi_cnt) imm32 = nimm32;
  unsigned lsl = 0;
  while (imm32 && (imm32 & 0xff) == 0) { lsl += 8; imm32 >>= 8; }
  if (movn_cnt < movi_cnt)
    mvni(Vd, T, imm32 & 0xff, lsl);
  else
    movi(Vd, T, imm32 & 0xff, lsl);
  imm32 >>= 8; lsl += 8;
  while (imm32) {
    while ((imm32 & 0xff) == 0) { lsl += 8; imm32 >>= 8; }
    if (movn_cnt < movi_cnt)
      bici(Vd, T, imm32 & 0xff, lsl);
    else
      orri(Vd, T, imm32 & 0xff, lsl);
    lsl += 8; imm32 >>= 8;
  }
}

void MacroAssembler::mov_immediate64(Register dst, u_int64_t imm64)
{
#ifndef PRODUCT
  {
    char buffer[64];
    snprintf(buffer, sizeof(buffer), "0x%"PRIX64, imm64);
    block_comment(buffer);
  }
#endif
  if (operand_valid_for_logical_immediate(false, imm64)) {
    orr(dst, zr, imm64);
  } else {
    // we can use a combination of MOVZ or MOVN with
    // MOVK to build up the constant
    u_int64_t imm_h[4];
    int zero_count = 0;
    int neg_count = 0;
    int i;
    for (i = 0; i < 4; i++) {
      imm_h[i] = ((imm64 >> (i * 16)) & 0xffffL);
      if (imm_h[i] == 0) {
        zero_count++;
      } else if (imm_h[i] == 0xffffL) {
        neg_count++;
      }
    }
    if (zero_count == 4) {
      // one MOVZ will do
      movz(dst, 0);
    } else if (neg_count == 4) {
      // one MOVN will do
      movn(dst, 0);
    } else if (zero_count == 3) {
      for (i = 0; i < 4; i++) {
        if (imm_h[i] != 0L) {
          movz(dst, (u_int32_t)imm_h[i], (i << 4));
          break;
        }
      }
    } else if (neg_count == 3) {
      // one MOVN will do
      for (int i = 0; i < 4; i++) {
        if (imm_h[i] != 0xffffL) {
          movn(dst, (u_int32_t)imm_h[i] ^ 0xffffL, (i << 4));
          break;
        }
      }
    } else if (zero_count == 2) {
      // one MOVZ and one MOVK will do
      for (i = 0; i < 3; i++) {
        if (imm_h[i] != 0L) {
          movz(dst, (u_int32_t)imm_h[i], (i << 4));
          i++;
          break;
        }
      }
      for (;i < 4; i++) {
        if (imm_h[i] != 0L) {
          movk(dst, (u_int32_t)imm_h[i], (i << 4));
        }
      }
    } else if (neg_count == 2) {
      // one MOVN and one MOVK will do
      for (i = 0; i < 4; i++) {
        if (imm_h[i] != 0xffffL) {
          movn(dst, (u_int32_t)imm_h[i] ^ 0xffffL, (i << 4));
          i++;
          break;
        }
      }
      for (;i < 4; i++) {
        if (imm_h[i] != 0xffffL) {
          movk(dst, (u_int32_t)imm_h[i], (i << 4));
        }
      }
    } else if (zero_count == 1) {
      // one MOVZ and two MOVKs will do
      for (i = 0; i < 4; i++) {
        if (imm_h[i] != 0L) {
          movz(dst, (u_int32_t)imm_h[i], (i << 4));
          i++;
          break;
        }
      }
      for (;i < 4; i++) {
        if (imm_h[i] != 0x0L) {
          movk(dst, (u_int32_t)imm_h[i], (i << 4));
        }
      }
    } else if (neg_count == 1) {
      // one MOVN and two MOVKs will do
      for (i = 0; i < 4; i++) {
        if (imm_h[i] != 0xffffL) {
          movn(dst, (u_int32_t)imm_h[i] ^ 0xffffL, (i << 4));
          i++;
          break;
        }
      }
      for (;i < 4; i++) {
        if (imm_h[i] != 0xffffL) {
          movk(dst, (u_int32_t)imm_h[i], (i << 4));
        }
      }
    } else {
      // use a MOVZ and 3 MOVKs (makes it easier to debug)
      movz(dst, (u_int32_t)imm_h[0], 0);
      for (i = 1; i < 4; i++) {
        movk(dst, (u_int32_t)imm_h[i], (i << 4));
      }
    }
  }
}

void MacroAssembler::mov_immediate32(Register dst, u_int32_t imm32)
{
#ifndef PRODUCT
    {
      char buffer[64];
      snprintf(buffer, sizeof(buffer), "0x%"PRIX32, imm32);
      block_comment(buffer);
    }
#endif
  if (operand_valid_for_logical_immediate(true, imm32)) {
    orrw(dst, zr, imm32);
  } else {
    // we can use MOVZ, MOVN or two calls to MOVK to build up the
    // constant
    u_int32_t imm_h[2];
    imm_h[0] = imm32 & 0xffff;
    imm_h[1] = ((imm32 >> 16) & 0xffff);
    if (imm_h[0] == 0) {
      movzw(dst, imm_h[1], 16);
    } else if (imm_h[0] == 0xffff) {
      movnw(dst, imm_h[1] ^ 0xffff, 16);
    } else if (imm_h[1] == 0) {
      movzw(dst, imm_h[0], 0);
    } else if (imm_h[1] == 0xffff) {
      movnw(dst, imm_h[0] ^ 0xffff, 0);
    } else {
      // use a MOVZ and MOVK (makes it easier to debug)
      movzw(dst, imm_h[0], 0);
      movkw(dst, imm_h[1], 16);
    }
  }
}

// Form an address from base + offset in Rd.  Rd may or may
// not actually be used: you must use the Address that is returned.
// It is up to you to ensure that the shift provided matches the size
// of your data.
Address MacroAssembler::form_address(Register Rd, Register base, long byte_offset, int shift) {
  if (Address::offset_ok_for_immed(byte_offset, shift))
    // It fits; no need for any heroics
    return Address(base, byte_offset);

  // Don't do anything clever with negative or misaligned offsets
  unsigned mask = (1 << shift) - 1;
  if (byte_offset < 0 || byte_offset & mask) {
    mov(Rd, byte_offset);
    add(Rd, base, Rd);
    return Address(Rd);
  }

  // See if we can do this with two 12-bit offsets
  {
    unsigned long word_offset = byte_offset >> shift;
    unsigned long masked_offset = word_offset & 0xfff000;
    if (Address::offset_ok_for_immed(word_offset - masked_offset)
        && Assembler::operand_valid_for_add_sub_immediate(masked_offset << shift)) {
      add(Rd, base, masked_offset << shift);
      word_offset -= masked_offset;
      return Address(Rd, word_offset << shift);
    }
  }

  // Do it the hard way
  mov(Rd, byte_offset);
  add(Rd, base, Rd);
  return Address(Rd);
}

void MacroAssembler::atomic_incw(Register counter_addr, Register tmp, Register tmp2) {
  if (UseLSE) {
    mov(tmp, 1);
    ldadd(Assembler::word, tmp, zr, counter_addr);
    return;
  }
  Label retry_load;
  if ((VM_Version::features() & VM_Version::CPU_STXR_PREFETCH))
    prfm(Address(counter_addr), PSTL1STRM);
  bind(retry_load);
  // flush and load exclusive from the memory location
  ldxrw(tmp, counter_addr);
  addw(tmp, tmp, 1);
  // if we store+flush with no intervening write tmp wil be zero
  stxrw(tmp2, tmp, counter_addr);
  cbnzw(tmp2, retry_load);
}


int MacroAssembler::corrected_idivl(Register result, Register ra, Register rb,
                                    bool want_remainder, Register scratch)
{
  // Full implementation of Java idiv and irem.  The function
  // returns the (pc) offset of the div instruction - may be needed
  // for implicit exceptions.
  //
  // constraint : ra/rb =/= scratch
  //         normal case
  //
  // input : ra: dividend
  //         rb: divisor
  //
  // result: either
  //         quotient  (= ra idiv rb)
  //         remainder (= ra irem rb)

  assert(ra != scratch && rb != scratch, "reg cannot be scratch");

  int idivl_offset = offset();
  if (! want_remainder) {
    sdivw(result, ra, rb);
  } else {
    sdivw(scratch, ra, rb);
    Assembler::msubw(result, scratch, rb, ra);
  }

  return idivl_offset;
}

int MacroAssembler::corrected_idivq(Register result, Register ra, Register rb,
                                    bool want_remainder, Register scratch)
{
  // Full implementation of Java ldiv and lrem.  The function
  // returns the (pc) offset of the div instruction - may be needed
  // for implicit exceptions.
  //
  // constraint : ra/rb =/= scratch
  //         normal case
  //
  // input : ra: dividend
  //         rb: divisor
  //
  // result: either
  //         quotient  (= ra idiv rb)
  //         remainder (= ra irem rb)

  assert(ra != scratch && rb != scratch, "reg cannot be scratch");

  int idivq_offset = offset();
  if (! want_remainder) {
    sdiv(result, ra, rb);
  } else {
    sdiv(scratch, ra, rb);
    Assembler::msub(result, scratch, rb, ra);
  }

  return idivq_offset;
}

void MacroAssembler::membar(Membar_mask_bits order_constraint) {
  address prev = pc() - NativeMembar::instruction_size;
  address last = code()->last_insn();
  if (last != NULL && nativeInstruction_at(last)->is_Membar() && prev == last) {
    NativeMembar *bar = NativeMembar_at(prev);
    // We are merging two memory barrier instructions.  On AArch64 we
    // can do this simply by ORing them together.
    bar->set_kind(bar->get_kind() | order_constraint);
    BLOCK_COMMENT("merged membar");
  } else {
    code()->set_last_insn(pc());
    dmb(Assembler::barrier(order_constraint));
  }
}

bool MacroAssembler::try_merge_ldst(Register rt, const Address &adr, size_t size_in_bytes, bool is_store) {
  if (ldst_can_merge(rt, adr, size_in_bytes, is_store)) {
    merge_ldst(rt, adr, size_in_bytes, is_store);
    code()->clear_last_insn();
    return true;
  } else {
    assert(size_in_bytes == 8 || size_in_bytes == 4, "only 8 bytes or 4 bytes load/store is supported.");
    const unsigned mask = size_in_bytes - 1;
    if (adr.getMode() == Address::base_plus_offset &&
        (adr.offset() & mask) == 0) { // only supports base_plus_offset.
      code()->set_last_insn(pc());
    }
    return false;
  }
}

void MacroAssembler::ldr(Register Rx, const Address &adr) {
  // We always try to merge two adjacent loads into one ldp.
  if (!try_merge_ldst(Rx, adr, 8, false)) {
    Assembler::ldr(Rx, adr);
  }
}

void MacroAssembler::ldrw(Register Rw, const Address &adr) {
  // We always try to merge two adjacent loads into one ldp.
  if (!try_merge_ldst(Rw, adr, 4, false)) {
    Assembler::ldrw(Rw, adr);
  }
}

void MacroAssembler::str(Register Rx, const Address &adr) {
  // We always try to merge two adjacent stores into one stp.
  if (!try_merge_ldst(Rx, adr, 8, true)) {
    Assembler::str(Rx, adr);
  }
}

void MacroAssembler::strw(Register Rw, const Address &adr) {
  // We always try to merge two adjacent stores into one stp.
  if (!try_merge_ldst(Rw, adr, 4, true)) {
    Assembler::strw(Rw, adr);
  }
}

// MacroAssembler routines found actually to be needed

void MacroAssembler::push(Register src)
{
  str(src, Address(pre(esp, -1 * wordSize)));
}

void MacroAssembler::pop(Register dst)
{
  ldr(dst, Address(post(esp, 1 * wordSize)));
}

// Note: load_unsigned_short used to be called load_unsigned_word.
int MacroAssembler::load_unsigned_short(Register dst, Address src) {
  int off = offset();
  ldrh(dst, src);
  return off;
}

int MacroAssembler::load_unsigned_byte(Register dst, Address src) {
  int off = offset();
  ldrb(dst, src);
  return off;
}

int MacroAssembler::load_signed_short(Register dst, Address src) {
  int off = offset();
  ldrsh(dst, src);
  return off;
}

int MacroAssembler::load_signed_byte(Register dst, Address src) {
  int off = offset();
  ldrsb(dst, src);
  return off;
}

int MacroAssembler::load_signed_short32(Register dst, Address src) {
  int off = offset();
  ldrshw(dst, src);
  return off;
}

int MacroAssembler::load_signed_byte32(Register dst, Address src) {
  int off = offset();
  ldrsbw(dst, src);
  return off;
}

void MacroAssembler::load_sized_value(Register dst, Address src, size_t size_in_bytes, bool is_signed, Register dst2) {
  switch (size_in_bytes) {
  case  8:  ldr(dst, src); break;
  case  4:  ldrw(dst, src); break;
  case  2:  is_signed ? load_signed_short(dst, src) : load_unsigned_short(dst, src); break;
  case  1:  is_signed ? load_signed_byte( dst, src) : load_unsigned_byte( dst, src); break;
  default:  ShouldNotReachHere();
  }
}

void MacroAssembler::store_sized_value(Address dst, Register src, size_t size_in_bytes, Register src2) {
  switch (size_in_bytes) {
  case  8:  str(src, dst); break;
  case  4:  strw(src, dst); break;
  case  2:  strh(src, dst); break;
  case  1:  strb(src, dst); break;
  default:  ShouldNotReachHere();
  }
}

void MacroAssembler::decrementw(Register reg, int value)
{
  if (value < 0)  { incrementw(reg, -value);      return; }
  if (value == 0) {                               return; }
  if (value < (1 << 12)) { subw(reg, reg, value); return; }
  /* else */ {
    guarantee(reg != rscratch2, "invalid dst for register decrement");
    movw(rscratch2, (unsigned)value);
    subw(reg, reg, rscratch2);
  }
}

void MacroAssembler::decrement(Register reg, int value)
{
  if (value < 0)  { increment(reg, -value);      return; }
  if (value == 0) {                              return; }
  if (value < (1 << 12)) { sub(reg, reg, value); return; }
  /* else */ {
    assert(reg != rscratch2, "invalid dst for register decrement");
    mov(rscratch2, (unsigned long)value);
    sub(reg, reg, rscratch2);
  }
}

void MacroAssembler::decrementw(Address dst, int value)
{
  assert(!dst.uses(rscratch1), "invalid dst for address decrement");
  if (dst.getMode() == Address::literal) {
    assert(abs(value) < (1 << 12), "invalid value and address mode combination");
    lea(rscratch2, dst);
    dst = Address(rscratch2);
  }
  ldrw(rscratch1, dst);
  decrementw(rscratch1, value);
  strw(rscratch1, dst);
}

void MacroAssembler::decrement(Address dst, int value)
{
  assert(!dst.uses(rscratch1), "invalid address for decrement");
  if (dst.getMode() == Address::literal) {
    assert(abs(value) < (1 << 12), "invalid value and address mode combination");
    lea(rscratch2, dst);
    dst = Address(rscratch2);
  }
  ldr(rscratch1, dst);
  decrement(rscratch1, value);
  str(rscratch1, dst);
}

void MacroAssembler::incrementw(Register reg, int value)
{
  if (value < 0)  { decrementw(reg, -value);      return; }
  if (value == 0) {                               return; }
  if (value < (1 << 12)) { addw(reg, reg, value); return; }
  /* else */ {
    assert(reg != rscratch2, "invalid dst for register increment");
    movw(rscratch2, (unsigned)value);
    addw(reg, reg, rscratch2);
  }
}

void MacroAssembler::increment(Register reg, int value)
{
  if (value < 0)  { decrement(reg, -value);      return; }
  if (value == 0) {                              return; }
  if (value < (1 << 12)) { add(reg, reg, value); return; }
  /* else */ {
    assert(reg != rscratch2, "invalid dst for register increment");
    movw(rscratch2, (unsigned)value);
    add(reg, reg, rscratch2);
  }
}

void MacroAssembler::incrementw(Address dst, int value)
{
  assert(!dst.uses(rscratch1), "invalid dst for address increment");
  if (dst.getMode() == Address::literal) {
    assert(abs(value) < (1 << 12), "invalid value and address mode combination");
    lea(rscratch2, dst);
    dst = Address(rscratch2);
  }
  ldrw(rscratch1, dst);
  incrementw(rscratch1, value);
  strw(rscratch1, dst);
}

void MacroAssembler::increment(Address dst, int value)
{
  assert(!dst.uses(rscratch1), "invalid dst for address increment");
  if (dst.getMode() == Address::literal) {
    assert(abs(value) < (1 << 12), "invalid value and address mode combination");
    lea(rscratch2, dst);
    dst = Address(rscratch2);
  }
  ldr(rscratch1, dst);
  increment(rscratch1, value);
  str(rscratch1, dst);
}


void MacroAssembler::pusha() {
  push(0x7fffffff, sp);
}

void MacroAssembler::popa() {
  pop(0x7fffffff, sp);
}

// Push lots of registers in the bit set supplied.  Don't push sp.
// Return the number of words pushed
int MacroAssembler::push(unsigned int bitset, Register stack) {
  int words_pushed = 0;

  // Scan bitset to accumulate register pairs
  unsigned char regs[32];
  int count = 0;
  for (int reg = 0; reg <= 30; reg++) {
    if (1 & bitset)
      regs[count++] = reg;
    bitset >>= 1;
  }
  regs[count++] = zr->encoding_nocheck();
  count &= ~1;  // Only push an even nuber of regs

  if (count) {
    stp(as_Register(regs[0]), as_Register(regs[1]),
       Address(pre(stack, -count * wordSize)));
    words_pushed += 2;
  }
  for (int i = 2; i < count; i += 2) {
    stp(as_Register(regs[i]), as_Register(regs[i+1]),
       Address(stack, i * wordSize));
    words_pushed += 2;
  }

  assert(words_pushed == count, "oops, pushed != count");

  return count;
}

int MacroAssembler::pop(unsigned int bitset, Register stack) {
  int words_pushed = 0;

  // Scan bitset to accumulate register pairs
  unsigned char regs[32];
  int count = 0;
  for (int reg = 0; reg <= 30; reg++) {
    if (1 & bitset)
      regs[count++] = reg;
    bitset >>= 1;
  }
  regs[count++] = zr->encoding_nocheck();
  count &= ~1;

  for (int i = 2; i < count; i += 2) {
    ldp(as_Register(regs[i]), as_Register(regs[i+1]),
       Address(stack, i * wordSize));
    words_pushed += 2;
  }
  if (count) {
    ldp(as_Register(regs[0]), as_Register(regs[1]),
       Address(post(stack, count * wordSize)));
    words_pushed += 2;
  }

  assert(words_pushed == count, "oops, pushed != count");

  return count;
}
#ifdef ASSERT
void MacroAssembler::verify_heapbase(const char* msg) {
#if 0
  assert (UseCompressedOops || UseCompressedClassPointers, "should be compressed");
  assert (Universe::heap() != NULL, "java heap should be initialized");
  if (CheckCompressedOops) {
    Label ok;
    push(1 << rscratch1->encoding(), sp); // cmpptr trashes rscratch1
    cmpptr(rheapbase, ExternalAddress((address)Universe::narrow_ptrs_base_addr()));
    br(Assembler::EQ, ok);
    stop(msg);
    bind(ok);
    pop(1 << rscratch1->encoding(), sp);
  }
#endif
}
#endif

void MacroAssembler::resolve_jobject(Register value, Register thread, Register tmp) {
  BarrierSetAssembler *bs = BarrierSet::barrier_set()->barrier_set_assembler();
  Label done, not_weak;
  cbz(value, done);           // Use NULL as-is.

  STATIC_ASSERT(JNIHandles::weak_tag_mask == 1u);
  tbz(r0, 0, not_weak);    // Test for jweak tag.

  // Resolve jweak.
  bs->load_at(this, IN_ROOT | ON_PHANTOM_OOP_REF, T_OBJECT,
                    value, Address(value, -JNIHandles::weak_tag_value), tmp, thread);
  verify_oop(value);
  b(done);

  bind(not_weak);
  // Resolve (untagged) jobject.
  bs->load_at(this, IN_ROOT | IN_CONCURRENT_ROOT, T_OBJECT,
                    value, Address(value, 0), tmp, thread);
  verify_oop(value);
  bind(done);
}

void MacroAssembler::stop(const char* msg) {
  address ip = pc();
  pusha();
  // We use movptr rather than mov here because we need code size not
  // to depend on the pointer value of msg otherwise C2 can observe
  // the same node with different sizes when emitted in a scratch
  // buffer and later when emitted for good.
  movptr(c_rarg0, (uintptr_t)msg);
  movptr(c_rarg1, (uintptr_t)ip);
  mov(c_rarg2, sp);
  mov(c_rarg3, CAST_FROM_FN_PTR(address, MacroAssembler::debug64));
  // call(c_rarg3);
  blrt(c_rarg3, 3, 0, 1);
  hlt(0);
}

void MacroAssembler::unimplemented(const char* what) {
  const char* buf = NULL;
  {
    ResourceMark rm;
    stringStream ss;
    ss.print("unimplemented: %s", what);
    buf = code_string(ss.as_string());
  }
  stop(buf);
}

// If a constant does not fit in an immediate field, generate some
// number of MOV instructions and then perform the operation.
void MacroAssembler::wrap_add_sub_imm_insn(Register Rd, Register Rn, unsigned imm,
                                           add_sub_imm_insn insn1,
                                           add_sub_reg_insn insn2) {
  assert(Rd != zr, "Rd = zr and not setting flags?");
  if (operand_valid_for_add_sub_immediate((int)imm)) {
    (this->*insn1)(Rd, Rn, imm);
  } else {
    if (uabs(imm) < (1 << 24)) {
       (this->*insn1)(Rd, Rn, imm & -(1 << 12));
       (this->*insn1)(Rd, Rd, imm & ((1 << 12)-1));
    } else {
       assert_different_registers(Rd, Rn);
       mov(Rd, (uint64_t)imm);
       (this->*insn2)(Rd, Rn, Rd, LSL, 0);
    }
  }
}

// Seperate vsn which sets the flags. Optimisations are more restricted
// because we must set the flags correctly.
void MacroAssembler::wrap_adds_subs_imm_insn(Register Rd, Register Rn, unsigned imm,
                                           add_sub_imm_insn insn1,
                                           add_sub_reg_insn insn2) {
  if (operand_valid_for_add_sub_immediate((int)imm)) {
    (this->*insn1)(Rd, Rn, imm);
  } else {
    assert_different_registers(Rd, Rn);
    assert(Rd != zr, "overflow in immediate operand");
    mov(Rd, (uint64_t)imm);
    (this->*insn2)(Rd, Rn, Rd, LSL, 0);
  }
}


void MacroAssembler::add(Register Rd, Register Rn, RegisterOrConstant increment) {
  if (increment.is_register()) {
    add(Rd, Rn, increment.as_register());
  } else {
    add(Rd, Rn, increment.as_constant());
  }
}

void MacroAssembler::addw(Register Rd, Register Rn, RegisterOrConstant increment) {
  if (increment.is_register()) {
    addw(Rd, Rn, increment.as_register());
  } else {
    addw(Rd, Rn, increment.as_constant());
  }
}

void MacroAssembler::sub(Register Rd, Register Rn, RegisterOrConstant decrement) {
  if (decrement.is_register()) {
    sub(Rd, Rn, decrement.as_register());
  } else {
    sub(Rd, Rn, decrement.as_constant());
  }
}

void MacroAssembler::subw(Register Rd, Register Rn, RegisterOrConstant decrement) {
  if (decrement.is_register()) {
    subw(Rd, Rn, decrement.as_register());
  } else {
    subw(Rd, Rn, decrement.as_constant());
  }
}

void MacroAssembler::reinit_heapbase()
{
  if (UseCompressedOops) {
    if (Universe::is_fully_initialized()) {
      mov(rheapbase, Universe::narrow_ptrs_base());
    } else {
      lea(rheapbase, ExternalAddress((address)Universe::narrow_ptrs_base_addr()));
      ldr(rheapbase, Address(rheapbase));
    }
  }
}

// this simulates the behaviour of the x86 cmpxchg instruction using a
// load linked/store conditional pair. we use the acquire/release
// versions of these instructions so that we flush pending writes as
// per Java semantics.

// n.b the x86 version assumes the old value to be compared against is
// in rax and updates rax with the value located in memory if the
// cmpxchg fails. we supply a register for the old value explicitly

// the aarch64 load linked/store conditional instructions do not
// accept an offset. so, unlike x86, we must provide a plain register
// to identify the memory word to be compared/exchanged rather than a
// register+offset Address.

void MacroAssembler::cmpxchgptr(Register oldv, Register newv, Register addr, Register tmp,
                                Label &succeed, Label *fail) {
  // oldv holds comparison value
  // newv holds value to write in exchange
  // addr identifies memory word to compare against/update
  if (UseLSE) {
    mov(tmp, oldv);
    casal(Assembler::xword, oldv, newv, addr);
    cmp(tmp, oldv);
    br(Assembler::EQ, succeed);
    membar(AnyAny);
  } else {
    Label retry_load, nope;
    if ((VM_Version::features() & VM_Version::CPU_STXR_PREFETCH))
      prfm(Address(addr), PSTL1STRM);
    bind(retry_load);
    // flush and load exclusive from the memory location
    // and fail if it is not what we expect
    ldaxr(tmp, addr);
    cmp(tmp, oldv);
    br(Assembler::NE, nope);
    // if we store+flush with no intervening write tmp wil be zero
    stlxr(tmp, newv, addr);
    cbzw(tmp, succeed);
    // retry so we only ever return after a load fails to compare
    // ensures we don't return a stale value after a failed write.
    b(retry_load);
    // if the memory word differs we return it in oldv and signal a fail
    bind(nope);
    membar(AnyAny);
    mov(oldv, tmp);
  }
  if (fail)
    b(*fail);
}

void MacroAssembler::cmpxchg_obj_header(Register oldv, Register newv, Register obj, Register tmp,
                                        Label &succeed, Label *fail) {
  assert(oopDesc::mark_offset_in_bytes() == 0, "assumption");
  cmpxchgptr(oldv, newv, obj, tmp, succeed, fail);
}

void MacroAssembler::cmpxchgw(Register oldv, Register newv, Register addr, Register tmp,
                                Label &succeed, Label *fail) {
  // oldv holds comparison value
  // newv holds value to write in exchange
  // addr identifies memory word to compare against/update
  // tmp returns 0/1 for success/failure
  if (UseLSE) {
    mov(tmp, oldv);
    casal(Assembler::word, oldv, newv, addr);
    cmp(tmp, oldv);
    br(Assembler::EQ, succeed);
    membar(AnyAny);
  } else {
    Label retry_load, nope;
    if ((VM_Version::features() & VM_Version::CPU_STXR_PREFETCH))
      prfm(Address(addr), PSTL1STRM);
    bind(retry_load);
    // flush and load exclusive from the memory location
    // and fail if it is not what we expect
    ldaxrw(tmp, addr);
    cmp(tmp, oldv);
    br(Assembler::NE, nope);
    // if we store+flush with no intervening write tmp wil be zero
    stlxrw(tmp, newv, addr);
    cbzw(tmp, succeed);
    // retry so we only ever return after a load fails to compare
    // ensures we don't return a stale value after a failed write.
    b(retry_load);
    // if the memory word differs we return it in oldv and signal a fail
    bind(nope);
    membar(AnyAny);
    mov(oldv, tmp);
  }
  if (fail)
    b(*fail);
}

// A generic CAS; success or failure is in the EQ flag.  A weak CAS
// doesn't retry and may fail spuriously.  If the oldval is wanted,
// Pass a register for the result, otherwise pass noreg.

// Clobbers rscratch1
void MacroAssembler::cmpxchg(Register addr, Register expected,
                             Register new_val,
                             enum operand_size size,
                             bool acquire, bool release,
                             bool weak,
                             Register result) {
  if (result == noreg)  result = rscratch1;
  if (UseLSE) {
    mov(result, expected);
    lse_cas(result, new_val, addr, size, acquire, release, /*not_pair*/ true);
    cmp(result, expected);
  } else {
    BLOCK_COMMENT("cmpxchg {");
    Label retry_load, done;
    if ((VM_Version::features() & VM_Version::CPU_STXR_PREFETCH))
      prfm(Address(addr), PSTL1STRM);
    bind(retry_load);
    load_exclusive(result, addr, size, acquire);
    if (size == xword)
      cmp(result, expected);
    else
      cmpw(result, expected);
    br(Assembler::NE, done);
    store_exclusive(rscratch1, new_val, addr, size, release);
    if (weak) {
      cmpw(rscratch1, 0u);  // If the store fails, return NE to our caller.
    } else {
      cbnzw(rscratch1, retry_load);
    }
    bind(done);
    BLOCK_COMMENT("} cmpxchg");
  }
}

void MacroAssembler::cmpxchg_oop(Register addr, Register expected, Register new_val,
                                 bool acquire, bool release, bool weak, bool encode,
                                 Register tmp1, Register tmp2,
                                 Register tmp3, Register result) {
  BarrierSetAssembler* bsa = BarrierSet::barrier_set()->barrier_set_assembler();
  bsa->cmpxchg_oop(this, addr, expected, new_val, acquire, release, weak, encode, tmp1, tmp2, tmp3, result);
}

static bool different(Register a, RegisterOrConstant b, Register c) {
  if (b.is_constant())
    return a != c;
  else
    return a != b.as_register() && a != c && b.as_register() != c;
}

#define ATOMIC_OP(NAME, LDXR, OP, IOP, AOP, STXR, sz)                   \
void MacroAssembler::atomic_##NAME(Register prev, RegisterOrConstant incr, Register addr) { \
  if (UseLSE) {                                                         \
    prev = prev->is_valid() ? prev : zr;                                \
    if (incr.is_register()) {                                           \
      AOP(sz, incr.as_register(), prev, addr);                          \
    } else {                                                            \
      mov(rscratch2, incr.as_constant());                               \
      AOP(sz, rscratch2, prev, addr);                                   \
    }                                                                   \
    return;                                                             \
  }                                                                     \
  Register result = rscratch2;                                          \
  if (prev->is_valid())                                                 \
    result = different(prev, incr, addr) ? prev : rscratch2;            \
                                                                        \
  Label retry_load;                                                     \
  if ((VM_Version::features() & VM_Version::CPU_STXR_PREFETCH))         \
    prfm(Address(addr), PSTL1STRM);                                     \
  bind(retry_load);                                                     \
  LDXR(result, addr);                                                   \
  OP(rscratch1, result, incr);                                          \
  STXR(rscratch2, rscratch1, addr);                                     \
  cbnzw(rscratch2, retry_load);                                         \
  if (prev->is_valid() && prev != result) {                             \
    IOP(prev, rscratch1, incr);                                         \
  }                                                                     \
}

ATOMIC_OP(add, ldxr, add, sub, ldadd, stxr, Assembler::xword)
ATOMIC_OP(addw, ldxrw, addw, subw, ldadd, stxrw, Assembler::word)
ATOMIC_OP(addal, ldaxr, add, sub, ldaddal, stlxr, Assembler::xword)
ATOMIC_OP(addalw, ldaxrw, addw, subw, ldaddal, stlxrw, Assembler::word)

#undef ATOMIC_OP

#define ATOMIC_XCHG(OP, AOP, LDXR, STXR, sz)                            \
void MacroAssembler::atomic_##OP(Register prev, Register newv, Register addr) { \
  if (UseLSE) {                                                         \
    prev = prev->is_valid() ? prev : zr;                                \
    AOP(sz, newv, prev, addr);                                          \
    return;                                                             \
  }                                                                     \
  Register result = rscratch2;                                          \
  if (prev->is_valid())                                                 \
    result = different(prev, newv, addr) ? prev : rscratch2;            \
                                                                        \
  Label retry_load;                                                     \
  if ((VM_Version::features() & VM_Version::CPU_STXR_PREFETCH))         \
    prfm(Address(addr), PSTL1STRM);                                     \
  bind(retry_load);                                                     \
  LDXR(result, addr);                                                   \
  STXR(rscratch1, newv, addr);                                          \
  cbnzw(rscratch1, retry_load);                                         \
  if (prev->is_valid() && prev != result)                               \
    mov(prev, result);                                                  \
}

ATOMIC_XCHG(xchg, swp, ldxr, stxr, Assembler::xword)
ATOMIC_XCHG(xchgw, swp, ldxrw, stxrw, Assembler::word)
ATOMIC_XCHG(xchgal, swpal, ldaxr, stlxr, Assembler::xword)
ATOMIC_XCHG(xchgalw, swpal, ldaxrw, stlxrw, Assembler::word)

#undef ATOMIC_XCHG

void MacroAssembler::incr_allocated_bytes(Register thread,
                                          Register var_size_in_bytes,
                                          int con_size_in_bytes,
                                          Register t1) {
  if (!thread->is_valid()) {
    thread = rthread;
  }
  assert(t1->is_valid(), "need temp reg");

  ldr(t1, Address(thread, in_bytes(JavaThread::allocated_bytes_offset())));
  if (var_size_in_bytes->is_valid()) {
    add(t1, t1, var_size_in_bytes);
  } else {
    add(t1, t1, con_size_in_bytes);
  }
  str(t1, Address(thread, in_bytes(JavaThread::allocated_bytes_offset())));
}

#ifndef PRODUCT
extern "C" void findpc(intptr_t x);
#endif

void MacroAssembler::debug64(char* msg, int64_t pc, int64_t regs[])
{
  // In order to get locks to work, we need to fake a in_VM state
  if (ShowMessageBoxOnError ) {
    JavaThread* thread = JavaThread::current();
    JavaThreadState saved_state = thread->thread_state();
    thread->set_thread_state(_thread_in_vm);
#ifndef PRODUCT
    if (CountBytecodes || TraceBytecodes || StopInterpreterAt) {
      ttyLocker ttyl;
      BytecodeCounter::print();
    }
#endif
    if (os::message_box(msg, "Execution stopped, print registers?")) {
      ttyLocker ttyl;
      tty->print_cr(" pc = 0x%016lx", pc);
#ifndef PRODUCT
      tty->cr();
      findpc(pc);
      tty->cr();
#endif
      tty->print_cr(" r0 = 0x%016lx", regs[0]);
      tty->print_cr(" r1 = 0x%016lx", regs[1]);
      tty->print_cr(" r2 = 0x%016lx", regs[2]);
      tty->print_cr(" r3 = 0x%016lx", regs[3]);
      tty->print_cr(" r4 = 0x%016lx", regs[4]);
      tty->print_cr(" r5 = 0x%016lx", regs[5]);
      tty->print_cr(" r6 = 0x%016lx", regs[6]);
      tty->print_cr(" r7 = 0x%016lx", regs[7]);
      tty->print_cr(" r8 = 0x%016lx", regs[8]);
      tty->print_cr(" r9 = 0x%016lx", regs[9]);
      tty->print_cr("r10 = 0x%016lx", regs[10]);
      tty->print_cr("r11 = 0x%016lx", regs[11]);
      tty->print_cr("r12 = 0x%016lx", regs[12]);
      tty->print_cr("r13 = 0x%016lx", regs[13]);
      tty->print_cr("r14 = 0x%016lx", regs[14]);
      tty->print_cr("r15 = 0x%016lx", regs[15]);
      tty->print_cr("r16 = 0x%016lx", regs[16]);
      tty->print_cr("r17 = 0x%016lx", regs[17]);
      tty->print_cr("r18 = 0x%016lx", regs[18]);
      tty->print_cr("r19 = 0x%016lx", regs[19]);
      tty->print_cr("r20 = 0x%016lx", regs[20]);
      tty->print_cr("r21 = 0x%016lx", regs[21]);
      tty->print_cr("r22 = 0x%016lx", regs[22]);
      tty->print_cr("r23 = 0x%016lx", regs[23]);
      tty->print_cr("r24 = 0x%016lx", regs[24]);
      tty->print_cr("r25 = 0x%016lx", regs[25]);
      tty->print_cr("r26 = 0x%016lx", regs[26]);
      tty->print_cr("r27 = 0x%016lx", regs[27]);
      tty->print_cr("r28 = 0x%016lx", regs[28]);
      tty->print_cr("r30 = 0x%016lx", regs[30]);
      tty->print_cr("r31 = 0x%016lx", regs[31]);
      BREAKPOINT;
    }
    ThreadStateTransition::transition(thread, _thread_in_vm, saved_state);
  } else {
    ttyLocker ttyl;
    ::tty->print_cr("=============== DEBUG MESSAGE: %s ================\n",
                    msg);
    assert(false, "DEBUG MESSAGE: %s", msg);
  }
}

#ifdef BUILTIN_SIM
// routine to generate an x86 prolog for a stub function which
// bootstraps into the generated ARM code which directly follows the
// stub
//
// the argument encodes the number of general and fp registers
// passed by the caller and the callng convention (currently just
// the number of general registers and assumes C argument passing)

extern "C" {
int aarch64_stub_prolog_size();
void aarch64_stub_prolog();
void aarch64_prolog();
}

void MacroAssembler::c_stub_prolog(int gp_arg_count, int fp_arg_count, int ret_type,
                                   address *prolog_ptr)
{
  int calltype = (((ret_type & 0x3) << 8) |
                  ((fp_arg_count & 0xf) << 4) |
                  (gp_arg_count & 0xf));

  // the addresses for the x86 to ARM entry code we need to use
  address start = pc();
  // printf("start = %lx\n", start);
  int byteCount =  aarch64_stub_prolog_size();
  // printf("byteCount = %x\n", byteCount);
  int instructionCount = (byteCount + 3)/ 4;
  // printf("instructionCount = %x\n", instructionCount);
  for (int i = 0; i < instructionCount; i++) {
    nop();
  }

  memcpy(start, (void*)aarch64_stub_prolog, byteCount);

  // write the address of the setup routine and the call format at the
  // end of into the copied code
  u_int64_t *patch_end = (u_int64_t *)(start + byteCount);
  if (prolog_ptr)
    patch_end[-2] = (u_int64_t)prolog_ptr;
  patch_end[-1] = calltype;
}
#endif

void MacroAssembler::push_call_clobbered_fp_registers() {
  // Push v0-v7, v16-v31.
  for (int i = 30; i >= 0; i -= 2) {
    if (i <= v7->encoding() || i >= v16->encoding()) {
        stpd(as_FloatRegister(i), as_FloatRegister(i+1),
             Address(pre(sp, -2 * wordSize)));
    }
  }
}

void MacroAssembler::pop_call_clobbered_fp_registers() {

  for (int i = 0; i < 32; i += 2) {
    if (i <= v7->encoding() || i >= v16->encoding()) {
      ldpd(as_FloatRegister(i), as_FloatRegister(i+1),
           Address(post(sp, 2 * wordSize)));
    }
  }
}

void MacroAssembler::push_call_clobbered_registers() {
  push(RegSet::range(r0, r18) - RegSet::of(rscratch1, rscratch2), sp);

  push_call_clobbered_fp_registers();
}

void MacroAssembler::pop_call_clobbered_registers() {
  pop_call_clobbered_fp_registers();

  pop(RegSet::range(r0, r18) - RegSet::of(rscratch1, rscratch2), sp);
}

void MacroAssembler::push_CPU_state(bool save_vectors) {
  push(0x3fffffff, sp);         // integer registers except lr & sp

  if (!save_vectors) {
    for (int i = 30; i >= 0; i -= 2)
      stpd(as_FloatRegister(i), as_FloatRegister(i+1),
           Address(pre(sp, -2 * wordSize)));
  } else {
    for (int i = 30; i >= 0; i -= 2)
      stpq(as_FloatRegister(i), as_FloatRegister(i+1),
           Address(pre(sp, -4 * wordSize)));
  }
}

void MacroAssembler::pop_CPU_state(bool restore_vectors) {
  if (!restore_vectors) {
    for (int i = 0; i < 32; i += 2)
      ldpd(as_FloatRegister(i), as_FloatRegister(i+1),
           Address(post(sp, 2 * wordSize)));
  } else {
    for (int i = 0; i < 32; i += 2)
      ldpq(as_FloatRegister(i), as_FloatRegister(i+1),
           Address(post(sp, 4 * wordSize)));
  }

  pop(0x3fffffff, sp);         // integer registers except lr & sp
}

/**
 * Helpers for multiply_to_len().
 */
void MacroAssembler::add2_with_carry(Register final_dest_hi, Register dest_hi, Register dest_lo,
                                     Register src1, Register src2) {
  adds(dest_lo, dest_lo, src1);
  adc(dest_hi, dest_hi, zr);
  adds(dest_lo, dest_lo, src2);
  adc(final_dest_hi, dest_hi, zr);
}

// Generate an address from (r + r1 extend offset).  "size" is the
// size of the operand.  The result may be in rscratch2.
Address MacroAssembler::offsetted_address(Register r, Register r1,
                                          Address::extend ext, int offset, int size) {
  if (offset || (ext.shift() % size != 0)) {
    lea(rscratch2, Address(r, r1, ext));
    return Address(rscratch2, offset);
  } else {
    return Address(r, r1, ext);
  }
}

Address MacroAssembler::spill_address(int size, int offset, Register tmp)
{
  assert(offset >= 0, "spill to negative address?");
  // Offset reachable ?
  //   Not aligned - 9 bits signed offset
  //   Aligned - 12 bits unsigned offset shifted
  Register base = sp;
  if ((offset & (size-1)) && offset >= (1<<8)) {
    add(tmp, base, offset & ((1<<12)-1));
    base = tmp;
    offset &= -1<<12;
  }

  if (offset >= (1<<12) * size) {
    add(tmp, base, offset & (((1<<12)-1)<<12));
    base = tmp;
    offset &= ~(((1<<12)-1)<<12);
  }

  return Address(base, offset);
}

// Checks whether offset is aligned.
// Returns true if it is, else false.
bool MacroAssembler::merge_alignment_check(Register base,
                                           size_t size,
                                           long cur_offset,
                                           long prev_offset) const {
  if (AvoidUnalignedAccesses) {
    if (base == sp) {
      // Checks whether low offset if aligned to pair of registers.
      long pair_mask = size * 2 - 1;
      long offset = prev_offset > cur_offset ? cur_offset : prev_offset;
      return (offset & pair_mask) == 0;
    } else { // If base is not sp, we can't guarantee the access is aligned.
      return false;
    }
  } else {
    long mask = size - 1;
    // Load/store pair instruction only supports element size aligned offset.
    return (cur_offset & mask) == 0 && (prev_offset & mask) == 0;
  }
}

// Checks whether current and previous loads/stores can be merged.
// Returns true if it can be merged, else false.
bool MacroAssembler::ldst_can_merge(Register rt,
                                    const Address &adr,
                                    size_t cur_size_in_bytes,
                                    bool is_store) const {
  address prev = pc() - NativeInstruction::instruction_size;
  address last = code()->last_insn();

  if (last == NULL || !nativeInstruction_at(last)->is_Imm_LdSt()) {
    return false;
  }

  if (adr.getMode() != Address::base_plus_offset || prev != last) {
    return false;
  }

  NativeLdSt* prev_ldst = NativeLdSt_at(prev);
  size_t prev_size_in_bytes = prev_ldst->size_in_bytes();

  assert(prev_size_in_bytes == 4 || prev_size_in_bytes == 8, "only supports 64/32bit merging.");
  assert(cur_size_in_bytes == 4 || cur_size_in_bytes == 8, "only supports 64/32bit merging.");

  if (cur_size_in_bytes != prev_size_in_bytes || is_store != prev_ldst->is_store()) {
    return false;
  }

  long max_offset = 63 * prev_size_in_bytes;
  long min_offset = -64 * prev_size_in_bytes;

  assert(prev_ldst->is_not_pre_post_index(), "pre-index or post-index is not supported to be merged.");

  // Only same base can be merged.
  if (adr.base() != prev_ldst->base()) {
    return false;
  }

  long cur_offset = adr.offset();
  long prev_offset = prev_ldst->offset();
  size_t diff = abs(cur_offset - prev_offset);
  if (diff != prev_size_in_bytes) {
    return false;
  }

  // Following cases can not be merged:
  // ldr x2, [x2, #8]
  // ldr x3, [x2, #16]
  // or:
  // ldr x2, [x3, #8]
  // ldr x2, [x3, #16]
  // If t1 and t2 is the same in "ldp t1, t2, [xn, #imm]", we'll get SIGILL.
  if (!is_store && (adr.base() == prev_ldst->target() || rt == prev_ldst->target())) {
    return false;
  }

  long low_offset = prev_offset > cur_offset ? cur_offset : prev_offset;
  // Offset range must be in ldp/stp instruction's range.
  if (low_offset > max_offset || low_offset < min_offset) {
    return false;
  }

  if (merge_alignment_check(adr.base(), prev_size_in_bytes, cur_offset, prev_offset)) {
    return true;
  }

  return false;
}

// Merge current load/store with previous load/store into ldp/stp.
void MacroAssembler::merge_ldst(Register rt,
                                const Address &adr,
                                size_t cur_size_in_bytes,
                                bool is_store) {

  assert(ldst_can_merge(rt, adr, cur_size_in_bytes, is_store) == true, "cur and prev must be able to be merged.");

  Register rt_low, rt_high;
  address prev = pc() - NativeInstruction::instruction_size;
  NativeLdSt* prev_ldst = NativeLdSt_at(prev);

  long offset;

  if (adr.offset() < prev_ldst->offset()) {
    offset = adr.offset();
    rt_low = rt;
    rt_high = prev_ldst->target();
  } else {
    offset = prev_ldst->offset();
    rt_low = prev_ldst->target();
    rt_high = rt;
  }

  Address adr_p = Address(prev_ldst->base(), offset);
  // Overwrite previous generated binary.
  code_section()->set_end(prev);

  const int sz = prev_ldst->size_in_bytes();
  assert(sz == 8 || sz == 4, "only supports 64/32bit merging.");
  if (!is_store) {
    BLOCK_COMMENT("merged ldr pair");
    if (sz == 8) {
      ldp(rt_low, rt_high, adr_p);
    } else {
      ldpw(rt_low, rt_high, adr_p);
    }
  } else {
    BLOCK_COMMENT("merged str pair");
    if (sz == 8) {
      stp(rt_low, rt_high, adr_p);
    } else {
      stpw(rt_low, rt_high, adr_p);
    }
  }
}

/**
 * Multiply 64 bit by 64 bit first loop.
 */
void MacroAssembler::multiply_64_x_64_loop(Register x, Register xstart, Register x_xstart,
                                           Register y, Register y_idx, Register z,
                                           Register carry, Register product,
                                           Register idx, Register kdx) {
  //
  //  jlong carry, x[], y[], z[];
  //  for (int idx=ystart, kdx=ystart+1+xstart; idx >= 0; idx-, kdx--) {
  //    huge_128 product = y[idx] * x[xstart] + carry;
  //    z[kdx] = (jlong)product;
  //    carry  = (jlong)(product >>> 64);
  //  }
  //  z[xstart] = carry;
  //

  Label L_first_loop, L_first_loop_exit;
  Label L_one_x, L_one_y, L_multiply;

  subsw(xstart, xstart, 1);
  br(Assembler::MI, L_one_x);

  lea(rscratch1, Address(x, xstart, Address::lsl(LogBytesPerInt)));
  ldr(x_xstart, Address(rscratch1));
  ror(x_xstart, x_xstart, 32); // convert big-endian to little-endian

  bind(L_first_loop);
  subsw(idx, idx, 1);
  br(Assembler::MI, L_first_loop_exit);
  subsw(idx, idx, 1);
  br(Assembler::MI, L_one_y);
  lea(rscratch1, Address(y, idx, Address::uxtw(LogBytesPerInt)));
  ldr(y_idx, Address(rscratch1));
  ror(y_idx, y_idx, 32); // convert big-endian to little-endian
  bind(L_multiply);

  // AArch64 has a multiply-accumulate instruction that we can't use
  // here because it has no way to process carries, so we have to use
  // separate add and adc instructions.  Bah.
  umulh(rscratch1, x_xstart, y_idx); // x_xstart * y_idx -> rscratch1:product
  mul(product, x_xstart, y_idx);
  adds(product, product, carry);
  adc(carry, rscratch1, zr);   // x_xstart * y_idx + carry -> carry:product

  subw(kdx, kdx, 2);
  ror(product, product, 32); // back to big-endian
  str(product, offsetted_address(z, kdx, Address::uxtw(LogBytesPerInt), 0, BytesPerLong));

  b(L_first_loop);

  bind(L_one_y);
  ldrw(y_idx, Address(y,  0));
  b(L_multiply);

  bind(L_one_x);
  ldrw(x_xstart, Address(x,  0));
  b(L_first_loop);

  bind(L_first_loop_exit);
}

/**
 * Multiply 128 bit by 128. Unrolled inner loop.
 *
 */
void MacroAssembler::multiply_128_x_128_loop(Register y, Register z,
                                             Register carry, Register carry2,
                                             Register idx, Register jdx,
                                             Register yz_idx1, Register yz_idx2,
                                             Register tmp, Register tmp3, Register tmp4,
                                             Register tmp6, Register product_hi) {

  //   jlong carry, x[], y[], z[];
  //   int kdx = ystart+1;
  //   for (int idx=ystart-2; idx >= 0; idx -= 2) { // Third loop
  //     huge_128 tmp3 = (y[idx+1] * product_hi) + z[kdx+idx+1] + carry;
  //     jlong carry2  = (jlong)(tmp3 >>> 64);
  //     huge_128 tmp4 = (y[idx]   * product_hi) + z[kdx+idx] + carry2;
  //     carry  = (jlong)(tmp4 >>> 64);
  //     z[kdx+idx+1] = (jlong)tmp3;
  //     z[kdx+idx] = (jlong)tmp4;
  //   }
  //   idx += 2;
  //   if (idx > 0) {
  //     yz_idx1 = (y[idx] * product_hi) + z[kdx+idx] + carry;
  //     z[kdx+idx] = (jlong)yz_idx1;
  //     carry  = (jlong)(yz_idx1 >>> 64);
  //   }
  //

  Label L_third_loop, L_third_loop_exit, L_post_third_loop_done;

  lsrw(jdx, idx, 2);

  bind(L_third_loop);

  subsw(jdx, jdx, 1);
  br(Assembler::MI, L_third_loop_exit);
  subw(idx, idx, 4);

  lea(rscratch1, Address(y, idx, Address::uxtw(LogBytesPerInt)));

  ldp(yz_idx2, yz_idx1, Address(rscratch1, 0));

  lea(tmp6, Address(z, idx, Address::uxtw(LogBytesPerInt)));

  ror(yz_idx1, yz_idx1, 32); // convert big-endian to little-endian
  ror(yz_idx2, yz_idx2, 32);

  ldp(rscratch2, rscratch1, Address(tmp6, 0));

  mul(tmp3, product_hi, yz_idx1);  //  yz_idx1 * product_hi -> tmp4:tmp3
  umulh(tmp4, product_hi, yz_idx1);

  ror(rscratch1, rscratch1, 32); // convert big-endian to little-endian
  ror(rscratch2, rscratch2, 32);

  mul(tmp, product_hi, yz_idx2);   //  yz_idx2 * product_hi -> carry2:tmp
  umulh(carry2, product_hi, yz_idx2);

  // propagate sum of both multiplications into carry:tmp4:tmp3
  adds(tmp3, tmp3, carry);
  adc(tmp4, tmp4, zr);
  adds(tmp3, tmp3, rscratch1);
  adcs(tmp4, tmp4, tmp);
  adc(carry, carry2, zr);
  adds(tmp4, tmp4, rscratch2);
  adc(carry, carry, zr);

  ror(tmp3, tmp3, 32); // convert little-endian to big-endian
  ror(tmp4, tmp4, 32);
  stp(tmp4, tmp3, Address(tmp6, 0));

  b(L_third_loop);
  bind (L_third_loop_exit);

  andw (idx, idx, 0x3);
  cbz(idx, L_post_third_loop_done);

  Label L_check_1;
  subsw(idx, idx, 2);
  br(Assembler::MI, L_check_1);

  lea(rscratch1, Address(y, idx, Address::uxtw(LogBytesPerInt)));
  ldr(yz_idx1, Address(rscratch1, 0));
  ror(yz_idx1, yz_idx1, 32);
  mul(tmp3, product_hi, yz_idx1);  //  yz_idx1 * product_hi -> tmp4:tmp3
  umulh(tmp4, product_hi, yz_idx1);
  lea(rscratch1, Address(z, idx, Address::uxtw(LogBytesPerInt)));
  ldr(yz_idx2, Address(rscratch1, 0));
  ror(yz_idx2, yz_idx2, 32);

  add2_with_carry(carry, tmp4, tmp3, carry, yz_idx2);

  ror(tmp3, tmp3, 32);
  str(tmp3, Address(rscratch1, 0));

  bind (L_check_1);

  andw (idx, idx, 0x1);
  subsw(idx, idx, 1);
  br(Assembler::MI, L_post_third_loop_done);
  ldrw(tmp4, Address(y, idx, Address::uxtw(LogBytesPerInt)));
  mul(tmp3, tmp4, product_hi);  //  tmp4 * product_hi -> carry2:tmp3
  umulh(carry2, tmp4, product_hi);
  ldrw(tmp4, Address(z, idx, Address::uxtw(LogBytesPerInt)));

  add2_with_carry(carry2, tmp3, tmp4, carry);

  strw(tmp3, Address(z, idx, Address::uxtw(LogBytesPerInt)));
  extr(carry, carry2, tmp3, 32);

  bind(L_post_third_loop_done);
}

/**
 * Code for BigInteger::multiplyToLen() instrinsic.
 *
 * r0: x
 * r1: xlen
 * r2: y
 * r3: ylen
 * r4:  z
 * r5: zlen
 * r10: tmp1
 * r11: tmp2
 * r12: tmp3
 * r13: tmp4
 * r14: tmp5
 * r15: tmp6
 * r16: tmp7
 *
 */
void MacroAssembler::multiply_to_len(Register x, Register xlen, Register y, Register ylen,
                                     Register z, Register zlen,
                                     Register tmp1, Register tmp2, Register tmp3, Register tmp4,
                                     Register tmp5, Register tmp6, Register product_hi) {

  assert_different_registers(x, xlen, y, ylen, z, zlen, tmp1, tmp2, tmp3, tmp4, tmp5, tmp6);

  const Register idx = tmp1;
  const Register kdx = tmp2;
  const Register xstart = tmp3;

  const Register y_idx = tmp4;
  const Register carry = tmp5;
  const Register product  = xlen;
  const Register x_xstart = zlen;  // reuse register

  // First Loop.
  //
  //  final static long LONG_MASK = 0xffffffffL;
  //  int xstart = xlen - 1;
  //  int ystart = ylen - 1;
  //  long carry = 0;
  //  for (int idx=ystart, kdx=ystart+1+xstart; idx >= 0; idx-, kdx--) {
  //    long product = (y[idx] & LONG_MASK) * (x[xstart] & LONG_MASK) + carry;
  //    z[kdx] = (int)product;
  //    carry = product >>> 32;
  //  }
  //  z[xstart] = (int)carry;
  //

  movw(idx, ylen);      // idx = ylen;
  movw(kdx, zlen);      // kdx = xlen+ylen;
  mov(carry, zr);       // carry = 0;

  Label L_done;

  movw(xstart, xlen);
  subsw(xstart, xstart, 1);
  br(Assembler::MI, L_done);

  multiply_64_x_64_loop(x, xstart, x_xstart, y, y_idx, z, carry, product, idx, kdx);

  Label L_second_loop;
  cbzw(kdx, L_second_loop);

  Label L_carry;
  subw(kdx, kdx, 1);
  cbzw(kdx, L_carry);

  strw(carry, Address(z, kdx, Address::uxtw(LogBytesPerInt)));
  lsr(carry, carry, 32);
  subw(kdx, kdx, 1);

  bind(L_carry);
  strw(carry, Address(z, kdx, Address::uxtw(LogBytesPerInt)));

  // Second and third (nested) loops.
  //
  // for (int i = xstart-1; i >= 0; i--) { // Second loop
  //   carry = 0;
  //   for (int jdx=ystart, k=ystart+1+i; jdx >= 0; jdx--, k--) { // Third loop
  //     long product = (y[jdx] & LONG_MASK) * (x[i] & LONG_MASK) +
  //                    (z[k] & LONG_MASK) + carry;
  //     z[k] = (int)product;
  //     carry = product >>> 32;
  //   }
  //   z[i] = (int)carry;
  // }
  //
  // i = xlen, j = tmp1, k = tmp2, carry = tmp5, x[i] = product_hi

  const Register jdx = tmp1;

  bind(L_second_loop);
  mov(carry, zr);                // carry = 0;
  movw(jdx, ylen);               // j = ystart+1

  subsw(xstart, xstart, 1);      // i = xstart-1;
  br(Assembler::MI, L_done);

  str(z, Address(pre(sp, -4 * wordSize)));

  Label L_last_x;
  lea(z, offsetted_address(z, xstart, Address::uxtw(LogBytesPerInt), 4, BytesPerInt)); // z = z + k - j
  subsw(xstart, xstart, 1);       // i = xstart-1;
  br(Assembler::MI, L_last_x);

  lea(rscratch1, Address(x, xstart, Address::uxtw(LogBytesPerInt)));
  ldr(product_hi, Address(rscratch1));
  ror(product_hi, product_hi, 32);  // convert big-endian to little-endian

  Label L_third_loop_prologue;
  bind(L_third_loop_prologue);

  str(ylen, Address(sp, wordSize));
  stp(x, xstart, Address(sp, 2 * wordSize));
  multiply_128_x_128_loop(y, z, carry, x, jdx, ylen, product,
                          tmp2, x_xstart, tmp3, tmp4, tmp6, product_hi);
  ldp(z, ylen, Address(post(sp, 2 * wordSize)));
  ldp(x, xlen, Address(post(sp, 2 * wordSize)));   // copy old xstart -> xlen

  addw(tmp3, xlen, 1);
  strw(carry, Address(z, tmp3, Address::uxtw(LogBytesPerInt)));
  subsw(tmp3, tmp3, 1);
  br(Assembler::MI, L_done);

  lsr(carry, carry, 32);
  strw(carry, Address(z, tmp3, Address::uxtw(LogBytesPerInt)));
  b(L_second_loop);

  // Next infrequent code is moved outside loops.
  bind(L_last_x);
  ldrw(product_hi, Address(x,  0));
  b(L_third_loop_prologue);

  bind(L_done);
}

// Code for BigInteger::mulAdd instrinsic
// out     = r0
// in      = r1
// offset  = r2  (already out.length-offset)
// len     = r3
// k       = r4
//
// pseudo code from java implementation:
// carry = 0;
// offset = out.length-offset - 1;
// for (int j=len-1; j >= 0; j--) {
//     product = (in[j] & LONG_MASK) * kLong + (out[offset] & LONG_MASK) + carry;
//     out[offset--] = (int)product;
//     carry = product >>> 32;
// }
// return (int)carry;
void MacroAssembler::mul_add(Register out, Register in, Register offset,
      Register len, Register k) {
    Label LOOP, END;
    // pre-loop
    cmp(len, zr); // cmp, not cbz/cbnz: to use condition twice => less branches
    csel(out, zr, out, Assembler::EQ);
    br(Assembler::EQ, END);
    add(in, in, len, LSL, 2); // in[j+1] address
    add(offset, out, offset, LSL, 2); // out[offset + 1] address
    mov(out, zr); // used to keep carry now
    BIND(LOOP);
    ldrw(rscratch1, Address(pre(in, -4)));
    madd(rscratch1, rscratch1, k, out);
    ldrw(rscratch2, Address(pre(offset, -4)));
    add(rscratch1, rscratch1, rscratch2);
    strw(rscratch1, Address(offset));
    lsr(out, rscratch1, 32);
    subs(len, len, 1);
    br(Assembler::NE, LOOP);
    BIND(END);
}

/**
 * Emits code to update CRC-32 with a byte value according to constants in table
 *
 * @param [in,out]crc   Register containing the crc.
 * @param [in]val       Register containing the byte to fold into the CRC.
 * @param [in]table     Register containing the table of crc constants.
 *
 * uint32_t crc;
 * val = crc_table[(val ^ crc) & 0xFF];
 * crc = val ^ (crc >> 8);
 *
 */
void MacroAssembler::update_byte_crc32(Register crc, Register val, Register table) {
  eor(val, val, crc);
  andr(val, val, 0xff);
  ldrw(val, Address(table, val, Address::lsl(2)));
  eor(crc, val, crc, Assembler::LSR, 8);
}

/**
 * Emits code to update CRC-32 with a 32-bit value according to tables 0 to 3
 *
 * @param [in,out]crc   Register containing the crc.
 * @param [in]v         Register containing the 32-bit to fold into the CRC.
 * @param [in]table0    Register containing table 0 of crc constants.
 * @param [in]table1    Register containing table 1 of crc constants.
 * @param [in]table2    Register containing table 2 of crc constants.
 * @param [in]table3    Register containing table 3 of crc constants.
 *
 * uint32_t crc;
 *   v = crc ^ v
 *   crc = table3[v&0xff]^table2[(v>>8)&0xff]^table1[(v>>16)&0xff]^table0[v>>24]
 *
 */
void MacroAssembler::update_word_crc32(Register crc, Register v, Register tmp,
        Register table0, Register table1, Register table2, Register table3,
        bool upper) {
  eor(v, crc, v, upper ? LSR:LSL, upper ? 32:0);
  uxtb(tmp, v);
  ldrw(crc, Address(table3, tmp, Address::lsl(2)));
  ubfx(tmp, v, 8, 8);
  ldrw(tmp, Address(table2, tmp, Address::lsl(2)));
  eor(crc, crc, tmp);
  ubfx(tmp, v, 16, 8);
  ldrw(tmp, Address(table1, tmp, Address::lsl(2)));
  eor(crc, crc, tmp);
  ubfx(tmp, v, 24, 8);
  ldrw(tmp, Address(table0, tmp, Address::lsl(2)));
  eor(crc, crc, tmp);
}

void MacroAssembler::kernel_crc32_using_crc32(Register crc, Register buf,
        Register len, Register tmp0, Register tmp1, Register tmp2,
        Register tmp3) {
    Label CRC_by64_loop, CRC_by4_loop, CRC_by1_loop, CRC_less64, CRC_by64_pre, CRC_by32_loop, CRC_less32, L_exit;
    assert_different_registers(crc, buf, len, tmp0, tmp1, tmp2, tmp3);

    mvnw(crc, crc);

    subs(len, len, 128);
    br(Assembler::GE, CRC_by64_pre);
  BIND(CRC_less64);
    adds(len, len, 128-32);
    br(Assembler::GE, CRC_by32_loop);
  BIND(CRC_less32);
    adds(len, len, 32-4);
    br(Assembler::GE, CRC_by4_loop);
    adds(len, len, 4);
    br(Assembler::GT, CRC_by1_loop);
    b(L_exit);

  BIND(CRC_by32_loop);
    ldp(tmp0, tmp1, Address(post(buf, 16)));
    subs(len, len, 32);
    crc32x(crc, crc, tmp0);
    ldr(tmp2, Address(post(buf, 8)));
    crc32x(crc, crc, tmp1);
    ldr(tmp3, Address(post(buf, 8)));
    crc32x(crc, crc, tmp2);
    crc32x(crc, crc, tmp3);
    br(Assembler::GE, CRC_by32_loop);
    cmn(len, 32);
    br(Assembler::NE, CRC_less32);
    b(L_exit);

  BIND(CRC_by4_loop);
    ldrw(tmp0, Address(post(buf, 4)));
    subs(len, len, 4);
    crc32w(crc, crc, tmp0);
    br(Assembler::GE, CRC_by4_loop);
    adds(len, len, 4);
    br(Assembler::LE, L_exit);
  BIND(CRC_by1_loop);
    ldrb(tmp0, Address(post(buf, 1)));
    subs(len, len, 1);
    crc32b(crc, crc, tmp0);
    br(Assembler::GT, CRC_by1_loop);
    b(L_exit);

  BIND(CRC_by64_pre);
    sub(buf, buf, 8);
    ldp(tmp0, tmp1, Address(buf, 8));
    crc32x(crc, crc, tmp0);
    ldr(tmp2, Address(buf, 24));
    crc32x(crc, crc, tmp1);
    ldr(tmp3, Address(buf, 32));
    crc32x(crc, crc, tmp2);
    ldr(tmp0, Address(buf, 40));
    crc32x(crc, crc, tmp3);
    ldr(tmp1, Address(buf, 48));
    crc32x(crc, crc, tmp0);
    ldr(tmp2, Address(buf, 56));
    crc32x(crc, crc, tmp1);
    ldr(tmp3, Address(pre(buf, 64)));

    b(CRC_by64_loop);

    align(CodeEntryAlignment);
  BIND(CRC_by64_loop);
    subs(len, len, 64);
    crc32x(crc, crc, tmp2);
    ldr(tmp0, Address(buf, 8));
    crc32x(crc, crc, tmp3);
    ldr(tmp1, Address(buf, 16));
    crc32x(crc, crc, tmp0);
    ldr(tmp2, Address(buf, 24));
    crc32x(crc, crc, tmp1);
    ldr(tmp3, Address(buf, 32));
    crc32x(crc, crc, tmp2);
    ldr(tmp0, Address(buf, 40));
    crc32x(crc, crc, tmp3);
    ldr(tmp1, Address(buf, 48));
    crc32x(crc, crc, tmp0);
    ldr(tmp2, Address(buf, 56));
    crc32x(crc, crc, tmp1);
    ldr(tmp3, Address(pre(buf, 64)));
    br(Assembler::GE, CRC_by64_loop);

    // post-loop
    crc32x(crc, crc, tmp2);
    crc32x(crc, crc, tmp3);

    sub(len, len, 64);
    add(buf, buf, 8);
    cmn(len, 128);
    br(Assembler::NE, CRC_less64);
  BIND(L_exit);
    mvnw(crc, crc);
}

/**
 * @param crc   register containing existing CRC (32-bit)
 * @param buf   register pointing to input byte buffer (byte*)
 * @param len   register containing number of bytes
 * @param table register that will contain address of CRC table
 * @param tmp   scratch register
 */
void MacroAssembler::kernel_crc32(Register crc, Register buf, Register len,
        Register table0, Register table1, Register table2, Register table3,
        Register tmp, Register tmp2, Register tmp3) {
  Label L_by16, L_by16_loop, L_by4, L_by4_loop, L_by1, L_by1_loop, L_exit;
  unsigned long offset;

  if (UseCRC32) {
      kernel_crc32_using_crc32(crc, buf, len, table0, table1, table2, table3);
      return;
  }

    mvnw(crc, crc);

    adrp(table0, ExternalAddress(StubRoutines::crc_table_addr()), offset);
    if (offset) add(table0, table0, offset);
    add(table1, table0, 1*256*sizeof(juint));
    add(table2, table0, 2*256*sizeof(juint));
    add(table3, table0, 3*256*sizeof(juint));

  if (UseNeon) {
      cmp(len, 64);
      br(Assembler::LT, L_by16);
      eor(v16, T16B, v16, v16);

    Label L_fold;

      add(tmp, table0, 4*256*sizeof(juint)); // Point at the Neon constants

      ld1(v0, v1, T2D, post(buf, 32));
      ld1r(v4, T2D, post(tmp, 8));
      ld1r(v5, T2D, post(tmp, 8));
      ld1r(v6, T2D, post(tmp, 8));
      ld1r(v7, T2D, post(tmp, 8));
      mov(v16, T4S, 0, crc);

      eor(v0, T16B, v0, v16);
      sub(len, len, 64);

    BIND(L_fold);
      pmull(v22, T8H, v0, v5, T8B);
      pmull(v20, T8H, v0, v7, T8B);
      pmull(v23, T8H, v0, v4, T8B);
      pmull(v21, T8H, v0, v6, T8B);

      pmull2(v18, T8H, v0, v5, T16B);
      pmull2(v16, T8H, v0, v7, T16B);
      pmull2(v19, T8H, v0, v4, T16B);
      pmull2(v17, T8H, v0, v6, T16B);

      uzp1(v24, v20, v22, T8H);
      uzp2(v25, v20, v22, T8H);
      eor(v20, T16B, v24, v25);

      uzp1(v26, v16, v18, T8H);
      uzp2(v27, v16, v18, T8H);
      eor(v16, T16B, v26, v27);

      ushll2(v22, T4S, v20, T8H, 8);
      ushll(v20, T4S, v20, T4H, 8);

      ushll2(v18, T4S, v16, T8H, 8);
      ushll(v16, T4S, v16, T4H, 8);

      eor(v22, T16B, v23, v22);
      eor(v18, T16B, v19, v18);
      eor(v20, T16B, v21, v20);
      eor(v16, T16B, v17, v16);

      uzp1(v17, v16, v20, T2D);
      uzp2(v21, v16, v20, T2D);
      eor(v17, T16B, v17, v21);

      ushll2(v20, T2D, v17, T4S, 16);
      ushll(v16, T2D, v17, T2S, 16);

      eor(v20, T16B, v20, v22);
      eor(v16, T16B, v16, v18);

      uzp1(v17, v20, v16, T2D);
      uzp2(v21, v20, v16, T2D);
      eor(v28, T16B, v17, v21);

      pmull(v22, T8H, v1, v5, T8B);
      pmull(v20, T8H, v1, v7, T8B);
      pmull(v23, T8H, v1, v4, T8B);
      pmull(v21, T8H, v1, v6, T8B);

      pmull2(v18, T8H, v1, v5, T16B);
      pmull2(v16, T8H, v1, v7, T16B);
      pmull2(v19, T8H, v1, v4, T16B);
      pmull2(v17, T8H, v1, v6, T16B);

      ld1(v0, v1, T2D, post(buf, 32));

      uzp1(v24, v20, v22, T8H);
      uzp2(v25, v20, v22, T8H);
      eor(v20, T16B, v24, v25);

      uzp1(v26, v16, v18, T8H);
      uzp2(v27, v16, v18, T8H);
      eor(v16, T16B, v26, v27);

      ushll2(v22, T4S, v20, T8H, 8);
      ushll(v20, T4S, v20, T4H, 8);

      ushll2(v18, T4S, v16, T8H, 8);
      ushll(v16, T4S, v16, T4H, 8);

      eor(v22, T16B, v23, v22);
      eor(v18, T16B, v19, v18);
      eor(v20, T16B, v21, v20);
      eor(v16, T16B, v17, v16);

      uzp1(v17, v16, v20, T2D);
      uzp2(v21, v16, v20, T2D);
      eor(v16, T16B, v17, v21);

      ushll2(v20, T2D, v16, T4S, 16);
      ushll(v16, T2D, v16, T2S, 16);

      eor(v20, T16B, v22, v20);
      eor(v16, T16B, v16, v18);

      uzp1(v17, v20, v16, T2D);
      uzp2(v21, v20, v16, T2D);
      eor(v20, T16B, v17, v21);

      shl(v16, T2D, v28, 1);
      shl(v17, T2D, v20, 1);

      eor(v0, T16B, v0, v16);
      eor(v1, T16B, v1, v17);

      subs(len, len, 32);
      br(Assembler::GE, L_fold);

      mov(crc, 0);
      mov(tmp, v0, T1D, 0);
      update_word_crc32(crc, tmp, tmp2, table0, table1, table2, table3, false);
      update_word_crc32(crc, tmp, tmp2, table0, table1, table2, table3, true);
      mov(tmp, v0, T1D, 1);
      update_word_crc32(crc, tmp, tmp2, table0, table1, table2, table3, false);
      update_word_crc32(crc, tmp, tmp2, table0, table1, table2, table3, true);
      mov(tmp, v1, T1D, 0);
      update_word_crc32(crc, tmp, tmp2, table0, table1, table2, table3, false);
      update_word_crc32(crc, tmp, tmp2, table0, table1, table2, table3, true);
      mov(tmp, v1, T1D, 1);
      update_word_crc32(crc, tmp, tmp2, table0, table1, table2, table3, false);
      update_word_crc32(crc, tmp, tmp2, table0, table1, table2, table3, true);

      add(len, len, 32);
  }

  BIND(L_by16);
    subs(len, len, 16);
    br(Assembler::GE, L_by16_loop);
    adds(len, len, 16-4);
    br(Assembler::GE, L_by4_loop);
    adds(len, len, 4);
    br(Assembler::GT, L_by1_loop);
    b(L_exit);

  BIND(L_by4_loop);
    ldrw(tmp, Address(post(buf, 4)));
    update_word_crc32(crc, tmp, tmp2, table0, table1, table2, table3);
    subs(len, len, 4);
    br(Assembler::GE, L_by4_loop);
    adds(len, len, 4);
    br(Assembler::LE, L_exit);
  BIND(L_by1_loop);
    subs(len, len, 1);
    ldrb(tmp, Address(post(buf, 1)));
    update_byte_crc32(crc, tmp, table0);
    br(Assembler::GT, L_by1_loop);
    b(L_exit);

    align(CodeEntryAlignment);
  BIND(L_by16_loop);
    subs(len, len, 16);
    ldp(tmp, tmp3, Address(post(buf, 16)));
    update_word_crc32(crc, tmp, tmp2, table0, table1, table2, table3, false);
    update_word_crc32(crc, tmp, tmp2, table0, table1, table2, table3, true);
    update_word_crc32(crc, tmp3, tmp2, table0, table1, table2, table3, false);
    update_word_crc32(crc, tmp3, tmp2, table0, table1, table2, table3, true);
    br(Assembler::GE, L_by16_loop);
    adds(len, len, 16-4);
    br(Assembler::GE, L_by4_loop);
    adds(len, len, 4);
    br(Assembler::GT, L_by1_loop);
  BIND(L_exit);
    mvnw(crc, crc);
}

void MacroAssembler::kernel_crc32c_using_crc32c(Register crc, Register buf,
        Register len, Register tmp0, Register tmp1, Register tmp2,
        Register tmp3) {
    Label CRC_by64_loop, CRC_by4_loop, CRC_by1_loop, CRC_less64, CRC_by64_pre, CRC_by32_loop, CRC_less32, L_exit;
    assert_different_registers(crc, buf, len, tmp0, tmp1, tmp2, tmp3);

    subs(len, len, 128);
    br(Assembler::GE, CRC_by64_pre);
  BIND(CRC_less64);
    adds(len, len, 128-32);
    br(Assembler::GE, CRC_by32_loop);
  BIND(CRC_less32);
    adds(len, len, 32-4);
    br(Assembler::GE, CRC_by4_loop);
    adds(len, len, 4);
    br(Assembler::GT, CRC_by1_loop);
    b(L_exit);

  BIND(CRC_by32_loop);
    ldp(tmp0, tmp1, Address(post(buf, 16)));
    subs(len, len, 32);
    crc32cx(crc, crc, tmp0);
    ldr(tmp2, Address(post(buf, 8)));
    crc32cx(crc, crc, tmp1);
    ldr(tmp3, Address(post(buf, 8)));
    crc32cx(crc, crc, tmp2);
    crc32cx(crc, crc, tmp3);
    br(Assembler::GE, CRC_by32_loop);
    cmn(len, 32);
    br(Assembler::NE, CRC_less32);
    b(L_exit);

  BIND(CRC_by4_loop);
    ldrw(tmp0, Address(post(buf, 4)));
    subs(len, len, 4);
    crc32cw(crc, crc, tmp0);
    br(Assembler::GE, CRC_by4_loop);
    adds(len, len, 4);
    br(Assembler::LE, L_exit);
  BIND(CRC_by1_loop);
    ldrb(tmp0, Address(post(buf, 1)));
    subs(len, len, 1);
    crc32cb(crc, crc, tmp0);
    br(Assembler::GT, CRC_by1_loop);
    b(L_exit);

  BIND(CRC_by64_pre);
    sub(buf, buf, 8);
    ldp(tmp0, tmp1, Address(buf, 8));
    crc32cx(crc, crc, tmp0);
    ldr(tmp2, Address(buf, 24));
    crc32cx(crc, crc, tmp1);
    ldr(tmp3, Address(buf, 32));
    crc32cx(crc, crc, tmp2);
    ldr(tmp0, Address(buf, 40));
    crc32cx(crc, crc, tmp3);
    ldr(tmp1, Address(buf, 48));
    crc32cx(crc, crc, tmp0);
    ldr(tmp2, Address(buf, 56));
    crc32cx(crc, crc, tmp1);
    ldr(tmp3, Address(pre(buf, 64)));

    b(CRC_by64_loop);

    align(CodeEntryAlignment);
  BIND(CRC_by64_loop);
    subs(len, len, 64);
    crc32cx(crc, crc, tmp2);
    ldr(tmp0, Address(buf, 8));
    crc32cx(crc, crc, tmp3);
    ldr(tmp1, Address(buf, 16));
    crc32cx(crc, crc, tmp0);
    ldr(tmp2, Address(buf, 24));
    crc32cx(crc, crc, tmp1);
    ldr(tmp3, Address(buf, 32));
    crc32cx(crc, crc, tmp2);
    ldr(tmp0, Address(buf, 40));
    crc32cx(crc, crc, tmp3);
    ldr(tmp1, Address(buf, 48));
    crc32cx(crc, crc, tmp0);
    ldr(tmp2, Address(buf, 56));
    crc32cx(crc, crc, tmp1);
    ldr(tmp3, Address(pre(buf, 64)));
    br(Assembler::GE, CRC_by64_loop);

    // post-loop
    crc32cx(crc, crc, tmp2);
    crc32cx(crc, crc, tmp3);

    sub(len, len, 64);
    add(buf, buf, 8);
    cmn(len, 128);
    br(Assembler::NE, CRC_less64);
  BIND(L_exit);
}

/**
 * @param crc   register containing existing CRC (32-bit)
 * @param buf   register pointing to input byte buffer (byte*)
 * @param len   register containing number of bytes
 * @param table register that will contain address of CRC table
 * @param tmp   scratch register
 */
void MacroAssembler::kernel_crc32c(Register crc, Register buf, Register len,
        Register table0, Register table1, Register table2, Register table3,
        Register tmp, Register tmp2, Register tmp3) {
  kernel_crc32c_using_crc32c(crc, buf, len, table0, table1, table2, table3);
}


SkipIfEqual::SkipIfEqual(
    MacroAssembler* masm, const bool* flag_addr, bool value) {
  _masm = masm;
  unsigned long offset;
  _masm->adrp(rscratch1, ExternalAddress((address)flag_addr), offset);
  _masm->ldrb(rscratch1, Address(rscratch1, offset));
  _masm->cbzw(rscratch1, _label);
}

SkipIfEqual::~SkipIfEqual() {
  _masm->bind(_label);
}

void MacroAssembler::addptr(const Address &dst, int32_t src) {
  Address adr;
  switch(dst.getMode()) {
  case Address::base_plus_offset:
    // This is the expected mode, although we allow all the other
    // forms below.
    adr = form_address(rscratch2, dst.base(), dst.offset(), LogBytesPerWord);
    break;
  default:
    lea(rscratch2, dst);
    adr = Address(rscratch2);
    break;
  }
  ldr(rscratch1, adr);
  add(rscratch1, rscratch1, src);
  str(rscratch1, adr);
}

void MacroAssembler::cmpptr(Register src1, Address src2) {
  unsigned long offset;
  adrp(rscratch1, src2, offset);
  ldr(rscratch1, Address(rscratch1, offset));
  cmp(src1, rscratch1);
}

void MacroAssembler::cmpoop(Register src1, Register src2) {
  BarrierSetAssembler* bs = BarrierSet::barrier_set()->barrier_set_assembler();
  bs->obj_equals(this, IN_HEAP, src1, src2);
}


void MacroAssembler::load_klass(Register dst, Register src) {
  if (UseCompressedClassPointers) {
    ldrw(dst, Address(src, oopDesc::klass_offset_in_bytes()));
    decode_klass_not_null(dst);
  } else {
    ldr(dst, Address(src, oopDesc::klass_offset_in_bytes()));
  }
}

// ((OopHandle)result).resolve();
void MacroAssembler::resolve_oop_handle(Register result, Register tmp) {
  // OopHandle::resolve is an indirection.
  BarrierSetAssembler *bs = BarrierSet::barrier_set()->barrier_set_assembler();
  bs->load_at(this, IN_ROOT | IN_CONCURRENT_ROOT, T_OBJECT,
                    result, Address(result, 0), tmp, rthread);
}

void MacroAssembler::load_mirror(Register dst, Register method, Register tmp) {
  const int mirror_offset = in_bytes(Klass::java_mirror_offset());
  ldr(dst, Address(rmethod, Method::const_offset()));
  ldr(dst, Address(dst, ConstMethod::constants_offset()));
  ldr(dst, Address(dst, ConstantPool::pool_holder_offset_in_bytes()));
  ldr(dst, Address(dst, mirror_offset));
  resolve_oop_handle(dst, tmp);
}

void MacroAssembler::cmp_klass(Register oop, Register trial_klass, Register tmp) {
  if (UseCompressedClassPointers) {
    ldrw(tmp, Address(oop, oopDesc::klass_offset_in_bytes()));
    if (Universe::narrow_klass_base() == NULL) {
      cmp(trial_klass, tmp, LSL, Universe::narrow_klass_shift());
      return;
    } else if (((uint64_t)Universe::narrow_klass_base() & 0xffffffff) == 0
               && Universe::narrow_klass_shift() == 0) {
      // Only the bottom 32 bits matter
      cmpw(trial_klass, tmp);
      return;
    }
    decode_klass_not_null(tmp);
  } else {
    ldr(tmp, Address(oop, oopDesc::klass_offset_in_bytes()));
  }
  cmp(trial_klass, tmp);
}

void MacroAssembler::load_prototype_header(Register dst, Register src) {
  load_klass(dst, src);
  ldr(dst, Address(dst, Klass::prototype_header_offset()));
}

void MacroAssembler::store_klass(Register dst, Register src) {
  // FIXME: Should this be a store release?  concurrent gcs assumes
  // klass length is valid if klass field is not null.
  if (UseCompressedClassPointers) {
    encode_klass_not_null(src);
    strw(src, Address(dst, oopDesc::klass_offset_in_bytes()));
  } else {
    str(src, Address(dst, oopDesc::klass_offset_in_bytes()));
  }
}

void MacroAssembler::store_klass_gap(Register dst, Register src) {
  if (UseCompressedClassPointers) {
    // Store to klass gap in destination
    strw(src, Address(dst, oopDesc::klass_gap_offset_in_bytes()));
  }
}

// Algorithm must match CompressedOops::encode.
void MacroAssembler::encode_heap_oop(Register d, Register s) {
#ifdef ASSERT
  verify_heapbase("MacroAssembler::encode_heap_oop: heap base corrupted?");
#endif
  verify_oop(s, "broken oop in encode_heap_oop");
  if (Universe::narrow_oop_base() == NULL) {
    if (Universe::narrow_oop_shift() != 0) {
      assert (LogMinObjAlignmentInBytes == Universe::narrow_oop_shift(), "decode alg wrong");
      lsr(d, s, LogMinObjAlignmentInBytes);
    } else {
      mov(d, s);
    }
  } else {
    subs(d, s, rheapbase);
    csel(d, d, zr, Assembler::HS);
    lsr(d, d, LogMinObjAlignmentInBytes);

    /*  Old algorithm: is this any worse?
    Label nonnull;
    cbnz(r, nonnull);
    sub(r, r, rheapbase);
    bind(nonnull);
    lsr(r, r, LogMinObjAlignmentInBytes);
    */
  }
}

void MacroAssembler::encode_heap_oop_not_null(Register r) {
#ifdef ASSERT
  verify_heapbase("MacroAssembler::encode_heap_oop_not_null: heap base corrupted?");
  if (CheckCompressedOops) {
    Label ok;
    cbnz(r, ok);
    stop("null oop passed to encode_heap_oop_not_null");
    bind(ok);
  }
#endif
  verify_oop(r, "broken oop in encode_heap_oop_not_null");
  if (Universe::narrow_oop_base() != NULL) {
    sub(r, r, rheapbase);
  }
  if (Universe::narrow_oop_shift() != 0) {
    assert (LogMinObjAlignmentInBytes == Universe::narrow_oop_shift(), "decode alg wrong");
    lsr(r, r, LogMinObjAlignmentInBytes);
  }
}

void MacroAssembler::encode_heap_oop_not_null(Register dst, Register src) {
#ifdef ASSERT
  verify_heapbase("MacroAssembler::encode_heap_oop_not_null2: heap base corrupted?");
  if (CheckCompressedOops) {
    Label ok;
    cbnz(src, ok);
    stop("null oop passed to encode_heap_oop_not_null2");
    bind(ok);
  }
#endif
  verify_oop(src, "broken oop in encode_heap_oop_not_null2");

  Register data = src;
  if (Universe::narrow_oop_base() != NULL) {
    sub(dst, src, rheapbase);
    data = dst;
  }
  if (Universe::narrow_oop_shift() != 0) {
    assert (LogMinObjAlignmentInBytes == Universe::narrow_oop_shift(), "decode alg wrong");
    lsr(dst, data, LogMinObjAlignmentInBytes);
    data = dst;
  }
  if (data == src)
    mov(dst, src);
}

void  MacroAssembler::decode_heap_oop(Register d, Register s) {
#ifdef ASSERT
  verify_heapbase("MacroAssembler::decode_heap_oop: heap base corrupted?");
#endif
  if (Universe::narrow_oop_base() == NULL) {
    if (Universe::narrow_oop_shift() != 0 || d != s) {
      lsl(d, s, Universe::narrow_oop_shift());
    }
  } else {
    Label done;
    if (d != s)
      mov(d, s);
    cbz(s, done);
    add(d, rheapbase, s, Assembler::LSL, LogMinObjAlignmentInBytes);
    bind(done);
  }
  verify_oop(d, "broken oop in decode_heap_oop");
}

void  MacroAssembler::decode_heap_oop_not_null(Register r) {
  assert (UseCompressedOops, "should only be used for compressed headers");
  assert (Universe::heap() != NULL, "java heap should be initialized");
  // Cannot assert, unverified entry point counts instructions (see .ad file)
  // vtableStubs also counts instructions in pd_code_size_limit.
  // Also do not verify_oop as this is called by verify_oop.
  if (Universe::narrow_oop_shift() != 0) {
    assert(LogMinObjAlignmentInBytes == Universe::narrow_oop_shift(), "decode alg wrong");
    if (Universe::narrow_oop_base() != NULL) {
      add(r, rheapbase, r, Assembler::LSL, LogMinObjAlignmentInBytes);
    } else {
      add(r, zr, r, Assembler::LSL, LogMinObjAlignmentInBytes);
    }
  } else {
    assert (Universe::narrow_oop_base() == NULL, "sanity");
  }
}

void  MacroAssembler::decode_heap_oop_not_null(Register dst, Register src) {
  assert (UseCompressedOops, "should only be used for compressed headers");
  assert (Universe::heap() != NULL, "java heap should be initialized");
  // Cannot assert, unverified entry point counts instructions (see .ad file)
  // vtableStubs also counts instructions in pd_code_size_limit.
  // Also do not verify_oop as this is called by verify_oop.
  if (Universe::narrow_oop_shift() != 0) {
    assert(LogMinObjAlignmentInBytes == Universe::narrow_oop_shift(), "decode alg wrong");
    if (Universe::narrow_oop_base() != NULL) {
      add(dst, rheapbase, src, Assembler::LSL, LogMinObjAlignmentInBytes);
    } else {
      add(dst, zr, src, Assembler::LSL, LogMinObjAlignmentInBytes);
    }
  } else {
    assert (Universe::narrow_oop_base() == NULL, "sanity");
    if (dst != src) {
      mov(dst, src);
    }
  }
}

void MacroAssembler::encode_klass_not_null(Register dst, Register src) {
  if (Universe::narrow_klass_base() == NULL) {
    if (Universe::narrow_klass_shift() != 0) {
      assert (LogKlassAlignmentInBytes == Universe::narrow_klass_shift(), "decode alg wrong");
      lsr(dst, src, LogKlassAlignmentInBytes);
    } else {
      if (dst != src) mov(dst, src);
    }
    return;
  }

  if (use_XOR_for_compressed_class_base) {
    if (Universe::narrow_klass_shift() != 0) {
      eor(dst, src, (uint64_t)Universe::narrow_klass_base());
      lsr(dst, dst, LogKlassAlignmentInBytes);
    } else {
      eor(dst, src, (uint64_t)Universe::narrow_klass_base());
    }
    return;
  }

  if (((uint64_t)Universe::narrow_klass_base() & 0xffffffff) == 0
      && Universe::narrow_klass_shift() == 0) {
    movw(dst, src);
    return;
  }

#ifdef ASSERT
  verify_heapbase("MacroAssembler::encode_klass_not_null2: heap base corrupted?");
#endif

  Register rbase = dst;
  if (dst == src) rbase = rheapbase;
  mov(rbase, (uint64_t)Universe::narrow_klass_base());
  sub(dst, src, rbase);
  if (Universe::narrow_klass_shift() != 0) {
    assert (LogKlassAlignmentInBytes == Universe::narrow_klass_shift(), "decode alg wrong");
    lsr(dst, dst, LogKlassAlignmentInBytes);
  }
  if (dst == src) reinit_heapbase();
}

void MacroAssembler::encode_klass_not_null(Register r) {
  encode_klass_not_null(r, r);
}

void  MacroAssembler::decode_klass_not_null(Register dst, Register src) {
  Register rbase = dst;
  assert (UseCompressedClassPointers, "should only be used for compressed headers");

  if (Universe::narrow_klass_base() == NULL) {
    if (Universe::narrow_klass_shift() != 0) {
      assert(LogKlassAlignmentInBytes == Universe::narrow_klass_shift(), "decode alg wrong");
      lsl(dst, src, LogKlassAlignmentInBytes);
    } else {
      if (dst != src) mov(dst, src);
    }
    return;
  }

  if (use_XOR_for_compressed_class_base) {
    if (Universe::narrow_klass_shift() != 0) {
      lsl(dst, src, LogKlassAlignmentInBytes);
      eor(dst, dst, (uint64_t)Universe::narrow_klass_base());
    } else {
      eor(dst, src, (uint64_t)Universe::narrow_klass_base());
    }
    return;
  }

  if (((uint64_t)Universe::narrow_klass_base() & 0xffffffff) == 0
      && Universe::narrow_klass_shift() == 0) {
    if (dst != src)
      movw(dst, src);
    movk(dst, (uint64_t)Universe::narrow_klass_base() >> 32, 32);
    return;
  }

  // Cannot assert, unverified entry point counts instructions (see .ad file)
  // vtableStubs also counts instructions in pd_code_size_limit.
  // Also do not verify_oop as this is called by verify_oop.
  if (dst == src) rbase = rheapbase;
  mov(rbase, (uint64_t)Universe::narrow_klass_base());
  if (Universe::narrow_klass_shift() != 0) {
    assert(LogKlassAlignmentInBytes == Universe::narrow_klass_shift(), "decode alg wrong");
    add(dst, rbase, src, Assembler::LSL, LogKlassAlignmentInBytes);
  } else {
    add(dst, rbase, src);
  }
  if (dst == src) reinit_heapbase();
}

void  MacroAssembler::decode_klass_not_null(Register r) {
  decode_klass_not_null(r, r);
}

void  MacroAssembler::set_narrow_oop(Register dst, jobject obj) {
#ifdef ASSERT
  {
    ThreadInVMfromUnknown tiv;
    assert (UseCompressedOops, "should only be used for compressed oops");
    assert (Universe::heap() != NULL, "java heap should be initialized");
    assert (oop_recorder() != NULL, "this assembler needs an OopRecorder");
    assert(Universe::heap()->is_in_reserved(JNIHandles::resolve(obj)), "should be real oop");
  }
#endif
  int oop_index = oop_recorder()->find_index(obj);
  InstructionMark im(this);
  RelocationHolder rspec = oop_Relocation::spec(oop_index);
  code_section()->relocate(inst_mark(), rspec);
  movz(dst, 0xDEAD, 16);
  movk(dst, 0xBEEF);
}

void  MacroAssembler::set_narrow_klass(Register dst, Klass* k) {
  assert (UseCompressedClassPointers, "should only be used for compressed headers");
  assert (oop_recorder() != NULL, "this assembler needs an OopRecorder");
  int index = oop_recorder()->find_index(k);
  assert(! Universe::heap()->is_in_reserved(k), "should not be an oop");

  InstructionMark im(this);
  RelocationHolder rspec = metadata_Relocation::spec(index);
  code_section()->relocate(inst_mark(), rspec);
  narrowKlass nk = Klass::encode_klass(k);
  movz(dst, (nk >> 16), 16);
  movk(dst, nk & 0xffff);
}

<<<<<<< HEAD
void MacroAssembler::resolve_for_read(DecoratorSet decorators, Register obj) {
  BarrierSetAssembler* bs = BarrierSet::barrier_set()->barrier_set_assembler();
  bs->resolve_for_read(this, decorators, obj);
}

void MacroAssembler::resolve_for_write(DecoratorSet decorators, Register obj) {
  BarrierSetAssembler* bs = BarrierSet::barrier_set()->barrier_set_assembler();
  bs->resolve_for_write(this, decorators, obj);
}

=======
>>>>>>> 335c7395
void MacroAssembler::access_load_at(BasicType type, DecoratorSet decorators,
                                    Register dst, Address src,
                                    Register tmp1, Register thread_tmp) {
  BarrierSetAssembler *bs = BarrierSet::barrier_set()->barrier_set_assembler();
  bool as_raw = (decorators & AS_RAW) != 0;
  if (as_raw) {
    bs->BarrierSetAssembler::load_at(this, decorators, type, dst, src, tmp1, thread_tmp);
  } else {
    bs->load_at(this, decorators, type, dst, src, tmp1, thread_tmp);
  }
}

void MacroAssembler::access_store_at(BasicType type, DecoratorSet decorators,
                                     Address dst, Register src,
                                     Register tmp1, Register thread_tmp) {
  BarrierSetAssembler *bs = BarrierSet::barrier_set()->barrier_set_assembler();
  bool as_raw = (decorators & AS_RAW) != 0;
  if (as_raw) {
    bs->BarrierSetAssembler::store_at(this, decorators, type, dst, src, tmp1, thread_tmp);
  } else {
    bs->store_at(this, decorators, type, dst, src, tmp1, thread_tmp);
  }
}

void MacroAssembler::load_heap_oop(Register dst, Address src, Register tmp1,
<<<<<<< HEAD
                                   Register thread_tmp, DecoratorSet decorators)
{
=======
                                   Register thread_tmp, DecoratorSet decorators) {
>>>>>>> 335c7395
  access_load_at(T_OBJECT, IN_HEAP | decorators, dst, src, tmp1, thread_tmp);
}

void MacroAssembler::load_heap_oop_not_null(Register dst, Address src, Register tmp1,
<<<<<<< HEAD
                                            Register thread_tmp, DecoratorSet decorators)
{
=======
                                            Register thread_tmp, DecoratorSet decorators) {
>>>>>>> 335c7395
  access_load_at(T_OBJECT, IN_HEAP | OOP_NOT_NULL | decorators, dst, src, tmp1, thread_tmp);
}

void MacroAssembler::store_heap_oop(Address dst, Register src, Register tmp1,
                                    Register thread_tmp, DecoratorSet decorators) {
  access_store_at(T_OBJECT, IN_HEAP | decorators, dst, src, tmp1, thread_tmp);
}

// Used for storing NULLs.
void MacroAssembler::store_heap_oop_null(Address dst) {
  access_store_at(T_OBJECT, IN_HEAP, dst, noreg, noreg, noreg);
}

#ifdef INCLUDE_SHENANDOAHGC
void MacroAssembler::shenandoah_write_barrier(Register dst) {
  assert(UseShenandoahGC && (ShenandoahWriteBarrier || ShenandoahStoreValEnqueueBarrier), "Should be enabled");
  assert(dst != rscratch1, "need rscratch1");
  assert(dst != rscratch2, "need rscratch2");

  Label done;

  Address gc_state(rthread, in_bytes(ShenandoahThreadLocalData::gc_state_offset()));
  ldrb(rscratch1, gc_state);

  // Check for heap stability
  cbz(rscratch1, done);

  // Heap is unstable, need to perform the read-barrier even if WB is inactive
  if (ShenandoahWriteBarrierRB) {
    ldr(dst, Address(dst, BrooksPointer::byte_offset()));
  }

  // Check for evacuation-in-progress and jump to WB slow-path if needed
  mov(rscratch2, ShenandoahHeap::EVACUATION | ShenandoahHeap::TRAVERSAL);
  tst(rscratch1, rscratch2);
  br(Assembler::EQ, done);

  RegSet to_save = RegSet::of(r0);
  if (dst != r0) {
    push(to_save, sp);
    mov(r0, dst);
  }

  assert(StubRoutines::aarch64::shenandoah_wb() != NULL, "need write barrier stub");
  far_call(RuntimeAddress(CAST_FROM_FN_PTR(address, StubRoutines::aarch64::shenandoah_wb())));

  if (dst != r0) {
    mov(dst, r0);
    pop(to_save, sp);
  }
  block_comment("} Shenandoah write barrier");

  bind(done);
}
#endif // INCLUDE_SHENANDOAHGC

Address MacroAssembler::allocate_metadata_address(Metadata* obj) {
  assert(oop_recorder() != NULL, "this assembler needs a Recorder");
  int index = oop_recorder()->allocate_metadata_index(obj);
  RelocationHolder rspec = metadata_Relocation::spec(index);
  return Address((address)obj, rspec);
}

// Move an oop into a register.  immediate is true if we want
// immediate instrcutions, i.e. we are not going to patch this
// instruction while the code is being executed by another thread.  In
// that case we can use move immediates rather than the constant pool.
void MacroAssembler::movoop(Register dst, jobject obj, bool immediate) {
  int oop_index;
  if (obj == NULL) {
    oop_index = oop_recorder()->allocate_oop_index(obj);
  } else {
#ifdef ASSERT
    {
      ThreadInVMfromUnknown tiv;
      assert(Universe::heap()->is_in_reserved(JNIHandles::resolve(obj)), "should be real oop");
    }
#endif
    oop_index = oop_recorder()->find_index(obj);
  }
  RelocationHolder rspec = oop_Relocation::spec(oop_index);
  if (! immediate) {
    address dummy = address(uintptr_t(pc()) & -wordSize); // A nearby aligned address
    ldr_constant(dst, Address(dummy, rspec));
  } else
    mov(dst, Address((address)obj, rspec));
}

// Move a metadata address into a register.
void MacroAssembler::mov_metadata(Register dst, Metadata* obj) {
  int oop_index;
  if (obj == NULL) {
    oop_index = oop_recorder()->allocate_metadata_index(obj);
  } else {
    oop_index = oop_recorder()->find_index(obj);
  }
  RelocationHolder rspec = metadata_Relocation::spec(oop_index);
  mov(dst, Address((address)obj, rspec));
}

Address MacroAssembler::constant_oop_address(jobject obj) {
#ifdef ASSERT
  {
    ThreadInVMfromUnknown tiv;
    assert(oop_recorder() != NULL, "this assembler needs an OopRecorder");
    assert(Universe::heap()->is_in_reserved(JNIHandles::resolve(obj)), "not an oop");
  }
#endif
  int oop_index = oop_recorder()->find_index(obj);
  return Address((address)obj, oop_Relocation::spec(oop_index));
}

// Defines obj, preserves var_size_in_bytes, okay for t2 == var_size_in_bytes.
void MacroAssembler::tlab_allocate(Register obj,
                                   Register var_size_in_bytes,
                                   int con_size_in_bytes,
                                   Register t1,
                                   Register t2,
                                   Label& slow_case) {
  assert_different_registers(obj, t2);
  assert_different_registers(obj, var_size_in_bytes);
  Register end = t2;

  // verify_tlab();

  int oop_extra_words = Universe::heap()->oop_extra_words();

  ldr(obj, Address(rthread, JavaThread::tlab_top_offset()));
  if (var_size_in_bytes == noreg) {
    lea(end, Address(obj, con_size_in_bytes + oop_extra_words * HeapWordSize));
  } else {
    if (oop_extra_words > 0) {
      add(var_size_in_bytes, var_size_in_bytes, oop_extra_words * HeapWordSize);
    }
    lea(end, Address(obj, var_size_in_bytes));
  }
  ldr(rscratch1, Address(rthread, JavaThread::tlab_end_offset()));
  cmp(end, rscratch1);
  br(Assembler::HI, slow_case);

  // update the tlab top pointer
  str(end, Address(rthread, JavaThread::tlab_top_offset()));

  Universe::heap()->compile_prepare_oop(this, obj);

  // recover var_size_in_bytes if necessary
  if (var_size_in_bytes == end) {
    sub(var_size_in_bytes, var_size_in_bytes, obj);
  }
  // verify_tlab();
}

// Zero words; len is in bytes
// Destroys all registers except addr
// len must be a nonzero multiple of wordSize
void MacroAssembler::zero_memory(Register addr, Register len, Register t1) {
  assert_different_registers(addr, len, t1, rscratch1, rscratch2);

#ifdef ASSERT
  { Label L;
    tst(len, BytesPerWord - 1);
    br(Assembler::EQ, L);
    stop("len is not a multiple of BytesPerWord");
    bind(L);
  }
#endif

#ifndef PRODUCT
  block_comment("zero memory");
#endif

  Label loop;
  Label entry;

//  Algorithm:
//
//    scratch1 = cnt & 7;
//    cnt -= scratch1;
//    p += scratch1;
//    switch (scratch1) {
//      do {
//        cnt -= 8;
//          p[-8] = 0;
//        case 7:
//          p[-7] = 0;
//        case 6:
//          p[-6] = 0;
//          // ...
//        case 1:
//          p[-1] = 0;
//        case 0:
//          p += 8;
//      } while (cnt);
//    }

  const int unroll = 8; // Number of str(zr) instructions we'll unroll

  lsr(len, len, LogBytesPerWord);
  andr(rscratch1, len, unroll - 1);  // tmp1 = cnt % unroll
  sub(len, len, rscratch1);      // cnt -= unroll
  // t1 always points to the end of the region we're about to zero
  add(t1, addr, rscratch1, Assembler::LSL, LogBytesPerWord);
  adr(rscratch2, entry);
  sub(rscratch2, rscratch2, rscratch1, Assembler::LSL, 2);
  br(rscratch2);
  bind(loop);
  sub(len, len, unroll);
  for (int i = -unroll; i < 0; i++)
    Assembler::str(zr, Address(t1, i * wordSize));
  bind(entry);
  add(t1, t1, unroll * wordSize);
  cbnz(len, loop);
}

// Defines obj, preserves var_size_in_bytes
void MacroAssembler::eden_allocate(Register obj,
                                   Register var_size_in_bytes,
                                   int con_size_in_bytes,
                                   Register t1,
                                   Label& slow_case) {
  assert_different_registers(obj, var_size_in_bytes, t1);
  if (!Universe::heap()->supports_inline_contig_alloc()) {
    b(slow_case);
  } else {
    Register end = t1;
    Register heap_end = rscratch2;
    Label retry;
    bind(retry);
    {
      unsigned long offset;
      adrp(rscratch1, ExternalAddress((address) Universe::heap()->end_addr()), offset);
      ldr(heap_end, Address(rscratch1, offset));
    }

    ExternalAddress heap_top((address) Universe::heap()->top_addr());

    // Get the current top of the heap
    {
      unsigned long offset;
      adrp(rscratch1, heap_top, offset);
      // Use add() here after ARDP, rather than lea().
      // lea() does not generate anything if its offset is zero.
      // However, relocs expect to find either an ADD or a load/store
      // insn after an ADRP.  add() always generates an ADD insn, even
      // for add(Rn, Rn, 0).
      add(rscratch1, rscratch1, offset);
      ldaxr(obj, rscratch1);
    }

    // Adjust it my the size of our new object
    if (var_size_in_bytes == noreg) {
      lea(end, Address(obj, con_size_in_bytes));
    } else {
      lea(end, Address(obj, var_size_in_bytes));
    }

    // if end < obj then we wrapped around high memory
    cmp(end, obj);
    br(Assembler::LO, slow_case);

    cmp(end, heap_end);
    br(Assembler::HI, slow_case);

    // If heap_top hasn't been changed by some other thread, update it.
    stlxr(rscratch2, end, rscratch1);
    cbnzw(rscratch2, retry);
  }
}

void MacroAssembler::verify_tlab() {
#ifdef ASSERT
  if (UseTLAB && VerifyOops) {
    Label next, ok;

    stp(rscratch2, rscratch1, Address(pre(sp, -16)));

    ldr(rscratch2, Address(rthread, in_bytes(JavaThread::tlab_top_offset())));
    ldr(rscratch1, Address(rthread, in_bytes(JavaThread::tlab_start_offset())));
    cmp(rscratch2, rscratch1);
    br(Assembler::HS, next);
    STOP("assert(top >= start)");
    should_not_reach_here();

    bind(next);
    ldr(rscratch2, Address(rthread, in_bytes(JavaThread::tlab_end_offset())));
    ldr(rscratch1, Address(rthread, in_bytes(JavaThread::tlab_top_offset())));
    cmp(rscratch2, rscratch1);
    br(Assembler::HS, ok);
    STOP("assert(top <= end)");
    should_not_reach_here();

    bind(ok);
    ldp(rscratch2, rscratch1, Address(post(sp, 16)));
  }
#endif
}

// Writes to stack successive pages until offset reached to check for
// stack overflow + shadow pages.  This clobbers tmp.
void MacroAssembler::bang_stack_size(Register size, Register tmp) {
  assert_different_registers(tmp, size, rscratch1);
  mov(tmp, sp);
  // Bang stack for total size given plus shadow page size.
  // Bang one page at a time because large size can bang beyond yellow and
  // red zones.
  Label loop;
  mov(rscratch1, os::vm_page_size());
  bind(loop);
  lea(tmp, Address(tmp, -os::vm_page_size()));
  subsw(size, size, rscratch1);
  str(size, Address(tmp));
  br(Assembler::GT, loop);

  // Bang down shadow pages too.
  // At this point, (tmp-0) is the last address touched, so don't
  // touch it again.  (It was touched as (tmp-pagesize) but then tmp
  // was post-decremented.)  Skip this address by starting at i=1, and
  // touch a few more pages below.  N.B.  It is important to touch all
  // the way down to and including i=StackShadowPages.
  for (int i = 0; i < (int)(JavaThread::stack_shadow_zone_size() / os::vm_page_size()) - 1; i++) {
    // this could be any sized move but this is can be a debugging crumb
    // so the bigger the better.
    lea(tmp, Address(tmp, -os::vm_page_size()));
    str(size, Address(tmp));
  }
}


// Move the address of the polling page into dest.
void MacroAssembler::get_polling_page(Register dest, address page, relocInfo::relocType rtype) {
  if (SafepointMechanism::uses_thread_local_poll()) {
    ldr(dest, Address(rthread, Thread::polling_page_offset()));
  } else {
    unsigned long off;
    adrp(dest, Address(page, rtype), off);
    assert(off == 0, "polling page must be page aligned");
  }
}

// Move the address of the polling page into r, then read the polling
// page.
address MacroAssembler::read_polling_page(Register r, address page, relocInfo::relocType rtype) {
  get_polling_page(r, page, rtype);
  return read_polling_page(r, rtype);
}

// Read the polling page.  The address of the polling page must
// already be in r.
address MacroAssembler::read_polling_page(Register r, relocInfo::relocType rtype) {
  InstructionMark im(this);
  code_section()->relocate(inst_mark(), rtype);
  ldrw(zr, Address(r, 0));
  return inst_mark();
}

void MacroAssembler::adrp(Register reg1, const Address &dest, unsigned long &byte_offset) {
  relocInfo::relocType rtype = dest.rspec().reloc()->type();
  unsigned long low_page = (unsigned long)CodeCache::low_bound() >> 12;
  unsigned long high_page = (unsigned long)(CodeCache::high_bound()-1) >> 12;
  unsigned long dest_page = (unsigned long)dest.target() >> 12;
  long offset_low = dest_page - low_page;
  long offset_high = dest_page - high_page;

  assert(is_valid_AArch64_address(dest.target()), "bad address");
  assert(dest.getMode() == Address::literal, "ADRP must be applied to a literal address");

  InstructionMark im(this);
  code_section()->relocate(inst_mark(), dest.rspec());
  // 8143067: Ensure that the adrp can reach the dest from anywhere within
  // the code cache so that if it is relocated we know it will still reach
  if (offset_high >= -(1<<20) && offset_low < (1<<20)) {
    _adrp(reg1, dest.target());
  } else {
    unsigned long target = (unsigned long)dest.target();
    unsigned long adrp_target
      = (target & 0xffffffffUL) | ((unsigned long)pc() & 0xffff00000000UL);

    _adrp(reg1, (address)adrp_target);
    movk(reg1, target >> 32, 32);
  }
  byte_offset = (unsigned long)dest.target() & 0xfff;
}

void MacroAssembler::load_byte_map_base(Register reg) {
  jbyte *byte_map_base =
    ((CardTableBarrierSet*)(BarrierSet::barrier_set()))->card_table()->byte_map_base();

  if (is_valid_AArch64_address((address)byte_map_base)) {
    // Strictly speaking the byte_map_base isn't an address at all,
    // and it might even be negative.
    unsigned long offset;
    adrp(reg, ExternalAddress((address)byte_map_base), offset);
    // We expect offset to be zero with most collectors.
    if (offset != 0) {
      add(reg, reg, offset);
    }
  } else {
    mov(reg, (uint64_t)byte_map_base);
  }
}

void MacroAssembler::build_frame(int framesize) {
  assert(framesize > 0, "framesize must be > 0");
  if (framesize < ((1 << 9) + 2 * wordSize)) {
    sub(sp, sp, framesize);
    stp(rfp, lr, Address(sp, framesize - 2 * wordSize));
    if (PreserveFramePointer) add(rfp, sp, framesize - 2 * wordSize);
  } else {
    stp(rfp, lr, Address(pre(sp, -2 * wordSize)));
    if (PreserveFramePointer) mov(rfp, sp);
    if (framesize < ((1 << 12) + 2 * wordSize))
      sub(sp, sp, framesize - 2 * wordSize);
    else {
      mov(rscratch1, framesize - 2 * wordSize);
      sub(sp, sp, rscratch1);
    }
  }
}

void MacroAssembler::remove_frame(int framesize) {
  assert(framesize > 0, "framesize must be > 0");
  if (framesize < ((1 << 9) + 2 * wordSize)) {
    ldp(rfp, lr, Address(sp, framesize - 2 * wordSize));
    add(sp, sp, framesize);
  } else {
    if (framesize < ((1 << 12) + 2 * wordSize))
      add(sp, sp, framesize - 2 * wordSize);
    else {
      mov(rscratch1, framesize - 2 * wordSize);
      add(sp, sp, rscratch1);
    }
    ldp(rfp, lr, Address(post(sp, 2 * wordSize)));
  }
}

typedef void (MacroAssembler::* chr_insn)(Register Rt, const Address &adr);

// Search for str1 in str2 and return index or -1
void MacroAssembler::string_indexof(Register str2, Register str1,
                                    Register cnt2, Register cnt1,
                                    Register tmp1, Register tmp2,
                                    Register tmp3, Register tmp4,
                                    int icnt1, Register result, int ae) {
  Label BM, LINEARSEARCH, DONE, NOMATCH, MATCH;

  Register ch1 = rscratch1;
  Register ch2 = rscratch2;
  Register cnt1tmp = tmp1;
  Register cnt2tmp = tmp2;
  Register cnt1_neg = cnt1;
  Register cnt2_neg = cnt2;
  Register result_tmp = tmp4;

  bool isL = ae == StrIntrinsicNode::LL;

  bool str1_isL = ae == StrIntrinsicNode::LL || ae == StrIntrinsicNode::UL;
  bool str2_isL = ae == StrIntrinsicNode::LL || ae == StrIntrinsicNode::LU;
  int str1_chr_shift = str1_isL ? 0:1;
  int str2_chr_shift = str2_isL ? 0:1;
  int str1_chr_size = str1_isL ? 1:2;
  int str2_chr_size = str2_isL ? 1:2;
  chr_insn str1_load_1chr = str1_isL ? (chr_insn)&MacroAssembler::ldrb :
                                      (chr_insn)&MacroAssembler::ldrh;
  chr_insn str2_load_1chr = str2_isL ? (chr_insn)&MacroAssembler::ldrb :
                                      (chr_insn)&MacroAssembler::ldrh;
  chr_insn load_2chr = isL ? (chr_insn)&MacroAssembler::ldrh : (chr_insn)&MacroAssembler::ldrw;
  chr_insn load_4chr = isL ? (chr_insn)&MacroAssembler::ldrw : (chr_insn)&MacroAssembler::ldr;

  // Note, inline_string_indexOf() generates checks:
  // if (substr.count > string.count) return -1;
  // if (substr.count == 0) return 0;

// We have two strings, a source string in str2, cnt2 and a pattern string
// in str1, cnt1. Find the 1st occurence of pattern in source or return -1.

// For larger pattern and source we use a simplified Boyer Moore algorithm.
// With a small pattern and source we use linear scan.

  if (icnt1 == -1) {
    cmp(cnt1, 256);             // Use Linear Scan if cnt1 < 8 || cnt1 >= 256
    ccmp(cnt1, 8, 0b0000, LO);  // Can't handle skip >= 256 because we use
    br(LO, LINEARSEARCH);       // a byte array.
    cmp(cnt1, cnt2, LSR, 2);    // Source must be 4 * pattern for BM
    br(HS, LINEARSEARCH);
  }

// The Boyer Moore alogorithm is based on the description here:-
//
// http://en.wikipedia.org/wiki/Boyer%E2%80%93Moore_string_search_algorithm
//
// This describes and algorithm with 2 shift rules. The 'Bad Character' rule
// and the 'Good Suffix' rule.
//
// These rules are essentially heuristics for how far we can shift the
// pattern along the search string.
//
// The implementation here uses the 'Bad Character' rule only because of the
// complexity of initialisation for the 'Good Suffix' rule.
//
// This is also known as the Boyer-Moore-Horspool algorithm:-
//
// http://en.wikipedia.org/wiki/Boyer-Moore-Horspool_algorithm
//
// #define ASIZE 128
//
//    int bm(unsigned char *x, int m, unsigned char *y, int n) {
//       int i, j;
//       unsigned c;
//       unsigned char bc[ASIZE];
//
//       /* Preprocessing */
//       for (i = 0; i < ASIZE; ++i)
//          bc[i] = 0;
//       for (i = 0; i < m - 1; ) {
//          c = x[i];
//          ++i;
//          if (c < ASIZE) bc[c] = i;
//       }
//
//       /* Searching */
//       j = 0;
//       while (j <= n - m) {
//          c = y[i+j];
//          if (x[m-1] == c)
//            for (i = m - 2; i >= 0 && x[i] == y[i + j]; --i);
//          if (i < 0) return j;
//          if (c < ASIZE)
//            j = j - bc[y[j+m-1]] + m;
//          else
//            j += 1; // Advance by 1 only if char >= ASIZE
//       }
//    }

  if (icnt1 == -1) {
    BIND(BM);

    Label ZLOOP, BCLOOP, BCSKIP, BMLOOPSTR2, BMLOOPSTR1, BMSKIP;
    Label BMADV, BMMATCH, BMCHECKEND;

    Register cnt1end = tmp2;
    Register str2end = cnt2;
    Register skipch = tmp2;

    // Restrict ASIZE to 128 to reduce stack space/initialisation.
    // The presence of chars >= ASIZE in the target string does not affect
    // performance, but we must be careful not to initialise them in the stack
    // array.
    // The presence of chars >= ASIZE in the source string may adversely affect
    // performance since we can only advance by one when we encounter one.

      stp(zr, zr, pre(sp, -128));
      for (int i = 1; i < 8; i++)
          stp(zr, zr, Address(sp, i*16));

      mov(cnt1tmp, 0);
      sub(cnt1end, cnt1, 1);
    BIND(BCLOOP);
      (this->*str1_load_1chr)(ch1, Address(str1, cnt1tmp, Address::lsl(str1_chr_shift)));
      cmp(ch1, 128);
      add(cnt1tmp, cnt1tmp, 1);
      br(HS, BCSKIP);
      strb(cnt1tmp, Address(sp, ch1));
    BIND(BCSKIP);
      cmp(cnt1tmp, cnt1end);
      br(LT, BCLOOP);

      mov(result_tmp, str2);

      sub(cnt2, cnt2, cnt1);
      add(str2end, str2, cnt2, LSL, str2_chr_shift);
    BIND(BMLOOPSTR2);
      sub(cnt1tmp, cnt1, 1);
      (this->*str1_load_1chr)(ch1, Address(str1, cnt1tmp, Address::lsl(str1_chr_shift)));
      (this->*str2_load_1chr)(skipch, Address(str2, cnt1tmp, Address::lsl(str2_chr_shift)));
      cmp(ch1, skipch);
      br(NE, BMSKIP);
      subs(cnt1tmp, cnt1tmp, 1);
      br(LT, BMMATCH);
    BIND(BMLOOPSTR1);
      (this->*str1_load_1chr)(ch1, Address(str1, cnt1tmp, Address::lsl(str1_chr_shift)));
      (this->*str2_load_1chr)(ch2, Address(str2, cnt1tmp, Address::lsl(str2_chr_shift)));
      cmp(ch1, ch2);
      br(NE, BMSKIP);
      subs(cnt1tmp, cnt1tmp, 1);
      br(GE, BMLOOPSTR1);
    BIND(BMMATCH);
      sub(result, str2, result_tmp);
      if (!str2_isL) lsr(result, result, 1);
      add(sp, sp, 128);
      b(DONE);
    BIND(BMADV);
      add(str2, str2, str2_chr_size);
      b(BMCHECKEND);
    BIND(BMSKIP);
      cmp(skipch, 128);
      br(HS, BMADV);
      ldrb(ch2, Address(sp, skipch));
      add(str2, str2, cnt1, LSL, str2_chr_shift);
      sub(str2, str2, ch2, LSL, str2_chr_shift);
    BIND(BMCHECKEND);
      cmp(str2, str2end);
      br(LE, BMLOOPSTR2);
      add(sp, sp, 128);
      b(NOMATCH);
  }

  BIND(LINEARSEARCH);
  {
    Label DO1, DO2, DO3;

    Register str2tmp = tmp2;
    Register first = tmp3;

    if (icnt1 == -1)
    {
        Label DOSHORT, FIRST_LOOP, STR2_NEXT, STR1_LOOP, STR1_NEXT;

        cmp(cnt1, str1_isL == str2_isL ? 4 : 2);
        br(LT, DOSHORT);

        sub(cnt2, cnt2, cnt1);
        mov(result_tmp, cnt2);

        lea(str1, Address(str1, cnt1, Address::lsl(str1_chr_shift)));
        lea(str2, Address(str2, cnt2, Address::lsl(str2_chr_shift)));
        sub(cnt1_neg, zr, cnt1, LSL, str1_chr_shift);
        sub(cnt2_neg, zr, cnt2, LSL, str2_chr_shift);
        (this->*str1_load_1chr)(first, Address(str1, cnt1_neg));

      BIND(FIRST_LOOP);
        (this->*str2_load_1chr)(ch2, Address(str2, cnt2_neg));
        cmp(first, ch2);
        br(EQ, STR1_LOOP);
      BIND(STR2_NEXT);
        adds(cnt2_neg, cnt2_neg, str2_chr_size);
        br(LE, FIRST_LOOP);
        b(NOMATCH);

      BIND(STR1_LOOP);
        adds(cnt1tmp, cnt1_neg, str1_chr_size);
        add(cnt2tmp, cnt2_neg, str2_chr_size);
        br(GE, MATCH);

      BIND(STR1_NEXT);
        (this->*str1_load_1chr)(ch1, Address(str1, cnt1tmp));
        (this->*str2_load_1chr)(ch2, Address(str2, cnt2tmp));
        cmp(ch1, ch2);
        br(NE, STR2_NEXT);
        adds(cnt1tmp, cnt1tmp, str1_chr_size);
        add(cnt2tmp, cnt2tmp, str2_chr_size);
        br(LT, STR1_NEXT);
        b(MATCH);

      BIND(DOSHORT);
      if (str1_isL == str2_isL) {
        cmp(cnt1, 2);
        br(LT, DO1);
        br(GT, DO3);
      }
    }

    if (icnt1 == 4) {
      Label CH1_LOOP;

        (this->*load_4chr)(ch1, str1);
        sub(cnt2, cnt2, 4);
        mov(result_tmp, cnt2);
        lea(str2, Address(str2, cnt2, Address::lsl(str2_chr_shift)));
        sub(cnt2_neg, zr, cnt2, LSL, str2_chr_shift);

      BIND(CH1_LOOP);
        (this->*load_4chr)(ch2, Address(str2, cnt2_neg));
        cmp(ch1, ch2);
        br(EQ, MATCH);
        adds(cnt2_neg, cnt2_neg, str2_chr_size);
        br(LE, CH1_LOOP);
        b(NOMATCH);
    }

    if ((icnt1 == -1 && str1_isL == str2_isL) || icnt1 == 2) {
      Label CH1_LOOP;

      BIND(DO2);
        (this->*load_2chr)(ch1, str1);
        sub(cnt2, cnt2, 2);
        mov(result_tmp, cnt2);
        lea(str2, Address(str2, cnt2, Address::lsl(str2_chr_shift)));
        sub(cnt2_neg, zr, cnt2, LSL, str2_chr_shift);

      BIND(CH1_LOOP);
        (this->*load_2chr)(ch2, Address(str2, cnt2_neg));
        cmp(ch1, ch2);
        br(EQ, MATCH);
        adds(cnt2_neg, cnt2_neg, str2_chr_size);
        br(LE, CH1_LOOP);
        b(NOMATCH);
    }

    if ((icnt1 == -1 && str1_isL == str2_isL) || icnt1 == 3) {
      Label FIRST_LOOP, STR2_NEXT, STR1_LOOP;

      BIND(DO3);
        (this->*load_2chr)(first, str1);
        (this->*str1_load_1chr)(ch1, Address(str1, 2*str1_chr_size));

        sub(cnt2, cnt2, 3);
        mov(result_tmp, cnt2);
        lea(str2, Address(str2, cnt2, Address::lsl(str2_chr_shift)));
        sub(cnt2_neg, zr, cnt2, LSL, str2_chr_shift);

      BIND(FIRST_LOOP);
        (this->*load_2chr)(ch2, Address(str2, cnt2_neg));
        cmpw(first, ch2);
        br(EQ, STR1_LOOP);
      BIND(STR2_NEXT);
        adds(cnt2_neg, cnt2_neg, str2_chr_size);
        br(LE, FIRST_LOOP);
        b(NOMATCH);

      BIND(STR1_LOOP);
        add(cnt2tmp, cnt2_neg, 2*str2_chr_size);
        (this->*str2_load_1chr)(ch2, Address(str2, cnt2tmp));
        cmp(ch1, ch2);
        br(NE, STR2_NEXT);
        b(MATCH);
    }

    if (icnt1 == -1 || icnt1 == 1) {
      Label CH1_LOOP, HAS_ZERO;
      Label DO1_SHORT, DO1_LOOP;

      BIND(DO1);
        (this->*str1_load_1chr)(ch1, str1);
        cmp(cnt2, 8);
        br(LT, DO1_SHORT);

        if (str2_isL) {
          if (!str1_isL) {
            tst(ch1, 0xff00);
            br(NE, NOMATCH);
          }
          orr(ch1, ch1, ch1, LSL, 8);
        }
        orr(ch1, ch1, ch1, LSL, 16);
        orr(ch1, ch1, ch1, LSL, 32);

        sub(cnt2, cnt2, 8/str2_chr_size);
        mov(result_tmp, cnt2);
        lea(str2, Address(str2, cnt2, Address::lsl(str2_chr_shift)));
        sub(cnt2_neg, zr, cnt2, LSL, str2_chr_shift);

        mov(tmp3, str2_isL ? 0x0101010101010101 : 0x0001000100010001);
      BIND(CH1_LOOP);
        ldr(ch2, Address(str2, cnt2_neg));
        eor(ch2, ch1, ch2);
        sub(tmp1, ch2, tmp3);
        orr(tmp2, ch2, str2_isL ? 0x7f7f7f7f7f7f7f7f : 0x7fff7fff7fff7fff);
        bics(tmp1, tmp1, tmp2);
        br(NE, HAS_ZERO);
        adds(cnt2_neg, cnt2_neg, 8);
        br(LT, CH1_LOOP);

        cmp(cnt2_neg, 8);
        mov(cnt2_neg, 0);
        br(LT, CH1_LOOP);
        b(NOMATCH);

      BIND(HAS_ZERO);
        rev(tmp1, tmp1);
        clz(tmp1, tmp1);
        add(cnt2_neg, cnt2_neg, tmp1, LSR, 3);
        b(MATCH);

      BIND(DO1_SHORT);
        mov(result_tmp, cnt2);
        lea(str2, Address(str2, cnt2, Address::lsl(str2_chr_shift)));
        sub(cnt2_neg, zr, cnt2, LSL, str2_chr_shift);
      BIND(DO1_LOOP);
        (this->*str2_load_1chr)(ch2, Address(str2, cnt2_neg));
        cmpw(ch1, ch2);
        br(EQ, MATCH);
        adds(cnt2_neg, cnt2_neg, str2_chr_size);
        br(LT, DO1_LOOP);
    }
  }
  BIND(NOMATCH);
    mov(result, -1);
    b(DONE);
  BIND(MATCH);
    add(result, result_tmp, cnt2_neg, ASR, str2_chr_shift);
  BIND(DONE);
}

typedef void (MacroAssembler::* chr_insn)(Register Rt, const Address &adr);
typedef void (MacroAssembler::* uxt_insn)(Register Rd, Register Rn);

void MacroAssembler::string_indexof_char(Register str1, Register cnt1,
                                         Register ch, Register result,
                                         Register tmp1, Register tmp2, Register tmp3)
{
  Label CH1_LOOP, HAS_ZERO, DO1_SHORT, DO1_LOOP, MATCH, NOMATCH, DONE;
  Register cnt1_neg = cnt1;
  Register ch1 = rscratch1;
  Register result_tmp = rscratch2;

  cmp(cnt1, 4);
  br(LT, DO1_SHORT);

  orr(ch, ch, ch, LSL, 16);
  orr(ch, ch, ch, LSL, 32);

  sub(cnt1, cnt1, 4);
  mov(result_tmp, cnt1);
  lea(str1, Address(str1, cnt1, Address::uxtw(1)));
  sub(cnt1_neg, zr, cnt1, LSL, 1);

  mov(tmp3, 0x0001000100010001);

  BIND(CH1_LOOP);
    ldr(ch1, Address(str1, cnt1_neg));
    eor(ch1, ch, ch1);
    sub(tmp1, ch1, tmp3);
    orr(tmp2, ch1, 0x7fff7fff7fff7fff);
    bics(tmp1, tmp1, tmp2);
    br(NE, HAS_ZERO);
    adds(cnt1_neg, cnt1_neg, 8);
    br(LT, CH1_LOOP);

    cmp(cnt1_neg, 8);
    mov(cnt1_neg, 0);
    br(LT, CH1_LOOP);
    b(NOMATCH);

  BIND(HAS_ZERO);
    rev(tmp1, tmp1);
    clz(tmp1, tmp1);
    add(cnt1_neg, cnt1_neg, tmp1, LSR, 3);
    b(MATCH);

  BIND(DO1_SHORT);
    mov(result_tmp, cnt1);
    lea(str1, Address(str1, cnt1, Address::uxtw(1)));
    sub(cnt1_neg, zr, cnt1, LSL, 1);
  BIND(DO1_LOOP);
    ldrh(ch1, Address(str1, cnt1_neg));
    cmpw(ch, ch1);
    br(EQ, MATCH);
    adds(cnt1_neg, cnt1_neg, 2);
    br(LT, DO1_LOOP);
  BIND(NOMATCH);
    mov(result, -1);
    b(DONE);
  BIND(MATCH);
    add(result, result_tmp, cnt1_neg, ASR, 1);
  BIND(DONE);
}

// Compare strings.
void MacroAssembler::string_compare(Register str1, Register str2,
                                    Register cnt1, Register cnt2, Register result,
                                    Register tmp1,
                                    FloatRegister vtmp, FloatRegister vtmpZ, int ae) {
  Label LENGTH_DIFF, DONE, SHORT_LOOP, SHORT_STRING,
    NEXT_WORD, DIFFERENCE;

  bool isLL = ae == StrIntrinsicNode::LL;
  bool isLU = ae == StrIntrinsicNode::LU;
  bool isUL = ae == StrIntrinsicNode::UL;

  bool str1_isL = isLL || isLU;
  bool str2_isL = isLL || isUL;

  int str1_chr_shift = str1_isL ? 0 : 1;
  int str2_chr_shift = str2_isL ? 0 : 1;
  int str1_chr_size = str1_isL ? 1 : 2;
  int str2_chr_size = str2_isL ? 1 : 2;

  chr_insn str1_load_chr = str1_isL ? (chr_insn)&MacroAssembler::ldrb :
                                      (chr_insn)&MacroAssembler::ldrh;
  chr_insn str2_load_chr = str2_isL ? (chr_insn)&MacroAssembler::ldrb :
                                      (chr_insn)&MacroAssembler::ldrh;
  uxt_insn ext_chr = isLL ? (uxt_insn)&MacroAssembler::uxtbw :
                            (uxt_insn)&MacroAssembler::uxthw;

  BLOCK_COMMENT("string_compare {");

  // Bizzarely, the counts are passed in bytes, regardless of whether they
  // are L or U strings, however the result is always in characters.
  if (!str1_isL) asrw(cnt1, cnt1, 1);
  if (!str2_isL) asrw(cnt2, cnt2, 1);

  // Compute the minimum of the string lengths and save the difference.
  subsw(tmp1, cnt1, cnt2);
  cselw(cnt2, cnt1, cnt2, Assembler::LE); // min

  // A very short string
  cmpw(cnt2, isLL ? 8:4);
  br(Assembler::LT, SHORT_STRING);

  // Check if the strings start at the same location.
  cmp(str1, str2);
  br(Assembler::EQ, LENGTH_DIFF);

  // Compare longwords
  {
    subw(cnt2, cnt2, isLL ? 8:4); // The last longword is a special case

    // Move both string pointers to the last longword of their
    // strings, negate the remaining count, and convert it to bytes.
    lea(str1, Address(str1, cnt2, Address::uxtw(str1_chr_shift)));
    lea(str2, Address(str2, cnt2, Address::uxtw(str2_chr_shift)));
    if (isLU || isUL) {
      sub(cnt1, zr, cnt2, LSL, str1_chr_shift);
      eor(vtmpZ, T16B, vtmpZ, vtmpZ);
    }
    sub(cnt2, zr, cnt2, LSL, str2_chr_shift);

    // Loop, loading longwords and comparing them into rscratch2.
    bind(NEXT_WORD);
    if (isLU) {
      ldrs(vtmp, Address(str1, cnt1));
      zip1(vtmp, T8B, vtmp, vtmpZ);
      umov(result, vtmp, D, 0);
    } else {
      ldr(result, Address(str1, isUL ? cnt1:cnt2));
    }
    if (isUL) {
      ldrs(vtmp, Address(str2, cnt2));
      zip1(vtmp, T8B, vtmp, vtmpZ);
      umov(rscratch1, vtmp, D, 0);
    } else {
      ldr(rscratch1, Address(str2, cnt2));
    }
    adds(cnt2, cnt2, isUL ? 4:8);
    if (isLU || isUL) add(cnt1, cnt1, isLU ? 4:8);
    eor(rscratch2, result, rscratch1);
    cbnz(rscratch2, DIFFERENCE);
    br(Assembler::LT, NEXT_WORD);

    // Last longword.  In the case where length == 4 we compare the
    // same longword twice, but that's still faster than another
    // conditional branch.

    if (isLU) {
      ldrs(vtmp, Address(str1));
      zip1(vtmp, T8B, vtmp, vtmpZ);
      umov(result, vtmp, D, 0);
    } else {
      ldr(result, Address(str1));
    }
    if (isUL) {
      ldrs(vtmp, Address(str2));
      zip1(vtmp, T8B, vtmp, vtmpZ);
      umov(rscratch1, vtmp, D, 0);
    } else {
      ldr(rscratch1, Address(str2));
    }
    eor(rscratch2, result, rscratch1);
    cbz(rscratch2, LENGTH_DIFF);

    // Find the first different characters in the longwords and
    // compute their difference.
    bind(DIFFERENCE);
    rev(rscratch2, rscratch2);
    clz(rscratch2, rscratch2);
    andr(rscratch2, rscratch2, isLL ? -8 : -16);
    lsrv(result, result, rscratch2);
    (this->*ext_chr)(result, result);
    lsrv(rscratch1, rscratch1, rscratch2);
    (this->*ext_chr)(rscratch1, rscratch1);
    subw(result, result, rscratch1);
    b(DONE);
  }

  bind(SHORT_STRING);
  // Is the minimum length zero?
  cbz(cnt2, LENGTH_DIFF);

  bind(SHORT_LOOP);
  (this->*str1_load_chr)(result, Address(post(str1, str1_chr_size)));
  (this->*str2_load_chr)(cnt1, Address(post(str2, str2_chr_size)));
  subw(result, result, cnt1);
  cbnz(result, DONE);
  sub(cnt2, cnt2, 1);
  cbnz(cnt2, SHORT_LOOP);

  // Strings are equal up to min length.  Return the length difference.
  bind(LENGTH_DIFF);
  mov(result, tmp1);

  // That's it
  bind(DONE);

  BLOCK_COMMENT("} string_compare");
}

// This method checks if provided byte array contains byte with highest bit set.
void MacroAssembler::has_negatives(Register ary1, Register len, Register result) {
    // Simple and most common case of aligned small array which is not at the
    // end of memory page is placed here. All other cases are in stub.
    Label LOOP, END, STUB, STUB_LONG, SET_RESULT, DONE;
    const uint64_t UPPER_BIT_MASK=0x8080808080808080;
    assert_different_registers(ary1, len, result);

    cmpw(len, 0);
    br(LE, SET_RESULT);
    cmpw(len, 4 * wordSize);
    br(GE, STUB_LONG); // size > 32 then go to stub

    int shift = 64 - exact_log2(os::vm_page_size());
    lsl(rscratch1, ary1, shift);
    mov(rscratch2, (size_t)(4 * wordSize) << shift);
    adds(rscratch2, rscratch1, rscratch2);  // At end of page?
    br(CS, STUB); // at the end of page then go to stub
    subs(len, len, wordSize);
    br(LT, END);

  BIND(LOOP);
    ldr(rscratch1, Address(post(ary1, wordSize)));
    tst(rscratch1, UPPER_BIT_MASK);
    br(NE, SET_RESULT);
    subs(len, len, wordSize);
    br(GE, LOOP);
    cmpw(len, -wordSize);
    br(EQ, SET_RESULT);

  BIND(END);
    ldr(result, Address(ary1));
    sub(len, zr, len, LSL, 3); // LSL 3 is to get bits from bytes
    lslv(result, result, len);
    tst(result, UPPER_BIT_MASK);
    b(SET_RESULT);

  BIND(STUB);
    RuntimeAddress has_neg =  RuntimeAddress(StubRoutines::aarch64::has_negatives());
    assert(has_neg.target() != NULL, "has_negatives stub has not been generated");
    trampoline_call(has_neg);
    b(DONE);

  BIND(STUB_LONG);
    RuntimeAddress has_neg_long =  RuntimeAddress(
            StubRoutines::aarch64::has_negatives_long());
    assert(has_neg_long.target() != NULL, "has_negatives stub has not been generated");
    trampoline_call(has_neg_long);
    b(DONE);

  BIND(SET_RESULT);
    cset(result, NE); // set true or false

  BIND(DONE);
}

void MacroAssembler::arrays_equals(Register a1, Register a2, Register tmp3,
                                   Register tmp4, Register tmp5, Register result,
                                   Register cnt1, int elem_size)
{
  Label DONE;
  Register tmp1 = rscratch1;
  Register tmp2 = rscratch2;
  Register cnt2 = tmp2;  // cnt2 only used in array length compare
  int elem_per_word = wordSize/elem_size;
  int log_elem_size = exact_log2(elem_size);
  int length_offset = arrayOopDesc::length_offset_in_bytes();
  int base_offset
    = arrayOopDesc::base_offset_in_bytes(elem_size == 2 ? T_CHAR : T_BYTE);
  int stubBytesThreshold = 3 * 64 + (UseSIMDForArrayEquals ? 0 : 16);

  assert(elem_size == 1 || elem_size == 2, "must be char or byte");
  assert_different_registers(a1, a2, result, cnt1, rscratch1, rscratch2);

#ifndef PRODUCT
  {
    const char kind = (elem_size == 2) ? 'U' : 'L';
    char comment[64];
    snprintf(comment, sizeof comment, "array_equals%c{", kind);
    BLOCK_COMMENT(comment);
  }
#endif
  resolve_for_write(IN_HEAP, a1);
  resolve_for_write(IN_HEAP, a2);

  if (UseSimpleArrayEquals) {
    Label NEXT_WORD, SHORT, SAME, TAIL03, TAIL01, A_MIGHT_BE_NULL, A_IS_NOT_NULL;
    // if (a1==a2)
    //     return true;
    cmp(a1, a2);
    br(Assembler::EQ, SAME);
    // if (a==null || a2==null)
    //     return false;
    // a1 & a2 == 0 means (some-pointer is null) or
    // (very-rare-or-even-probably-impossible-pointer-values)
    // so, we can save one branch in most cases
    eor(rscratch1, a1, a2);
    tst(a1, a2);
    mov(result, false);
    cbz(rscratch1, SAME);
    br(EQ, A_MIGHT_BE_NULL);
    // if (a1.length != a2.length)
    //      return false;
    bind(A_IS_NOT_NULL);
    ldrw(cnt1, Address(a1, length_offset));
    ldrw(cnt2, Address(a2, length_offset));
    eorw(tmp5, cnt1, cnt2);
    cbnzw(tmp5, DONE);
    lea(a1, Address(a1, base_offset));
    lea(a2, Address(a2, base_offset));
    // Check for short strings, i.e. smaller than wordSize.
    subs(cnt1, cnt1, elem_per_word);
    br(Assembler::LT, SHORT);
    // Main 8 byte comparison loop.
    bind(NEXT_WORD); {
      ldr(tmp1, Address(post(a1, wordSize)));
      ldr(tmp2, Address(post(a2, wordSize)));
      subs(cnt1, cnt1, elem_per_word);
      eor(tmp5, tmp1, tmp2);
      cbnz(tmp5, DONE);
    } br(GT, NEXT_WORD);
    // Last longword.  In the case where length == 4 we compare the
    // same longword twice, but that's still faster than another
    // conditional branch.
    // cnt1 could be 0, -1, -2, -3, -4 for chars; -4 only happens when
    // length == 4.
    if (log_elem_size > 0)
      lsl(cnt1, cnt1, log_elem_size);
    ldr(tmp3, Address(a1, cnt1));
    ldr(tmp4, Address(a2, cnt1));
    eor(tmp5, tmp3, tmp4);
    cbnz(tmp5, DONE);
    b(SAME);
    bind(A_MIGHT_BE_NULL);
    // in case both a1 and a2 are not-null, proceed with loads
    cbz(a1, DONE);
    cbz(a2, DONE);
    b(A_IS_NOT_NULL);
    bind(SHORT);

    tbz(cnt1, 2 - log_elem_size, TAIL03); // 0-7 bytes left.
    {
      ldrw(tmp1, Address(post(a1, 4)));
      ldrw(tmp2, Address(post(a2, 4)));
      eorw(tmp5, tmp1, tmp2);
      cbnzw(tmp5, DONE);
    }
    bind(TAIL03);
    tbz(cnt1, 1 - log_elem_size, TAIL01); // 0-3 bytes left.
    {
      ldrh(tmp3, Address(post(a1, 2)));
      ldrh(tmp4, Address(post(a2, 2)));
      eorw(tmp5, tmp3, tmp4);
      cbnzw(tmp5, DONE);
    }
    bind(TAIL01);
    if (elem_size == 1) { // Only needed when comparing byte arrays.
      tbz(cnt1, 0, SAME); // 0-1 bytes left.
      {
        ldrb(tmp1, a1);
        ldrb(tmp2, a2);
        eorw(tmp5, tmp1, tmp2);
        cbnzw(tmp5, DONE);
      }
    }
    bind(SAME);
    mov(result, true);
  } else {
    Label NEXT_DWORD, A_IS_NULL, SHORT, TAIL, TAIL2, STUB, EARLY_OUT,
        CSET_EQ, LAST_CHECK, LEN_IS_ZERO, SAME;
    cbz(a1, A_IS_NULL);
    ldrw(cnt1, Address(a1, length_offset));
    cbz(a2, A_IS_NULL);
    ldrw(cnt2, Address(a2, length_offset));
    mov(result, false);
    // on most CPUs a2 is still "locked"(surprisingly) in ldrw and it's
    // faster to perform another branch before comparing a1 and a2
    cmp(cnt1, elem_per_word);
    br(LE, SHORT); // short or same
    cmp(a1, a2);
    br(EQ, SAME);
    ldr(tmp3, Address(pre(a1, base_offset)));
    cmp(cnt1, stubBytesThreshold);
    br(GE, STUB);
    ldr(tmp4, Address(pre(a2, base_offset)));
    sub(tmp5, zr, cnt1, LSL, 3 + log_elem_size);
    cmp(cnt2, cnt1);
    br(NE, DONE);

    // Main 16 byte comparison loop with 2 exits
    bind(NEXT_DWORD); {
      ldr(tmp1, Address(pre(a1, wordSize)));
      ldr(tmp2, Address(pre(a2, wordSize)));
      subs(cnt1, cnt1, 2 * elem_per_word);
      br(LE, TAIL);
      eor(tmp4, tmp3, tmp4);
      cbnz(tmp4, DONE);
      ldr(tmp3, Address(pre(a1, wordSize)));
      ldr(tmp4, Address(pre(a2, wordSize)));
      cmp(cnt1, elem_per_word);
      br(LE, TAIL2);
      cmp(tmp1, tmp2);
    } br(EQ, NEXT_DWORD);
    b(DONE);

    bind(TAIL);
    eor(tmp4, tmp3, tmp4);
    eor(tmp2, tmp1, tmp2);
    lslv(tmp2, tmp2, tmp5);
    orr(tmp5, tmp4, tmp2);
    cmp(tmp5, zr);
    b(CSET_EQ);

    bind(TAIL2);
    eor(tmp2, tmp1, tmp2);
    cbnz(tmp2, DONE);
    b(LAST_CHECK);

    bind(STUB);
    ldr(tmp4, Address(pre(a2, base_offset)));
    cmp(cnt2, cnt1);
    br(NE, DONE);
    if (elem_size == 2) { // convert to byte counter
      lsl(cnt1, cnt1, 1);
    }
    eor(tmp5, tmp3, tmp4);
    cbnz(tmp5, DONE);
    RuntimeAddress stub = RuntimeAddress(StubRoutines::aarch64::large_array_equals());
    assert(stub.target() != NULL, "array_equals_long stub has not been generated");
    trampoline_call(stub);
    b(DONE);

    bind(SAME);
    mov(result, true);
    b(DONE);
    bind(A_IS_NULL);
    // a1 or a2 is null. if a2 == a2 then return true. else return false
    cmp(a1, a2);
    b(CSET_EQ);
    bind(EARLY_OUT);
    // (a1 != null && a2 == null) || (a1 != null && a2 != null && a1 == a2)
    // so, if a2 == null => return false(0), else return true, so we can return a2
    mov(result, a2);
    b(DONE);
    bind(LEN_IS_ZERO);
    cmp(cnt2, zr);
    b(CSET_EQ);
    bind(SHORT);
    cbz(cnt1, LEN_IS_ZERO);
    sub(tmp5, zr, cnt1, LSL, 3 + log_elem_size);
    ldr(tmp3, Address(a1, base_offset));
    ldr(tmp4, Address(a2, base_offset));
    bind(LAST_CHECK);
    eor(tmp4, tmp3, tmp4);
    lslv(tmp5, tmp4, tmp5);
    cmp(tmp5, zr);
    bind(CSET_EQ);
    cset(result, EQ);
  }

  // That's it.
  bind(DONE);

  BLOCK_COMMENT("} array_equals");
}

// Compare Strings

// For Strings we're passed the address of the first characters in a1
// and a2 and the length in cnt1.
// elem_size is the element size in bytes: either 1 or 2.
// There are two implementations.  For arrays >= 8 bytes, all
// comparisons (including the final one, which may overlap) are
// performed 8 bytes at a time.  For strings < 8 bytes, we compare a
// halfword, then a short, and then a byte.

void MacroAssembler::string_equals(Register a1, Register a2,
                                   Register result, Register cnt1, int elem_size)
{
  Label SAME, DONE, SHORT, NEXT_WORD;
  Register tmp1 = rscratch1;
  Register tmp2 = rscratch2;
  Register cnt2 = tmp2;  // cnt2 only used in array length compare

  assert(elem_size == 1 || elem_size == 2, "must be 2 or 1 byte");
  assert_different_registers(a1, a2, result, cnt1, rscratch1, rscratch2);

#ifndef PRODUCT
  {
    const char kind = (elem_size == 2) ? 'U' : 'L';
    char comment[64];
    snprintf(comment, sizeof comment, "{string_equals%c", kind);
    BLOCK_COMMENT(comment);
  }
#endif

  mov(result, false);

  // Check for short strings, i.e. smaller than wordSize.
  subs(cnt1, cnt1, wordSize);
  br(Assembler::LT, SHORT);
  // Main 8 byte comparison loop.
  bind(NEXT_WORD); {
    ldr(tmp1, Address(post(a1, wordSize)));
    ldr(tmp2, Address(post(a2, wordSize)));
    subs(cnt1, cnt1, wordSize);
    eor(tmp1, tmp1, tmp2);
    cbnz(tmp1, DONE);
  } br(GT, NEXT_WORD);
  // Last longword.  In the case where length == 4 we compare the
  // same longword twice, but that's still faster than another
  // conditional branch.
  // cnt1 could be 0, -1, -2, -3, -4 for chars; -4 only happens when
  // length == 4.
  ldr(tmp1, Address(a1, cnt1));
  ldr(tmp2, Address(a2, cnt1));
  eor(tmp2, tmp1, tmp2);
  cbnz(tmp2, DONE);
  b(SAME);

  bind(SHORT);
  Label TAIL03, TAIL01;

  tbz(cnt1, 2, TAIL03); // 0-7 bytes left.
  {
    ldrw(tmp1, Address(post(a1, 4)));
    ldrw(tmp2, Address(post(a2, 4)));
    eorw(tmp1, tmp1, tmp2);
    cbnzw(tmp1, DONE);
  }
  bind(TAIL03);
  tbz(cnt1, 1, TAIL01); // 0-3 bytes left.
  {
    ldrh(tmp1, Address(post(a1, 2)));
    ldrh(tmp2, Address(post(a2, 2)));
    eorw(tmp1, tmp1, tmp2);
    cbnzw(tmp1, DONE);
  }
  bind(TAIL01);
  if (elem_size == 1) { // Only needed when comparing 1-byte elements
    tbz(cnt1, 0, SAME); // 0-1 bytes left.
    {
      ldrb(tmp1, a1);
      ldrb(tmp2, a2);
      eorw(tmp1, tmp1, tmp2);
      cbnzw(tmp1, DONE);
    }
  }
  // Arrays are equal.
  bind(SAME);
  mov(result, true);

  // That's it.
  bind(DONE);
  BLOCK_COMMENT("} string_equals");
}


// The size of the blocks erased by the zero_blocks stub.  We must
// handle anything smaller than this ourselves in zero_words().
const int MacroAssembler::zero_words_block_size = 8;

// zero_words() is used by C2 ClearArray patterns.  It is as small as
// possible, handling small word counts locally and delegating
// anything larger to the zero_blocks stub.  It is expanded many times
// in compiled code, so it is important to keep it short.

// ptr:   Address of a buffer to be zeroed.
// cnt:   Count in HeapWords.
//
// ptr, cnt, rscratch1, and rscratch2 are clobbered.
void MacroAssembler::zero_words(Register ptr, Register cnt)
{
  assert(is_power_of_2(zero_words_block_size), "adjust this");
  assert(ptr == r10 && cnt == r11, "mismatch in register usage");

  BLOCK_COMMENT("zero_words {");
  cmp(cnt, zero_words_block_size);
  Label around, done, done16;
  br(LO, around);
  {
    RuntimeAddress zero_blocks =  RuntimeAddress(StubRoutines::aarch64::zero_blocks());
    assert(zero_blocks.target() != NULL, "zero_blocks stub has not been generated");
    if (StubRoutines::aarch64::complete()) {
      trampoline_call(zero_blocks);
    } else {
      bl(zero_blocks);
    }
  }
  bind(around);
  for (int i = zero_words_block_size >> 1; i > 1; i >>= 1) {
    Label l;
    tbz(cnt, exact_log2(i), l);
    for (int j = 0; j < i; j += 2) {
      stp(zr, zr, post(ptr, 16));
    }
    bind(l);
  }
  {
    Label l;
    tbz(cnt, 0, l);
    str(zr, Address(ptr));
    bind(l);
  }
  BLOCK_COMMENT("} zero_words");
}

// base:         Address of a buffer to be zeroed, 8 bytes aligned.
// cnt:          Immediate count in HeapWords.
#define SmallArraySize (18 * BytesPerLong)
void MacroAssembler::zero_words(Register base, u_int64_t cnt)
{
  BLOCK_COMMENT("zero_words {");
  int i = cnt & 1;  // store any odd word to start
  if (i) str(zr, Address(base));

  if (cnt <= SmallArraySize / BytesPerLong) {
    for (; i < (int)cnt; i += 2)
      stp(zr, zr, Address(base, i * wordSize));
  } else {
    const int unroll = 4; // Number of stp(zr, zr) instructions we'll unroll
    int remainder = cnt % (2 * unroll);
    for (; i < remainder; i += 2)
      stp(zr, zr, Address(base, i * wordSize));

    Label loop;
    Register cnt_reg = rscratch1;
    Register loop_base = rscratch2;
    cnt = cnt - remainder;
    mov(cnt_reg, cnt);
    // adjust base and prebias by -2 * wordSize so we can pre-increment
    add(loop_base, base, (remainder - 2) * wordSize);
    bind(loop);
    sub(cnt_reg, cnt_reg, 2 * unroll);
    for (i = 1; i < unroll; i++)
      stp(zr, zr, Address(loop_base, 2 * i * wordSize));
    stp(zr, zr, Address(pre(loop_base, 2 * unroll * wordSize)));
    cbnz(cnt_reg, loop);
  }
  BLOCK_COMMENT("} zero_words");
}

// Zero blocks of memory by using DC ZVA.
//
// Aligns the base address first sufficently for DC ZVA, then uses
// DC ZVA repeatedly for every full block.  cnt is the size to be
// zeroed in HeapWords.  Returns the count of words left to be zeroed
// in cnt.
//
// NOTE: This is intended to be used in the zero_blocks() stub.  If
// you want to use it elsewhere, note that cnt must be >= 2*zva_length.
void MacroAssembler::zero_dcache_blocks(Register base, Register cnt) {
  Register tmp = rscratch1;
  Register tmp2 = rscratch2;
  int zva_length = VM_Version::zva_length();
  Label initial_table_end, loop_zva;
  Label fini;

  // Base must be 16 byte aligned. If not just return and let caller handle it
  tst(base, 0x0f);
  br(Assembler::NE, fini);
  // Align base with ZVA length.
  neg(tmp, base);
  andr(tmp, tmp, zva_length - 1);

  // tmp: the number of bytes to be filled to align the base with ZVA length.
  add(base, base, tmp);
  sub(cnt, cnt, tmp, Assembler::ASR, 3);
  adr(tmp2, initial_table_end);
  sub(tmp2, tmp2, tmp, Assembler::LSR, 2);
  br(tmp2);

  for (int i = -zva_length + 16; i < 0; i += 16)
    stp(zr, zr, Address(base, i));
  bind(initial_table_end);

  sub(cnt, cnt, zva_length >> 3);
  bind(loop_zva);
  dc(Assembler::ZVA, base);
  subs(cnt, cnt, zva_length >> 3);
  add(base, base, zva_length);
  br(Assembler::GE, loop_zva);
  add(cnt, cnt, zva_length >> 3); // count not zeroed by DC ZVA
  bind(fini);
}

// base:   Address of a buffer to be filled, 8 bytes aligned.
// cnt:    Count in 8-byte unit.
// value:  Value to be filled with.
// base will point to the end of the buffer after filling.
void MacroAssembler::fill_words(Register base, Register cnt, Register value)
{
//  Algorithm:
//
//    scratch1 = cnt & 7;
//    cnt -= scratch1;
//    p += scratch1;
//    switch (scratch1) {
//      do {
//        cnt -= 8;
//          p[-8] = v;
//        case 7:
//          p[-7] = v;
//        case 6:
//          p[-6] = v;
//          // ...
//        case 1:
//          p[-1] = v;
//        case 0:
//          p += 8;
//      } while (cnt);
//    }

  assert_different_registers(base, cnt, value, rscratch1, rscratch2);

  Label fini, skip, entry, loop;
  const int unroll = 8; // Number of stp instructions we'll unroll

  cbz(cnt, fini);
  tbz(base, 3, skip);
  str(value, Address(post(base, 8)));
  sub(cnt, cnt, 1);
  bind(skip);

  andr(rscratch1, cnt, (unroll-1) * 2);
  sub(cnt, cnt, rscratch1);
  add(base, base, rscratch1, Assembler::LSL, 3);
  adr(rscratch2, entry);
  sub(rscratch2, rscratch2, rscratch1, Assembler::LSL, 1);
  br(rscratch2);

  bind(loop);
  add(base, base, unroll * 16);
  for (int i = -unroll; i < 0; i++)
    stp(value, value, Address(base, i * 16));
  bind(entry);
  subs(cnt, cnt, unroll * 2);
  br(Assembler::GE, loop);

  tbz(cnt, 0, fini);
  str(value, Address(post(base, 8)));
  bind(fini);
}

// Intrinsic for sun/nio/cs/ISO_8859_1$Encoder.implEncodeISOArray and
// java/lang/StringUTF16.compress.
void MacroAssembler::encode_iso_array(Register src, Register dst,
                      Register len, Register result,
                      FloatRegister Vtmp1, FloatRegister Vtmp2,
                      FloatRegister Vtmp3, FloatRegister Vtmp4)
{
    Label DONE, NEXT_32, LOOP_8, NEXT_8, LOOP_1, NEXT_1;
    Register tmp1 = rscratch1;

      mov(result, len); // Save initial len

#ifndef BUILTIN_SIM
      subs(len, len, 32);
      br(LT, LOOP_8);

// The following code uses the SIMD 'uqxtn' and 'uqxtn2' instructions
// to convert chars to bytes. These set the 'QC' bit in the FPSR if
// any char could not fit in a byte, so clear the FPSR so we can test it.
      clear_fpsr();

    BIND(NEXT_32);
      ld1(Vtmp1, Vtmp2, Vtmp3, Vtmp4, T8H, src);
      uqxtn(Vtmp1, T8B, Vtmp1, T8H);  // uqxtn  - write bottom half
      uqxtn(Vtmp1, T16B, Vtmp2, T8H); // uqxtn2 - write top half
      uqxtn(Vtmp2, T8B, Vtmp3, T8H);
      uqxtn(Vtmp2, T16B, Vtmp4, T8H); // uqxtn2
      get_fpsr(tmp1);
      cbnzw(tmp1, LOOP_8);
      st1(Vtmp1, Vtmp2, T16B, post(dst, 32));
      subs(len, len, 32);
      add(src, src, 64);
      br(GE, NEXT_32);

    BIND(LOOP_8);
      adds(len, len, 32-8);
      br(LT, LOOP_1);
      clear_fpsr(); // QC may be set from loop above, clear again
    BIND(NEXT_8);
      ld1(Vtmp1, T8H, src);
      uqxtn(Vtmp1, T8B, Vtmp1, T8H);
      get_fpsr(tmp1);
      cbnzw(tmp1, LOOP_1);
      st1(Vtmp1, T8B, post(dst, 8));
      subs(len, len, 8);
      add(src, src, 16);
      br(GE, NEXT_8);

    BIND(LOOP_1);
      adds(len, len, 8);
      br(LE, DONE);
#else
      cbz(len, DONE);
#endif
    BIND(NEXT_1);
      ldrh(tmp1, Address(post(src, 2)));
      tst(tmp1, 0xff00);
      br(NE, DONE);
      strb(tmp1, Address(post(dst, 1)));
      subs(len, len, 1);
      br(GT, NEXT_1);

    BIND(DONE);
      sub(result, result, len); // Return index where we stopped
                                // Return len == 0 if we processed all
                                // characters
}


// Inflate byte[] array to char[].
void MacroAssembler::byte_array_inflate(Register src, Register dst, Register len,
                                        FloatRegister vtmp1, FloatRegister vtmp2, FloatRegister vtmp3,
                                        Register tmp4) {
  Label big, done;

  assert_different_registers(src, dst, len, tmp4, rscratch1);

  fmovd(vtmp1 , zr);
  lsrw(rscratch1, len, 3);

  cbnzw(rscratch1, big);

  // Short string: less than 8 bytes.
  {
    Label loop, around, tiny;

    subsw(len, len, 4);
    andw(len, len, 3);
    br(LO, tiny);

    // Use SIMD to do 4 bytes.
    ldrs(vtmp2, post(src, 4));
    zip1(vtmp3, T8B, vtmp2, vtmp1);
    strd(vtmp3, post(dst, 8));

    cbzw(len, done);

    // Do the remaining bytes by steam.
    bind(loop);
    ldrb(tmp4, post(src, 1));
    strh(tmp4, post(dst, 2));
    subw(len, len, 1);

    bind(tiny);
    cbnz(len, loop);

    bind(around);
    b(done);
  }

  // Unpack the bytes 8 at a time.
  bind(big);
  andw(len, len, 7);

  {
    Label loop, around;

    bind(loop);
    ldrd(vtmp2, post(src, 8));
    sub(rscratch1, rscratch1, 1);
    zip1(vtmp3, T16B, vtmp2, vtmp1);
    st1(vtmp3, T8H, post(dst, 16));
    cbnz(rscratch1, loop);

    bind(around);
  }

  // Do the tail of up to 8 bytes.
  sub(src, src, 8);
  add(src, src, len, ext::uxtw, 0);
  ldrd(vtmp2, Address(src));
  sub(dst, dst, 16);
  add(dst, dst, len, ext::uxtw, 1);
  zip1(vtmp3, T16B, vtmp2, vtmp1);
  st1(vtmp3, T8H, Address(dst));

  bind(done);
}

// Compress char[] array to byte[].
void MacroAssembler::char_array_compress(Register src, Register dst, Register len,
                                         FloatRegister tmp1Reg, FloatRegister tmp2Reg,
                                         FloatRegister tmp3Reg, FloatRegister tmp4Reg,
                                         Register result) {
  encode_iso_array(src, dst, len, result,
                   tmp1Reg, tmp2Reg, tmp3Reg, tmp4Reg);
  cmp(len, zr);
  csel(result, result, zr, EQ);
}

// get_thread() can be called anywhere inside generated code so we
// need to save whatever non-callee save context might get clobbered
// by the call to JavaThread::aarch64_get_thread_helper() or, indeed,
// the call setup code.
//
// aarch64_get_thread_helper() clobbers only r0, r1, and flags.
//
void MacroAssembler::get_thread(Register dst) {
  RegSet saved_regs = RegSet::range(r0, r1) + lr - dst;
  push(saved_regs, sp);

  mov(lr, CAST_FROM_FN_PTR(address, JavaThread::aarch64_get_thread_helper));
  blrt(lr, 1, 0, 1);
  if (dst != c_rarg0) {
    mov(dst, c_rarg0);
  }

  pop(saved_regs, sp);
}

// Shenandoah requires that all objects are evacuated before being
// written to, and that fromspace pointers are not written into
// objects during concurrent marking.  These methods check for that.

void MacroAssembler::in_heap_check(Register r, Register tmp, Label &nope) {
  ShenandoahHeap* h = ShenandoahHeap::heap();

  HeapWord* heap_base = (HeapWord*) h->base();
  HeapWord* last_region_end = heap_base + ShenandoahHeapRegion::region_size_words_jint() * h->num_regions();

  mov(tmp, (uintptr_t) heap_base);
  cmp(r, tmp);
  br(Assembler::LO, nope);
  mov(tmp, (uintptr_t)last_region_end);
  cmp(r, tmp);
  br(Assembler::HS, nope);
}<|MERGE_RESOLUTION|>--- conflicted
+++ resolved
@@ -4006,7 +4006,6 @@
   movk(dst, nk & 0xffff);
 }
 
-<<<<<<< HEAD
 void MacroAssembler::resolve_for_read(DecoratorSet decorators, Register obj) {
   BarrierSetAssembler* bs = BarrierSet::barrier_set()->barrier_set_assembler();
   bs->resolve_for_read(this, decorators, obj);
@@ -4017,8 +4016,6 @@
   bs->resolve_for_write(this, decorators, obj);
 }
 
-=======
->>>>>>> 335c7395
 void MacroAssembler::access_load_at(BasicType type, DecoratorSet decorators,
                                     Register dst, Address src,
                                     Register tmp1, Register thread_tmp) {
@@ -4044,22 +4041,12 @@
 }
 
 void MacroAssembler::load_heap_oop(Register dst, Address src, Register tmp1,
-<<<<<<< HEAD
-                                   Register thread_tmp, DecoratorSet decorators)
-{
-=======
                                    Register thread_tmp, DecoratorSet decorators) {
->>>>>>> 335c7395
   access_load_at(T_OBJECT, IN_HEAP | decorators, dst, src, tmp1, thread_tmp);
 }
 
 void MacroAssembler::load_heap_oop_not_null(Register dst, Address src, Register tmp1,
-<<<<<<< HEAD
-                                            Register thread_tmp, DecoratorSet decorators)
-{
-=======
                                             Register thread_tmp, DecoratorSet decorators) {
->>>>>>> 335c7395
   access_load_at(T_OBJECT, IN_HEAP | OOP_NOT_NULL | decorators, dst, src, tmp1, thread_tmp);
 }
 
