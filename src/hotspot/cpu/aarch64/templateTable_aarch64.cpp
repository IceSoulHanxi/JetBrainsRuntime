--- conflicted
+++ resolved
@@ -154,11 +154,7 @@
                         Address src,
                         Register dst,
                         DecoratorSet decorators) {
-<<<<<<< HEAD
-  __ access_load_at(T_OBJECT, decorators, dst, src, /*tmp1*/ r10, /*tmp_thread*/ r1);
-=======
   __ load_heap_oop(dst, src, r10, r1, decorators);
->>>>>>> 335c7395
 }
 
 Address TemplateTable::at_bcp(int offset) {
