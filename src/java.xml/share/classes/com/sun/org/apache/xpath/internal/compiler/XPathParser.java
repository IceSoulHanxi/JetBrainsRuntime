/*
 * Copyright (c) 2017, 2022, Oracle and/or its affiliates. All rights reserved.
 */
/*
 * Licensed to the Apache Software Foundation (ASF) under one or more
 * contributor license agreements.  See the NOTICE file distributed with
 * this work for additional information regarding copyright ownership.
 * The ASF licenses this file to You under the Apache License, Version 2.0
 * (the "License"); you may not use this file except in compliance with
 * the License.  You may obtain a copy of the License at
 *
 *      http://www.apache.org/licenses/LICENSE-2.0
 *
 * Unless required by applicable law or agreed to in writing, software
 * distributed under the License is distributed on an "AS IS" BASIS,
 * WITHOUT WARRANTIES OR CONDITIONS OF ANY KIND, either express or implied.
 * See the License for the specific language governing permissions and
 * limitations under the License.
 */

package com.sun.org.apache.xpath.internal.compiler;

import com.sun.org.apache.xalan.internal.res.XSLMessages;
import com.sun.org.apache.xml.internal.utils.PrefixResolver;
import com.sun.org.apache.xpath.internal.XPathProcessorException;
import com.sun.org.apache.xpath.internal.objects.XNumber;
import com.sun.org.apache.xpath.internal.objects.XString;
import com.sun.org.apache.xpath.internal.res.XPATHErrorResources;
import javax.xml.transform.ErrorListener;
import javax.xml.transform.SourceLocator;
import javax.xml.transform.TransformerException;
import jdk.xml.internal.XMLSecurityManager;

/**
 * Tokenizes and parses XPath expressions. This should really be named
 * XPathParserImpl, and may be renamed in the future.
 * @xsl.usage general
<<<<<<< HEAD
 * @LastModified: Feb 2022
=======
 * @LastModified: Apr 2022
>>>>>>> 07f4a0fb
 */
public class XPathParser
{
        // %REVIEW% Is there a better way of doing this?
        // Upside is minimum object churn. Downside is that we don't have a useful
        // backtrace in the exception itself -- but we don't expect to need one.
        static public final String CONTINUE_AFTER_FATAL_ERROR="CONTINUE_AFTER_FATAL_ERROR";

  /**
   * The XPath to be processed.
   */
  private OpMap m_ops;

  /**
   * The next token in the pattern.
   */
  transient String m_token;

  /**
   * The first char in m_token, the theory being that this
   * is an optimization because we won't have to do charAt(0) as
   * often.
   */
  transient char m_tokenChar = 0;

  /**
   * The position in the token queue is tracked by m_queueMark.
   */
  int m_queueMark = 0;

  /**
   * Results from checking FilterExpr syntax
   */
  protected final static int FILTER_MATCH_FAILED     = 0;
  protected final static int FILTER_MATCH_PRIMARY    = 1;
  protected final static int FILTER_MATCH_PREDICATES = 2;

  // counts open predicates
  private int countPredicate;

  // XML security manager
  XMLSecurityManager m_xmlSecMgr;

<<<<<<< HEAD
  // Union operands must be node-sets, e.g. //a | //b
  // A flag indicating whether the operand is a location path
  boolean isLocationPath = false;

  // A flag indicating whether the next operand is required to be a location path
  boolean lPathRequired = false;

  // Keep track of the status of reading the next token after lPathRequired is flagged
  boolean nextTokenRead = false;

=======
>>>>>>> 07f4a0fb
  /**
   * The parser constructor.
   */
  public XPathParser(ErrorListener errorListener, SourceLocator sourceLocator,
          XMLSecurityManager xmlSecMgr)
  {
    m_errorListener = errorListener;
    m_sourceLocator = sourceLocator;
    m_xmlSecMgr = xmlSecMgr;
  }

  /**
   * The prefix resolver to map prefixes to namespaces in the OpMap.
   */
  PrefixResolver m_namespaceContext;

  /**
   * Given an string, init an XPath object for selections,
   * in order that a parse doesn't
   * have to be done each time the expression is evaluated.
   *
   * @param compiler The compiler object.
   * @param expression A string conforming to the XPath grammar.
   * @param namespaceContext An object that is able to resolve prefixes in
   * the XPath to namespaces.
   *
   * @throws TransformerException
   */
  public void initXPath(
          Compiler compiler, String expression, PrefixResolver namespaceContext)
            throws TransformerException
  {

    m_ops = compiler;
    m_namespaceContext = namespaceContext;
    m_functionTable = compiler.getFunctionTable();

    Lexer lexer = new Lexer(compiler, namespaceContext, this, m_xmlSecMgr);

    lexer.tokenize(expression);

    m_ops.setOp(0,OpCodes.OP_XPATH);
    m_ops.setOp(OpMap.MAPINDEX_LENGTH,2);


        // Patch for Christine's gripe. She wants her errorHandler to return from
        // a fatal error and continue trying to parse, rather than throwing an exception.
        // Without the patch, that put us into an endless loop.
        //
        // %REVIEW% Is there a better way of doing this?
        // %REVIEW% Are there any other cases which need the safety net?
        //      (and if so do we care right now, or should we rewrite the XPath
        //      grammar engine and can fix it at that time?)
        try {

      nextToken();
      Expr();

      if (null != m_token)
      {
        String extraTokens = "";

        while (null != m_token)
        {
          extraTokens += "'" + m_token + "'";

          nextToken();

          if (null != m_token)
            extraTokens += ", ";
        }

        error(XPATHErrorResources.ER_EXTRA_ILLEGAL_TOKENS,
              new Object[]{ extraTokens });  //"Extra illegal tokens: "+extraTokens);
      }

    }
    catch (com.sun.org.apache.xpath.internal.XPathProcessorException e)
    {
          if(CONTINUE_AFTER_FATAL_ERROR.equals(e.getMessage()))
          {
                // What I _want_ to do is null out this XPath.
                // I doubt this has the desired effect, but I'm not sure what else to do.
                // %REVIEW%!!!
                initXPath(compiler, "/..",  namespaceContext);
          }
          else
                throw e;
    } catch (StackOverflowError sof) {
        error(XPATHErrorResources.ER_PREDICATE_TOO_MANY_OPEN,
              new Object[]{m_token, m_queueMark, countPredicate});
    }

    compiler.shrink();
  }

  /**
   * Given an string, init an XPath object for pattern matches,
   * in order that a parse doesn't
   * have to be done each time the expression is evaluated.
   * @param compiler The XPath object to be initialized.
   * @param expression A String representing the XPath.
   * @param namespaceContext An object that is able to resolve prefixes in
   * the XPath to namespaces.
   *
   * @throws TransformerException
   */
  public void initMatchPattern(
          Compiler compiler, String expression, PrefixResolver namespaceContext)
            throws TransformerException
  {

    m_ops = compiler;
    m_namespaceContext = namespaceContext;
    m_functionTable = compiler.getFunctionTable();

    Lexer lexer = new Lexer(compiler, namespaceContext, this, m_xmlSecMgr);

    lexer.tokenize(expression);

    m_ops.setOp(0, OpCodes.OP_MATCHPATTERN);
    m_ops.setOp(OpMap.MAPINDEX_LENGTH, 2);

    nextToken();
    try {
        Pattern();
    } catch (StackOverflowError sof) {
        error(XPATHErrorResources.ER_PREDICATE_TOO_MANY_OPEN,
              new Object[]{m_token, m_queueMark, countPredicate});
    }

    if (null != m_token)
    {
      String extraTokens = "";

      while (null != m_token)
      {
        extraTokens += "'" + m_token + "'";

        nextToken();

        if (null != m_token)
          extraTokens += ", ";
      }

      error(XPATHErrorResources.ER_EXTRA_ILLEGAL_TOKENS,
            new Object[]{ extraTokens });  //"Extra illegal tokens: "+extraTokens);
    }

    // Terminate for safety.
    m_ops.setOp(m_ops.getOp(OpMap.MAPINDEX_LENGTH), OpCodes.ENDOP);
    m_ops.setOp(OpMap.MAPINDEX_LENGTH, m_ops.getOp(OpMap.MAPINDEX_LENGTH)+1);

    m_ops.shrink();
  }

  /** The error listener where syntax errors are to be sent.
   */
  private ErrorListener m_errorListener;

  /** The source location of the XPath. */
  javax.xml.transform.SourceLocator m_sourceLocator;

  /** The table contains build-in functions and customized functions */
  private FunctionTable m_functionTable;

  /**
   * Allow an application to register an error event handler, where syntax
   * errors will be sent.  If the error listener is not set, syntax errors
   * will be sent to System.err.
   *
   * @param handler Reference to error listener where syntax errors will be
   *                sent.
   */
  public void setErrorHandler(ErrorListener handler)
  {
    m_errorListener = handler;
  }

  /**
   * Return the current error listener.
   *
   * @return The error listener, which should not normally be null, but may be.
   */
  public ErrorListener getErrorListener()
  {
    return m_errorListener;
  }

  /**
   * Check whether m_token matches the target string.
   *
   * @param s A string reference or null.
   *
   * @return If m_token is null, returns false (or true if s is also null), or
   * return true if the current token matches the string, else false.
   */
  final boolean tokenIs(String s)
  {
    return (m_token != null) ? (m_token.equals(s)) : (s == null);
  }

  /**
   * Check whether m_tokenChar==c.
   *
   * @param c A character to be tested.
   *
   * @return If m_token is null, returns false, or return true if c matches
   *         the current token.
   */
  final boolean tokenIs(char c)
  {
    return (m_token != null) ? (m_tokenChar == c) : false;
  }

  /**
   * Look ahead of the current token in order to
   * make a branching decision.
   *
   * @param c the character to be tested for.
   * @param n number of tokens to look ahead.  Must be
   * greater than 1.
   *
   * @return true if the next token matches the character argument.
   */
  final boolean lookahead(char c, int n)
  {

    int pos = (m_queueMark + n);
    boolean b;

    if ((pos <= m_ops.getTokenQueueSize()) && (pos > 0)
            && (m_ops.getTokenQueueSize() != 0))
    {
      String tok = ((String) m_ops.m_tokenQueue.elementAt(pos - 1));

      b = (tok.length() == 1) ? (tok.charAt(0) == c) : false;
    }
    else
    {
      b = false;
    }

    return b;
  }

  /**
   * Look behind the first character of the current token in order to
   * make a branching decision.
   *
   * @param c the character to compare it to.
   * @param n number of tokens to look behind.  Must be
   * greater than 1.  Note that the look behind terminates
   * at either the beginning of the string or on a '|'
   * character.  Because of this, this method should only
   * be used for pattern matching.
   *
   * @return true if the token behind the current token matches the character
   *         argument.
   */
  private final boolean lookbehind(char c, int n)
  {

    boolean isToken;
    int lookBehindPos = m_queueMark - (n + 1);

    if (lookBehindPos >= 0)
    {
      String lookbehind = (String) m_ops.m_tokenQueue.elementAt(lookBehindPos);

      if (lookbehind.length() == 1)
      {
        char c0 = (lookbehind == null) ? '|' : lookbehind.charAt(0);

        isToken = (c0 == '|') ? false : (c0 == c);
      }
      else
      {
        isToken = false;
      }
    }
    else
    {
      isToken = false;
    }

    return isToken;
  }

  /**
   * look behind the current token in order to
   * see if there is a useable token.
   *
   * @param n number of tokens to look behind.  Must be
   * greater than 1.  Note that the look behind terminates
   * at either the beginning of the string or on a '|'
   * character.  Because of this, this method should only
   * be used for pattern matching.
   *
   * @return true if look behind has a token, false otherwise.
   */
  private final boolean lookbehindHasToken(int n)
  {

    boolean hasToken;

    if ((m_queueMark - n) > 0)
    {
      String lookbehind = (String) m_ops.m_tokenQueue.elementAt(m_queueMark - (n - 1));
      char c0 = (lookbehind == null) ? Token.VBAR : lookbehind.charAt(0);

      hasToken = (c0 == Token.VBAR) ? false : true;
    }
    else
    {
      hasToken = false;
    }

    return hasToken;
  }

  /**
   * Look ahead of the current token in order to
   * make a branching decision.
   *
   * @param s the string to compare it to.
   * @param n number of tokens to lookahead.  Must be
   * greater than 1.
   *
   * @return true if the token behind the current token matches the string
   *         argument.
   */
  private final boolean lookahead(String s, int n)
  {

    boolean isToken;

    if ((m_queueMark + n) <= m_ops.getTokenQueueSize())
    {
      String lookahead = (String) m_ops.m_tokenQueue.elementAt(m_queueMark + (n - 1));

      isToken = (lookahead != null) ? lookahead.equals(s) : (s == null);
    }
    else
    {
      isToken = (null == s);
    }

    return isToken;
  }

  /**
   * Retrieve the next token from the command and
   * store it in m_token string.
   */
  private final void nextToken() throws TransformerException
  {
    // before reading another token, check the last one
    if (lPathRequired) {
        if (nextTokenRead) {
            // check whether the operand behind the union was a Location path
            checkNodeSet();
            lPathRequired = false;
            nextTokenRead = false;
        } else {
            nextTokenRead = true;
        }
    }
    if (m_queueMark < m_ops.getTokenQueueSize())
    {
      m_token = (String) m_ops.m_tokenQueue.elementAt(m_queueMark++);
      m_tokenChar = m_token.charAt(0);
    }
    else
    {
      m_token = null;
      m_tokenChar = 0;
    }
  }

  /**
   * Retrieve a token relative to the current token.
   *
   * @param i Position relative to current token.
   *
   * @return The string at the given index, or null if the index is out
   *         of range.
   */
  private final String getTokenRelative(int i)
  {

    String tok;
    int relative = m_queueMark + i;

    if ((relative > 0) && (relative < m_ops.getTokenQueueSize()))
    {
      tok = (String) m_ops.m_tokenQueue.elementAt(relative);
    }
    else
    {
      tok = null;
    }

    return tok;
  }

  /**
   * Retrieve the previous token from the command and
   * store it in m_token string.
   */
  private final void prevToken()
  {

    if (m_queueMark > 0)
    {
      m_queueMark--;

      m_token = (String) m_ops.m_tokenQueue.elementAt(m_queueMark);
      m_tokenChar = m_token.charAt(0);
    }
    else
    {
      m_token = null;
      m_tokenChar = 0;
    }
  }

  /**
<<<<<<< HEAD
   * Checks whether the function token represents a function that returns a
   * nodeset.
   * @param funcTok the function token
   * @return true if the function token represents a function that returns a
   * nodeset, false otherwise
   */
  private boolean isNodesetFunction(int funcTok) {
      return (funcTok == FunctionTable.FUNC_CURRENT || funcTok == FunctionTable.FUNC_HERE
              || funcTok == FunctionTable.FUNC_ID);
  }
=======
   * Consume an expected token, throwing an exception if it
   * isn't there.
   *
   * @param expected The string to be expected.
   *
   * @throws TransformerException
   */
  private final void consumeExpected(String expected)
          throws TransformerException
  {
>>>>>>> 07f4a0fb

  /**
   * Checks whether the operand is a location path, reports error if not.
   *
   * @throws TransformerException if an error is found
   */
  private void checkNodeSet() throws TransformerException {
    if (!isLocationPath)
    {
      error(XPATHErrorResources.ER_UNION_MUST_BE_NODESET,
            new Object[]{});
    }
  }

  /**
   * Consume an expected token, throwing an exception if it
   * isn't there.
   *
   * @param expected the character to be expected.
   *
   * @throws TransformerException
   */
  private final void consumeExpected(char expected)
          throws TransformerException
  {

    if (tokenIs(expected))
    {
      nextToken();
    }
    else
    {
      error(XPATHErrorResources.ER_EXPECTED_BUT_FOUND,
            new Object[]{ String.valueOf(expected),
                          m_token });  //"Expected "+expected+", but found: "+m_token);

          // Patch for Christina's gripe. She wants her errorHandler to return from
          // this error and continue trying to parse, rather than throwing an exception.
          // Without the patch, that put us into an endless loop.
                throw new XPathProcessorException(CONTINUE_AFTER_FATAL_ERROR);
    }
  }

  /**
   * Warn the user of a problem.
   *
   * @param msg An error msgkey that corresponds to one of the constants found
   *            in {@link com.sun.org.apache.xpath.internal.res.XPATHErrorResources}, which is
   *            a key for a format string.
   * @param args An array of arguments represented in the format string, which
   *             may be null.
   *
   * @throws TransformerException if the current ErrorListoner determines to
   *                              throw an exception.
   */
  void warn(String msg, Object[] args) throws TransformerException
  {

    String fmsg = XSLMessages.createXPATHWarning(msg, args);
    ErrorListener ehandler = this.getErrorListener();

    if (null != ehandler)
    {
      // TO DO: Need to get stylesheet Locator from here.
      ehandler.warning(new TransformerException(fmsg, m_sourceLocator));
    }
    else
    {
      // Should never happen.
      System.err.println(fmsg);
    }
  }

  /**
   * Notify the user of an assertion error, and probably throw an
   * exception.
   *
   * @param b  If false, a runtime exception will be thrown.
   * @param msg The assertion message, which should be informative.
   *
   * @throws RuntimeException if the b argument is false.
   */
  private void assertion(boolean b, String msg)
  {

    if (!b)
    {
      String fMsg = XSLMessages.createXPATHMessage(
        XPATHErrorResources.ER_INCORRECT_PROGRAMMER_ASSERTION,
        new Object[]{ msg });

      throw new RuntimeException(fMsg);
    }
  }

  /**
   * Notify the user of an error, and probably throw an
   * exception.
   *
   * @param msg An error msgkey that corresponds to one of the constants found
   *            in {@link com.sun.org.apache.xpath.internal.res.XPATHErrorResources}, which is
   *            a key for a format string.
   * @param args An array of arguments represented in the format string, which
   *             may be null.
   *
   * @throws TransformerException if the current ErrorListoner determines to
   *                              throw an exception.
   */
  void error(String msg, Object[] args) throws TransformerException
  {

    String fmsg = XSLMessages.createXPATHMessage(msg, args);
    ErrorListener ehandler = this.getErrorListener();

    TransformerException te = new TransformerException(fmsg, m_sourceLocator);
    if (null != ehandler)
    {
      // TO DO: Need to get stylesheet Locator from here.
      ehandler.fatalError(te);
    }
    else
    {
      // System.err.println(fmsg);
      throw te;
    }
  }

  /**
   * Dump the remaining token queue.
   * Thanks to Craig for this.
   *
   * @return A dump of the remaining token queue, which may be appended to
   *         an error message.
   */
  protected String dumpRemainingTokenQueue()
  {

    int q = m_queueMark;
    String returnMsg;

    if (q < m_ops.getTokenQueueSize())
    {
      String msg = "\n Remaining tokens: (";

      while (q < m_ops.getTokenQueueSize())
      {
        String t = (String) m_ops.m_tokenQueue.elementAt(q++);

        msg += (" '" + t + "'");
      }

      returnMsg = msg + ")";
    }
    else
    {
      returnMsg = "";
    }

    return returnMsg;
  }

  /**
   * Given a string, return the corresponding function token.
   *
   * @param key A local name of a function.
   *
   * @return   The function ID, which may correspond to one of the FUNC_XXX
   *    values found in {@link com.sun.org.apache.xpath.internal.compiler.FunctionTable}, but may
   *    be a value installed by an external module.
   */
  final int getFunctionToken(String key)
  {

    int tok;
    Integer id;

    try
    {
      // These are nodetests, xpathparser treats them as functions when parsing
      // a FilterExpr.
      id = Keywords.lookupNodeTest(key);
      if (null == id) id = m_functionTable.getFunctionID(key);
      tok = id;
    }
    catch (NullPointerException npe)
    {
      tok = -1;
    }
    catch (ClassCastException cce)
    {
      tok = -1;
    }

    return tok;
  }

  /**
   * Insert room for operation.  This will NOT set
   * the length value of the operation, but will update
   * the length value for the total expression.
   *
   * @param pos The position where the op is to be inserted.
   * @param length The length of the operation space in the op map.
   * @param op The op code to the inserted.
   */
  void insertOp(int pos, int length, int op)
  {

    int totalLen = m_ops.getOp(OpMap.MAPINDEX_LENGTH);

    for (int i = totalLen - 1; i >= pos; i--)
    {
      m_ops.setOp(i + length, m_ops.getOp(i));
    }

    m_ops.setOp(pos,op);
    m_ops.setOp(OpMap.MAPINDEX_LENGTH,totalLen + length);
  }

  /**
   * Insert room for operation.  This WILL set
   * the length value of the operation, and will update
   * the length value for the total expression.
   *
   * @param length The length of the operation.
   * @param op The op code to the inserted.
   */
  void appendOp(int length, int op)
  {

    int totalLen = m_ops.getOp(OpMap.MAPINDEX_LENGTH);

    m_ops.setOp(totalLen, op);
    m_ops.setOp(totalLen + OpMap.MAPINDEX_LENGTH, length);
    m_ops.setOp(OpMap.MAPINDEX_LENGTH, totalLen + length);
  }

  // ============= EXPRESSIONS FUNCTIONS =================

  /**
   *
   *
   * Expr  ::=  OrExpr
   *
   *
   * @throws TransformerException
   */
  protected void Expr() throws TransformerException
  {
       OrExpr();
  }

  /**
   *
   *
   * OrExpr  ::=  AndExpr
   * | OrExpr 'or' AndExpr
   *
   *
   * @throws TransformerException
   */
  protected void OrExpr() throws TransformerException
  {

    int opPos = m_ops.getOp(OpMap.MAPINDEX_LENGTH);

    AndExpr();

    if ((null != m_token) && tokenIs(Token.OR))
    {
      nextToken();
      insertOp(opPos, 2, OpCodes.OP_OR);
      OrExpr();

      m_ops.setOp(opPos + OpMap.MAPINDEX_LENGTH,
        m_ops.getOp(OpMap.MAPINDEX_LENGTH) - opPos);
    }
  }

  /**
   *
   *
   * AndExpr  ::=  EqualityExpr
   * | AndExpr 'and' EqualityExpr
   *
   *
   * @throws TransformerException
   */
  protected void AndExpr() throws TransformerException
  {

    int opPos = m_ops.getOp(OpMap.MAPINDEX_LENGTH);

    EqualityExpr(-1);

    if ((null != m_token) && tokenIs(Token.AND))
    {
      nextToken();
      insertOp(opPos, 2, OpCodes.OP_AND);
      AndExpr();

      m_ops.setOp(opPos + OpMap.MAPINDEX_LENGTH,
        m_ops.getOp(OpMap.MAPINDEX_LENGTH) - opPos);
    }
  }

  /**
   *
   * @returns an Object which is either a String, a Number, a Boolean, or a vector
   * of nodes.
   *
   * EqualityExpr  ::=  RelationalExpr
   * | EqualityExpr '=' RelationalExpr
   *
   *
   * @param addPos Position where expression is to be added, or -1 for append.
   *
   * @return the position at the end of the equality expression.
   *
   * @throws TransformerException
   */
  protected int EqualityExpr(int addPos) throws TransformerException
  {

    int opPos = m_ops.getOp(OpMap.MAPINDEX_LENGTH);

    if (-1 == addPos)
      addPos = opPos;

    RelationalExpr(-1);

    if (null != m_token)
    {
      if (tokenIs(Token.EM) && lookahead(Token.EQ, 1))
      {
        nextToken();
        nextToken();
        insertOp(addPos, 2, OpCodes.OP_NOTEQUALS);

        int opPlusLeftHandLen = m_ops.getOp(OpMap.MAPINDEX_LENGTH) - addPos;

        addPos = EqualityExpr(addPos);
        m_ops.setOp(addPos + OpMap.MAPINDEX_LENGTH,
          m_ops.getOp(addPos + opPlusLeftHandLen + 1) + opPlusLeftHandLen);
        addPos += 2;
      }
      else if (tokenIs(Token.EQ))
      {
        nextToken();
        insertOp(addPos, 2, OpCodes.OP_EQUALS);

        int opPlusLeftHandLen = m_ops.getOp(OpMap.MAPINDEX_LENGTH) - addPos;

        addPos = EqualityExpr(addPos);
        m_ops.setOp(addPos + OpMap.MAPINDEX_LENGTH,
          m_ops.getOp(addPos + opPlusLeftHandLen + 1) + opPlusLeftHandLen);
        addPos += 2;
      }
    }

    return addPos;
  }

  /**
   * .
   * @returns an Object which is either a String, a Number, a Boolean, or a vector
   * of nodes.
   *
   * RelationalExpr  ::=  AdditiveExpr
   * | RelationalExpr '<' AdditiveExpr
   * | RelationalExpr '>' AdditiveExpr
   * | RelationalExpr '<=' AdditiveExpr
   * | RelationalExpr '>=' AdditiveExpr
   *
   *
   * @param addPos Position where expression is to be added, or -1 for append.
   *
   * @return the position at the end of the relational expression.
   *
   * @throws TransformerException
   */
  protected int RelationalExpr(int addPos) throws TransformerException
  {

    int opPos = m_ops.getOp(OpMap.MAPINDEX_LENGTH);

    if (-1 == addPos)
      addPos = opPos;

    AdditiveExpr(-1);

    if (null != m_token)
    {
      if (tokenIs(Token.LT))
      {
        nextToken();

        if (tokenIs(Token.EQ))
        {
          nextToken();
          insertOp(addPos, 2, OpCodes.OP_LTE);
        }
        else
        {
          insertOp(addPos, 2, OpCodes.OP_LT);
        }

        int opPlusLeftHandLen = m_ops.getOp(OpMap.MAPINDEX_LENGTH) - addPos;

        addPos = RelationalExpr(addPos);
        m_ops.setOp(addPos + OpMap.MAPINDEX_LENGTH,
          m_ops.getOp(addPos + opPlusLeftHandLen + 1) + opPlusLeftHandLen);
        addPos += 2;
      }
      else if (tokenIs(Token.GT))
      {
        nextToken();

        if (tokenIs(Token.EQ))
        {
          nextToken();
          insertOp(addPos, 2, OpCodes.OP_GTE);
        }
        else
        {
          insertOp(addPos, 2, OpCodes.OP_GT);
        }

        int opPlusLeftHandLen = m_ops.getOp(OpMap.MAPINDEX_LENGTH) - addPos;

        addPos = RelationalExpr(addPos);
        m_ops.setOp(addPos + OpMap.MAPINDEX_LENGTH,
          m_ops.getOp(addPos + opPlusLeftHandLen + 1) + opPlusLeftHandLen);
        addPos += 2;
      }
    }

    return addPos;
  }

  /**
   * This has to handle construction of the operations so that they are evaluated
   * in pre-fix order.  So, for 9+7-6, instead of |+|9|-|7|6|, this needs to be
   * evaluated as |-|+|9|7|6|.
   *
   * AdditiveExpr  ::=  MultiplicativeExpr
   * | AdditiveExpr '+' MultiplicativeExpr
   * | AdditiveExpr '-' MultiplicativeExpr
   *
   *
   * @param addPos Position where expression is to be added, or -1 for append.
   *
   * @return the position at the end of the equality expression.
   *
   * @throws TransformerException
   */
  protected int AdditiveExpr(int addPos) throws TransformerException
  {

    int opPos = m_ops.getOp(OpMap.MAPINDEX_LENGTH);

    if (-1 == addPos)
      addPos = opPos;

    MultiplicativeExpr(-1);

    if (null != m_token)
    {
      if (tokenIs(Token.PLUS))
      {
        nextToken();
        insertOp(addPos, 2, OpCodes.OP_PLUS);

        int opPlusLeftHandLen = m_ops.getOp(OpMap.MAPINDEX_LENGTH) - addPos;

        addPos = AdditiveExpr(addPos);
        m_ops.setOp(addPos + OpMap.MAPINDEX_LENGTH,
          m_ops.getOp(addPos + opPlusLeftHandLen + 1) + opPlusLeftHandLen);
        addPos += 2;
      }
      else if (tokenIs(Token.MINUS))
      {
        nextToken();
        insertOp(addPos, 2, OpCodes.OP_MINUS);

        int opPlusLeftHandLen = m_ops.getOp(OpMap.MAPINDEX_LENGTH) - addPos;

        addPos = AdditiveExpr(addPos);
        m_ops.setOp(addPos + OpMap.MAPINDEX_LENGTH,
          m_ops.getOp(addPos + opPlusLeftHandLen + 1) + opPlusLeftHandLen);
        addPos += 2;
      }
    }

    return addPos;
  }

  /**
   * This has to handle construction of the operations so that they are evaluated
   * in pre-fix order.  So, for 9+7-6, instead of |+|9|-|7|6|, this needs to be
   * evaluated as |-|+|9|7|6|.
   *
   * MultiplicativeExpr  ::=  UnaryExpr
   * | MultiplicativeExpr MultiplyOperator UnaryExpr
   * | MultiplicativeExpr 'div' UnaryExpr
   * | MultiplicativeExpr 'mod' UnaryExpr
   * | MultiplicativeExpr 'quo' UnaryExpr
   *
   * @param addPos Position where expression is to be added, or -1 for append.
   *
   * @return the position at the end of the equality expression.
   *
   * @throws TransformerException
   */
  protected int MultiplicativeExpr(int addPos) throws TransformerException
  {

    int opPos = m_ops.getOp(OpMap.MAPINDEX_LENGTH);

    if (-1 == addPos)
      addPos = opPos;

    UnaryExpr();

    if (null != m_token)
    {
      if (tokenIs(Token.STAR))
      {
        nextToken();
        insertOp(addPos, 2, OpCodes.OP_MULT);

        int opPlusLeftHandLen = m_ops.getOp(OpMap.MAPINDEX_LENGTH) - addPos;

        addPos = MultiplicativeExpr(addPos);
        m_ops.setOp(addPos + OpMap.MAPINDEX_LENGTH,
          m_ops.getOp(addPos + opPlusLeftHandLen + 1) + opPlusLeftHandLen);
        addPos += 2;
      }
      else if (tokenIs(Token.DIV))
      {
        nextToken();
        insertOp(addPos, 2, OpCodes.OP_DIV);

        int opPlusLeftHandLen = m_ops.getOp(OpMap.MAPINDEX_LENGTH) - addPos;

        addPos = MultiplicativeExpr(addPos);
        m_ops.setOp(addPos + OpMap.MAPINDEX_LENGTH,
          m_ops.getOp(addPos + opPlusLeftHandLen + 1) + opPlusLeftHandLen);
        addPos += 2;
      }
      else if (tokenIs(Token.MOD))
      {
        nextToken();
        insertOp(addPos, 2, OpCodes.OP_MOD);

        int opPlusLeftHandLen = m_ops.getOp(OpMap.MAPINDEX_LENGTH) - addPos;

        addPos = MultiplicativeExpr(addPos);
        m_ops.setOp(addPos + OpMap.MAPINDEX_LENGTH,
          m_ops.getOp(addPos + opPlusLeftHandLen + 1) + opPlusLeftHandLen);
        addPos += 2;
      }
      else if (tokenIs(Token.QUO))
      {
        nextToken();
        insertOp(addPos, 2, OpCodes.OP_QUO);

        int opPlusLeftHandLen = m_ops.getOp(OpMap.MAPINDEX_LENGTH) - addPos;

        addPos = MultiplicativeExpr(addPos);
        m_ops.setOp(addPos + OpMap.MAPINDEX_LENGTH,
          m_ops.getOp(addPos + opPlusLeftHandLen + 1) + opPlusLeftHandLen);
        addPos += 2;
      }
    }

    return addPos;
  }

  /**
   *
   * UnaryExpr  ::=  UnionExpr
   * | '-' UnaryExpr
   *
   *
   * @throws TransformerException
   */
  protected void UnaryExpr() throws TransformerException
  {

    int opPos = m_ops.getOp(OpMap.MAPINDEX_LENGTH);
    boolean isNeg = false;

    if (m_tokenChar == Token.MINUS)
    {
      nextToken();
      appendOp(2, OpCodes.OP_NEG);

      isNeg = true;
    }

    UnionExpr();

    if (isNeg)
      m_ops.setOp(opPos + OpMap.MAPINDEX_LENGTH,
        m_ops.getOp(OpMap.MAPINDEX_LENGTH) - opPos);
  }

  /**
   *
   * StringExpr  ::=  Expr
   *
   *
   * @throws TransformerException
   */
  protected void StringExpr() throws TransformerException
  {

    int opPos = m_ops.getOp(OpMap.MAPINDEX_LENGTH);

    appendOp(2, OpCodes.OP_STRING);
    Expr();

    m_ops.setOp(opPos + OpMap.MAPINDEX_LENGTH,
      m_ops.getOp(OpMap.MAPINDEX_LENGTH) - opPos);
  }

  /**
   *
   *
   * StringExpr  ::=  Expr
   *
   *
   * @throws TransformerException
   */
  protected void BooleanExpr() throws TransformerException
  {

    int opPos = m_ops.getOp(OpMap.MAPINDEX_LENGTH);

    appendOp(2, OpCodes.OP_BOOL);
    Expr();

    int opLen = m_ops.getOp(OpMap.MAPINDEX_LENGTH) - opPos;

    if (opLen == 2)
    {
      error(XPATHErrorResources.ER_BOOLEAN_ARG_NO_LONGER_OPTIONAL, null);  //"boolean(...) argument is no longer optional with 19990709 XPath draft.");
    }

    m_ops.setOp(opPos + OpMap.MAPINDEX_LENGTH, opLen);
  }

  /**
   *
   *
   * NumberExpr  ::=  Expr
   *
   *
   * @throws TransformerException
   */
  protected void NumberExpr() throws TransformerException
  {

    int opPos = m_ops.getOp(OpMap.MAPINDEX_LENGTH);

    appendOp(2, OpCodes.OP_NUMBER);
    Expr();

    m_ops.setOp(opPos + OpMap.MAPINDEX_LENGTH,
      m_ops.getOp(OpMap.MAPINDEX_LENGTH) - opPos);
  }

  /**
   * The context of the right hand side expressions is the context of the
   * left hand side expression. The results of the right hand side expressions
   * are node sets. The result of the left hand side UnionExpr is the union
   * of the results of the right hand side expressions.
   *
   *
   * UnionExpr    ::=    PathExpr
   * | UnionExpr '|' PathExpr
   *
   *
   * @throws TransformerException
   */
  protected void UnionExpr() throws TransformerException
  {

    int opPos = m_ops.getOp(OpMap.MAPINDEX_LENGTH);
    boolean continueOrLoop = true;
    boolean foundUnion = false;

    do
    {
      PathExpr();

      if (tokenIs(Token.VBAR))
      {
        // check whether the operand before the union is a location path
        checkNodeSet();

        if (false == foundUnion)
        {
          foundUnion = true;
          insertOp(opPos, 2, OpCodes.OP_UNION);
        }

        isLocationPath = false;
        lPathRequired = true;
        nextToken();
      }
      else
      {
        break;
      }

      // this.m_testForDocOrder = true;
    }
    while (continueOrLoop);

    m_ops.setOp(opPos + OpMap.MAPINDEX_LENGTH,
          m_ops.getOp(OpMap.MAPINDEX_LENGTH) - opPos);
  }

  /**
   * PathExpr  ::=  LocationPath
   * | FilterExpr
   * | FilterExpr '/' RelativeLocationPath
   * | FilterExpr '//' RelativeLocationPath
   *
   * @throws XSLProcessorException thrown if the active ProblemListener and XPathContext decide
   * the error condition is severe enough to halt processing.
   *
   * @throws TransformerException
   */
  protected void PathExpr() throws TransformerException
  {

    int opPos = m_ops.getOp(OpMap.MAPINDEX_LENGTH);

    int filterExprMatch = FilterExpr();

    if (filterExprMatch != FILTER_MATCH_FAILED)
    {
      // If FilterExpr had Predicates, a OP_LOCATIONPATH opcode would already
      // have been inserted.
      boolean locationPathStarted = (filterExprMatch==FILTER_MATCH_PREDICATES);

      if (tokenIs(Token.SLASH))
      {
        nextToken();

        if (!locationPathStarted)
        {
          // int locationPathOpPos = opPos;
          insertOp(opPos, 2, OpCodes.OP_LOCATIONPATH);

          locationPathStarted = true;
        }

        if (!RelativeLocationPath())
        {
          // "Relative location path expected following '/' or '//'"
          error(XPATHErrorResources.ER_EXPECTED_REL_LOC_PATH, null);
        }

      }

      // Terminate for safety.
      if (locationPathStarted)
      {
        m_ops.setOp(m_ops.getOp(OpMap.MAPINDEX_LENGTH), OpCodes.ENDOP);
        m_ops.setOp(OpMap.MAPINDEX_LENGTH, m_ops.getOp(OpMap.MAPINDEX_LENGTH) + 1);
        m_ops.setOp(opPos + OpMap.MAPINDEX_LENGTH,
          m_ops.getOp(OpMap.MAPINDEX_LENGTH) - opPos);
      }
    }
    else
    {
      LocationPath();
    }
  }

  /**
   *
   *
   * FilterExpr  ::=  PrimaryExpr
   * | FilterExpr Predicate
   *
   * @throws XSLProcessorException thrown if the active ProblemListener and XPathContext decide
   * the error condition is severe enough to halt processing.
   *
   * @return  FILTER_MATCH_PREDICATES, if this method successfully matched a
   *          FilterExpr with one or more Predicates;
   *          FILTER_MATCH_PRIMARY, if this method successfully matched a
   *          FilterExpr that was just a PrimaryExpr; or
   *          FILTER_MATCH_FAILED, if this method did not match a FilterExpr
   *
   * @throws TransformerException
   */
  protected int FilterExpr() throws TransformerException
  {

    int opPos = m_ops.getOp(OpMap.MAPINDEX_LENGTH);

    int filterMatch;

    if (PrimaryExpr())
    {
      if (tokenIs(Token.LBRACK))
      {

        // int locationPathOpPos = opPos;
        insertOp(opPos, 2, OpCodes.OP_LOCATIONPATH);

        while (tokenIs(Token.LBRACK))
        {
          Predicate();
        }

        filterMatch = FILTER_MATCH_PREDICATES;
      }
      else
      {
        filterMatch = FILTER_MATCH_PRIMARY;
      }
    }
    else
    {
      filterMatch = FILTER_MATCH_FAILED;
    }

    return filterMatch;

    /*
     * if(tokenIs('['))
     * {
     *   Predicate();
     *   m_ops.m_opMap[opPos + OpMap.MAPINDEX_LENGTH] = m_ops.m_opMap[OpMap.MAPINDEX_LENGTH] - opPos;
     * }
     */
  }

  /**
   *
   * PrimaryExpr  ::=  VariableReference
   * | '(' Expr ')'
   * | Literal
   * | Number
   * | FunctionCall
   *
   * @return true if this method successfully matched a PrimaryExpr
   *
   * @throws TransformerException
   *
   */
  protected boolean PrimaryExpr() throws TransformerException
  {

    boolean matchFound;
    int opPos = m_ops.getOp(OpMap.MAPINDEX_LENGTH);

    if ((m_tokenChar == Token.SQ) || (m_tokenChar == Token.DQ))
    {
      appendOp(2, OpCodes.OP_LITERAL);
      Literal();

      m_ops.setOp(opPos + OpMap.MAPINDEX_LENGTH,
        m_ops.getOp(OpMap.MAPINDEX_LENGTH) - opPos);

      matchFound = true;
    }
    else if (m_tokenChar == Token.DOLLAR)
    {
      nextToken();  // consume '$'
      appendOp(2, OpCodes.OP_VARIABLE);
      QName();

      m_ops.setOp(opPos + OpMap.MAPINDEX_LENGTH,
        m_ops.getOp(OpMap.MAPINDEX_LENGTH) - opPos);

      matchFound = true;
    }
    else if (m_tokenChar == Token.LPAREN)
    {
      nextToken();
      appendOp(2, OpCodes.OP_GROUP);
      Expr();
      consumeExpected(Token.RPAREN);

      m_ops.setOp(opPos + OpMap.MAPINDEX_LENGTH,
        m_ops.getOp(OpMap.MAPINDEX_LENGTH) - opPos);

      matchFound = true;
    }
    else if ((null != m_token) && ((('.' == m_tokenChar) && (m_token.length() > 1) && Character.isDigit(
            m_token.charAt(1))) || Character.isDigit(m_tokenChar)))
    {
      appendOp(2, OpCodes.OP_NUMBERLIT);
      Number();

      m_ops.setOp(opPos + OpMap.MAPINDEX_LENGTH,
        m_ops.getOp(OpMap.MAPINDEX_LENGTH) - opPos);

      matchFound = true;
    }
    else if (lookahead(Token.LPAREN, 1) || (lookahead(Token.COLON, 1) && lookahead(Token.LPAREN, 3)))
    {
      matchFound = FunctionCall();
    }
    else
    {
      matchFound = false;
    }

    return matchFound;
  }

  /**
   *
   * Argument    ::=    Expr
   *
   *
   * @throws TransformerException
   */
  protected void Argument() throws TransformerException
  {

    int opPos = m_ops.getOp(OpMap.MAPINDEX_LENGTH);

    appendOp(2, OpCodes.OP_ARGUMENT);
    Expr();

    m_ops.setOp(opPos + OpMap.MAPINDEX_LENGTH,
      m_ops.getOp(OpMap.MAPINDEX_LENGTH) - opPos);
  }

  /**
   *
   * FunctionCall    ::=    FunctionName '(' ( Argument ( ',' Argument)*)? ')'
   *
   * @return true if, and only if, a FunctionCall was matched
   *
   * @throws TransformerException
   */
  protected boolean FunctionCall() throws TransformerException
  {

    int opPos = m_ops.getOp(OpMap.MAPINDEX_LENGTH);

    if (lookahead(Token.COLON, 1))
    {
      appendOp(4, OpCodes.OP_EXTFUNCTION);

      m_ops.setOp(opPos + OpMap.MAPINDEX_LENGTH + 1, m_queueMark - 1);

      nextToken();
      consumeExpected(Token.COLON);

      m_ops.setOp(opPos + OpMap.MAPINDEX_LENGTH + 2, m_queueMark - 1);

      nextToken();
    }
    else
    {
      int funcTok = getFunctionToken(m_token);

      if (-1 == funcTok)
      {
        error(XPATHErrorResources.ER_COULDNOT_FIND_FUNCTION,
              new Object[]{ m_token });  //"Could not find function: "+m_token+"()");
      }

      switch (funcTok)
      {
      case OpCodes.NODETYPE_PI :
      case OpCodes.NODETYPE_COMMENT :
      case OpCodes.NODETYPE_TEXT :
      case OpCodes.NODETYPE_NODE :
        // Node type tests look like function calls, but they're not
        return false;
      default :
        appendOp(3, OpCodes.OP_FUNCTION);

        m_ops.setOp(opPos + OpMap.MAPINDEX_LENGTH + 1, funcTok);
      }

      // XML Signature here() function returns a node-set
      if (isNodesetFunction(funcTok)) {
          isLocationPath = true;
      }
      nextToken();
    }

    consumeExpected(Token.LPAREN);

    while (!tokenIs(Token.RPAREN) && m_token != null)
    {
      if (tokenIs(Token.COMMA))
      {
        //"Found ',' but no preceding argument!");
        error(XPATHErrorResources.ER_FOUND_COMMA_BUT_NO_PRECEDING_ARG, null);
      }

      Argument();

      if (!tokenIs(Token.RPAREN))
      {
        consumeExpected(Token.COMMA);

        if (tokenIs(Token.RPAREN))
        {
          error(XPATHErrorResources.ER_FOUND_COMMA_BUT_NO_FOLLOWING_ARG,
                null);  //"Found ',' but no following argument!");
        }
      }
    }

    consumeExpected(Token.RPAREN);

    // Terminate for safety.
    m_ops.setOp(m_ops.getOp(OpMap.MAPINDEX_LENGTH), OpCodes.ENDOP);
    m_ops.setOp(OpMap.MAPINDEX_LENGTH,m_ops.getOp(OpMap.MAPINDEX_LENGTH) + 1);
    m_ops.setOp(opPos + OpMap.MAPINDEX_LENGTH,
      m_ops.getOp(OpMap.MAPINDEX_LENGTH) - opPos);

    return true;
  }

  // ============= GRAMMAR FUNCTIONS =================

  /**
   *
   * LocationPath ::= RelativeLocationPath
   * | AbsoluteLocationPath
   *
   *
   * @throws TransformerException
   */
  protected void LocationPath() throws TransformerException
  {
    isLocationPath = true;
    int opPos = m_ops.getOp(OpMap.MAPINDEX_LENGTH);

    // int locationPathOpPos = opPos;
    appendOp(2, OpCodes.OP_LOCATIONPATH);

    boolean seenSlash = tokenIs(Token.SLASH);

    if (seenSlash)
    {
      appendOp(4, OpCodes.FROM_ROOT);

      // Tell how long the step is without the predicate
      m_ops.setOp(m_ops.getOp(OpMap.MAPINDEX_LENGTH) - 2, 4);
      m_ops.setOp(m_ops.getOp(OpMap.MAPINDEX_LENGTH) - 1, OpCodes.NODETYPE_ROOT);

      nextToken();
    } else if (m_token == null) {
      error(XPATHErrorResources.ER_EXPECTED_LOC_PATH_AT_END_EXPR, null);
    }

    if (m_token != null)
    {
      if (!RelativeLocationPath() && !seenSlash)
      {
        // Neither a '/' nor a RelativeLocationPath - i.e., matched nothing
        // "Location path expected, but found "+m_token+" was encountered."
        error(XPATHErrorResources.ER_EXPECTED_LOC_PATH,
              new Object [] {m_token});
      }
    }

    // Terminate for safety.
    m_ops.setOp(m_ops.getOp(OpMap.MAPINDEX_LENGTH), OpCodes.ENDOP);
    m_ops.setOp(OpMap.MAPINDEX_LENGTH,m_ops.getOp(OpMap.MAPINDEX_LENGTH) + 1);
    m_ops.setOp(opPos + OpMap.MAPINDEX_LENGTH,
      m_ops.getOp(OpMap.MAPINDEX_LENGTH) - opPos);
  }

  /**
   *
   * RelativeLocationPath ::= Step
   * | RelativeLocationPath '/' Step
   * | AbbreviatedRelativeLocationPath
   *
   * @returns true if, and only if, a RelativeLocationPath was matched
   *
   * @throws TransformerException
   */
  protected boolean RelativeLocationPath()
               throws TransformerException
  {
    if (!Step())
    {
      return false;
    }

    while (tokenIs(Token.SLASH))
    {
      nextToken();

      if (!Step())
      {
        // RelativeLocationPath can't end with a trailing '/'
        // "Location step expected following '/' or '//'"
        error(XPATHErrorResources.ER_EXPECTED_LOC_STEP, null);
      }
    }

    return true;
  }

  /**
   *
   * Step    ::=    Basis Predicate
   * | AbbreviatedStep
   *
   * @returns false if step was empty (or only a '/'); true, otherwise
   *
   * @throws TransformerException
   */
  protected boolean Step() throws TransformerException
  {
    int opPos = m_ops.getOp(OpMap.MAPINDEX_LENGTH);

    boolean doubleSlash = tokenIs(Token.SLASH);

    // At most a single '/' before each Step is consumed by caller; if the
    // first thing is a '/', that means we had '//' and the Step must not
    // be empty.
    if (doubleSlash)
    {
      nextToken();

      appendOp(2, OpCodes.FROM_DESCENDANTS_OR_SELF);

      // Have to fix up for patterns such as '//@foo' or '//attribute::foo',
      // which translate to 'descendant-or-self::node()/attribute::foo'.
      // notice I leave the '/' on the queue, so the next will be processed
      // by a regular step pattern.

      // Make room for telling how long the step is without the predicate
      m_ops.setOp(OpMap.MAPINDEX_LENGTH,m_ops.getOp(OpMap.MAPINDEX_LENGTH) + 1);
      m_ops.setOp(m_ops.getOp(OpMap.MAPINDEX_LENGTH), OpCodes.NODETYPE_NODE);
      m_ops.setOp(OpMap.MAPINDEX_LENGTH,m_ops.getOp(OpMap.MAPINDEX_LENGTH) + 1);

      // Tell how long the step is without the predicate
      m_ops.setOp(opPos + OpMap.MAPINDEX_LENGTH + 1,
          m_ops.getOp(OpMap.MAPINDEX_LENGTH) - opPos);

      // Tell how long the step is with the predicate
      m_ops.setOp(opPos + OpMap.MAPINDEX_LENGTH,
          m_ops.getOp(OpMap.MAPINDEX_LENGTH) - opPos);

      opPos = m_ops.getOp(OpMap.MAPINDEX_LENGTH);
    }

<<<<<<< HEAD
    if (tokenIs(Token.DOT))
=======
    if (tokenIs(Token.DOT_STR))
>>>>>>> 07f4a0fb
    {
      nextToken();

      if (tokenIs(Token.LBRACK))
      {
        error(XPATHErrorResources.ER_PREDICATE_ILLEGAL_SYNTAX, null);  //"'..[predicate]' or '.[predicate]' is illegal syntax.  Use 'self::node()[predicate]' instead.");
      }

      appendOp(4, OpCodes.FROM_SELF);

      // Tell how long the step is without the predicate
      m_ops.setOp(m_ops.getOp(OpMap.MAPINDEX_LENGTH) - 2,4);
      m_ops.setOp(m_ops.getOp(OpMap.MAPINDEX_LENGTH) - 1, OpCodes.NODETYPE_NODE);
    }
    else if (tokenIs(Token.DDOT))
    {
      nextToken();
      appendOp(4, OpCodes.FROM_PARENT);

      // Tell how long the step is without the predicate
      m_ops.setOp(m_ops.getOp(OpMap.MAPINDEX_LENGTH) - 2,4);
      m_ops.setOp(m_ops.getOp(OpMap.MAPINDEX_LENGTH) - 1, OpCodes.NODETYPE_NODE);
    }

    // There is probably a better way to test for this
    // transition... but it gets real hairy if you try
    // to do it in basis().
    else if (tokenIs(Token.STAR) || tokenIs(Token.AT) || tokenIs(Token.US)
             || (m_token!= null && Character.isLetter(m_token.charAt(0))))
    {
      Basis();

      while (tokenIs(Token.LBRACK))
      {
        Predicate();
      }

      // Tell how long the entire step is.
      m_ops.setOp(opPos + OpMap.MAPINDEX_LENGTH,
        m_ops.getOp(OpMap.MAPINDEX_LENGTH) - opPos);
    }
    else
    {
      // No Step matched - that's an error if previous thing was a '//'
      if (doubleSlash)
      {
        // "Location step expected following '/' or '//'"
        error(XPATHErrorResources.ER_EXPECTED_LOC_STEP, null);
      }

      return false;
    }

    return true;
  }

  /**
   *
   * Basis    ::=    AxisName '::' NodeTest
   * | AbbreviatedBasis
   *
   * @throws TransformerException
   */
  protected void Basis() throws TransformerException
  {

    int opPos = m_ops.getOp(OpMap.MAPINDEX_LENGTH);
    int axesType;

    // The next blocks guarantee that a FROM_XXX will be added.
    if (lookahead(Token.DCOLON, 1))
    {
      axesType = AxisName();

      nextToken();
      nextToken();
    }
    else if (tokenIs(Token.AT))
    {
      axesType = OpCodes.FROM_ATTRIBUTES;

      appendOp(2, axesType);
      nextToken();
    }
    else
    {
      axesType = OpCodes.FROM_CHILDREN;

      appendOp(2, axesType);
    }

    // Make room for telling how long the step is without the predicate
    m_ops.setOp(OpMap.MAPINDEX_LENGTH, m_ops.getOp(OpMap.MAPINDEX_LENGTH) + 1);

    NodeTest(axesType);

    // Tell how long the step is without the predicate
    m_ops.setOp(opPos + OpMap.MAPINDEX_LENGTH + 1,
      m_ops.getOp(OpMap.MAPINDEX_LENGTH) - opPos);
   }

  /**
   *
   * Basis    ::=    AxisName '::' NodeTest
   * | AbbreviatedBasis
   *
   * @return FROM_XXX axes type, found in {@link com.sun.org.apache.xpath.internal.compiler.Keywords}.
   *
   * @throws TransformerException
   */
  protected int AxisName() throws TransformerException
  {

    Object val = Keywords.getAxisName(m_token);

    if (null == val)
    {
      error(XPATHErrorResources.ER_ILLEGAL_AXIS_NAME,
            new Object[]{ m_token });  //"illegal axis name: "+m_token);
    }

    int axesType = ((Integer) val).intValue();

    appendOp(2, axesType);

    return axesType;
  }

  /**
   *
   * NodeTest    ::=    WildcardName
   * | NodeType '(' ')'
   * | 'processing-instruction' '(' Literal ')'
   *
   * @param axesType FROM_XXX axes type, found in {@link com.sun.org.apache.xpath.internal.compiler.Keywords}.
   *
   * @throws TransformerException
   */
  protected void NodeTest(int axesType) throws TransformerException
  {

    if (lookahead(Token.LPAREN, 1))
    {
      Object nodeTestOp = Keywords.getNodeType(m_token);

      if (null == nodeTestOp)
      {
        error(XPATHErrorResources.ER_UNKNOWN_NODETYPE,
              new Object[]{ m_token });  //"Unknown nodetype: "+m_token);
      }
      else
      {
        nextToken();

        int nt = ((Integer) nodeTestOp).intValue();

        m_ops.setOp(m_ops.getOp(OpMap.MAPINDEX_LENGTH), nt);
        m_ops.setOp(OpMap.MAPINDEX_LENGTH, m_ops.getOp(OpMap.MAPINDEX_LENGTH) + 1);

        consumeExpected(Token.LPAREN);

        if (OpCodes.NODETYPE_PI == nt)
        {
          if (!tokenIs(Token.RPAREN))
          {
            Literal();
          }
        }

        consumeExpected(Token.RPAREN);
      }
    }
    else
    {

      // Assume name of attribute or element.
      m_ops.setOp(m_ops.getOp(OpMap.MAPINDEX_LENGTH), OpCodes.NODENAME);
      m_ops.setOp(OpMap.MAPINDEX_LENGTH, m_ops.getOp(OpMap.MAPINDEX_LENGTH) + 1);

      if (lookahead(Token.COLON, 1))
      {
        if (tokenIs(Token.STAR))
        {
          m_ops.setOp(m_ops.getOp(OpMap.MAPINDEX_LENGTH), OpCodes.ELEMWILDCARD);
        }
        else
        {
          m_ops.setOp(m_ops.getOp(OpMap.MAPINDEX_LENGTH), m_queueMark - 1);

          // Minimalist check for an NCName - just check first character
          // to distinguish from other possible tokens
          if (!Character.isLetter(m_tokenChar) && !tokenIs(Token.US))
          {
            // "Node test that matches either NCName:* or QName was expected."
            error(XPATHErrorResources.ER_EXPECTED_NODE_TEST, null);
          }
        }

        nextToken();
        consumeExpected(Token.COLON);
      }
      else
      {
        m_ops.setOp(m_ops.getOp(OpMap.MAPINDEX_LENGTH), OpCodes.EMPTY);
      }

      m_ops.setOp(OpMap.MAPINDEX_LENGTH, m_ops.getOp(OpMap.MAPINDEX_LENGTH) + 1);

      if (tokenIs(Token.STAR))
      {
        m_ops.setOp(m_ops.getOp(OpMap.MAPINDEX_LENGTH), OpCodes.ELEMWILDCARD);
      }
      else
      {
        m_ops.setOp(m_ops.getOp(OpMap.MAPINDEX_LENGTH), m_queueMark - 1);

        // Minimalist check for an NCName - just check first character
        // to distinguish from other possible tokens
        if (!Character.isLetter(m_tokenChar) && !tokenIs(Token.US))
        {
          // "Node test that matches either NCName:* or QName was expected."
          error(XPATHErrorResources.ER_EXPECTED_NODE_TEST, null);
        }
      }

      m_ops.setOp(OpMap.MAPINDEX_LENGTH, m_ops.getOp(OpMap.MAPINDEX_LENGTH) + 1);

      nextToken();
    }
  }

  /**
   *
   * Predicate ::= '[' PredicateExpr ']'
   *
   *
   * @throws TransformerException
   */
  protected void Predicate() throws TransformerException
  {
    if (tokenIs(Token.LBRACK))
    {
      countPredicate++;
      nextToken();
      PredicateExpr();
      countPredicate--;
      consumeExpected(Token.RBRACK);
    }
  }

  /**
   *
   * PredicateExpr ::= Expr
   *
   *
   * @throws TransformerException
   */
  protected void PredicateExpr() throws TransformerException
  {

    int opPos = m_ops.getOp(OpMap.MAPINDEX_LENGTH);

    appendOp(2, OpCodes.OP_PREDICATE);
    Expr();

    // Terminate for safety.
    m_ops.setOp(m_ops.getOp(OpMap.MAPINDEX_LENGTH), OpCodes.ENDOP);
    m_ops.setOp(OpMap.MAPINDEX_LENGTH, m_ops.getOp(OpMap.MAPINDEX_LENGTH) + 1);
    m_ops.setOp(opPos + OpMap.MAPINDEX_LENGTH,
      m_ops.getOp(OpMap.MAPINDEX_LENGTH) - opPos);
  }

  /**
   * QName ::=  (Prefix ':')? LocalPart
   * Prefix ::=  NCName
   * LocalPart ::=  NCName
   *
   * @throws TransformerException
   */
  protected void QName() throws TransformerException
  {
    // Namespace
    if(lookahead(Token.COLON, 1))
    {
      m_ops.setOp(m_ops.getOp(OpMap.MAPINDEX_LENGTH), m_queueMark - 1);
      m_ops.setOp(OpMap.MAPINDEX_LENGTH, m_ops.getOp(OpMap.MAPINDEX_LENGTH) + 1);

      nextToken();
      consumeExpected(Token.COLON);
    }
    else
    {
      m_ops.setOp(m_ops.getOp(OpMap.MAPINDEX_LENGTH), OpCodes.EMPTY);
      m_ops.setOp(OpMap.MAPINDEX_LENGTH, m_ops.getOp(OpMap.MAPINDEX_LENGTH) + 1);
    }

    // Local name
    m_ops.setOp(m_ops.getOp(OpMap.MAPINDEX_LENGTH), m_queueMark - 1);
    m_ops.setOp(OpMap.MAPINDEX_LENGTH, m_ops.getOp(OpMap.MAPINDEX_LENGTH) + 1);

    nextToken();
  }

  /**
   * NCName ::=  (Letter | '_') (NCNameChar)
   * NCNameChar ::=  Letter | Digit | '.' | '-' | '_' | CombiningChar | Extender
   */
  protected void NCName() throws TransformerException
  {

    m_ops.setOp(m_ops.getOp(OpMap.MAPINDEX_LENGTH), m_queueMark - 1);
    m_ops.setOp(OpMap.MAPINDEX_LENGTH, m_ops.getOp(OpMap.MAPINDEX_LENGTH) + 1);

    nextToken();
  }

  /**
   * The value of the Literal is the sequence of characters inside
   * the " or ' characters>.
   *
   * Literal  ::=  '"' [^"]* '"'
   * | "'" [^']* "'"
   *
   *
   * @throws TransformerException
   */
  protected void Literal() throws TransformerException
  {

    int last = m_token.length() - 1;
    char c0 = m_tokenChar;
    char cX = m_token.charAt(last);

    if (((c0 == Token.DQ) && (cX == Token.DQ)) || ((c0 == Token.SQ) && (cX == Token.SQ)))
    {

      // Mutate the token to remove the quotes and have the XString object
      // already made.
      int tokenQueuePos = m_queueMark - 1;

      m_ops.m_tokenQueue.setElementAt(null,tokenQueuePos);

      Object obj = new XString(m_token.substring(1, last));

      m_ops.m_tokenQueue.setElementAt(obj,tokenQueuePos);

      // lit = m_token.substring(1, last);
      m_ops.setOp(m_ops.getOp(OpMap.MAPINDEX_LENGTH), tokenQueuePos);
      m_ops.setOp(OpMap.MAPINDEX_LENGTH, m_ops.getOp(OpMap.MAPINDEX_LENGTH) + 1);

      nextToken();
    }
    else
    {
      error(XPATHErrorResources.ER_PATTERN_LITERAL_NEEDS_BE_QUOTED,
            new Object[]{ m_token });  //"Pattern literal ("+m_token+") needs to be quoted!");
    }
  }

  /**
   *
   * Number ::= [0-9]+('.'[0-9]+)? | '.'[0-9]+
   *
   *
   * @throws TransformerException
   */
  protected void Number() throws TransformerException
  {

    if (null != m_token)
    {

      // Mutate the token to remove the quotes and have the XNumber object
      // already made.
      double num;

      try
      {
        // XPath 1.0 does not support number in exp notation
        if ((m_token.indexOf('e') > -1)||(m_token.indexOf('E') > -1))
                throw new NumberFormatException();
        num = Double.valueOf(m_token).doubleValue();
      }
      catch (NumberFormatException nfe)
      {
        num = 0.0;  // to shut up compiler.

        error(XPATHErrorResources.ER_COULDNOT_BE_FORMATTED_TO_NUMBER,
              new Object[]{ m_token });  //m_token+" could not be formatted to a number!");
      }

      m_ops.m_tokenQueue.setElementAt(new XNumber(num),m_queueMark - 1);
      m_ops.setOp(m_ops.getOp(OpMap.MAPINDEX_LENGTH), m_queueMark - 1);
      m_ops.setOp(OpMap.MAPINDEX_LENGTH, m_ops.getOp(OpMap.MAPINDEX_LENGTH) + 1);

      nextToken();
    }
  }

  // ============= PATTERN FUNCTIONS =================

  /**
   *
   * Pattern  ::=  LocationPathPattern
   * | Pattern '|' LocationPathPattern
   *
   *
   * @throws TransformerException
   */
  protected void Pattern() throws TransformerException
  {

    while (true)
    {
      LocationPathPattern();

      if (tokenIs(Token.VBAR))
      {
        nextToken();
      }
      else
      {
        break;
      }
    }
  }

  /**
   *
   *
   * LocationPathPattern  ::=  '/' RelativePathPattern?
   * | IdKeyPattern (('/' | '//') RelativePathPattern)?
   * | '//'? RelativePathPattern
   *
   *
   * @throws TransformerException
   */
  protected void LocationPathPattern() throws TransformerException
  {

    int opPos = m_ops.getOp(OpMap.MAPINDEX_LENGTH);

    final int RELATIVE_PATH_NOT_PERMITTED = 0;
    final int RELATIVE_PATH_PERMITTED     = 1;
    final int RELATIVE_PATH_REQUIRED      = 2;

    int relativePathStatus = RELATIVE_PATH_NOT_PERMITTED;

    appendOp(2, OpCodes.OP_LOCATIONPATHPATTERN);

    if (lookahead(Token.LPAREN, 1)
            && (tokenIs(Keywords.FUNC_ID_STRING)
                || tokenIs(Keywords.FUNC_KEY_STRING)))
    {
      IdKeyPattern();

      if (tokenIs(Token.SLASH))
      {
        nextToken();

        if (tokenIs(Token.SLASH))
        {
          appendOp(4, OpCodes.MATCH_ANY_ANCESTOR);

          nextToken();
        }
        else
        {
          appendOp(4, OpCodes.MATCH_IMMEDIATE_ANCESTOR);
        }

        // Tell how long the step is without the predicate
        m_ops.setOp(m_ops.getOp(OpMap.MAPINDEX_LENGTH) - 2, 4);
        m_ops.setOp(m_ops.getOp(OpMap.MAPINDEX_LENGTH) - 1, OpCodes.NODETYPE_FUNCTEST);

        relativePathStatus = RELATIVE_PATH_REQUIRED;
      }
    }
    else if (tokenIs(Token.SLASH))
    {
      if (lookahead(Token.SLASH, 1))
      {
        appendOp(4, OpCodes.MATCH_ANY_ANCESTOR);

        // Added this to fix bug reported by Myriam for match="//x/a"
        // patterns.  If you don't do this, the 'x' step will think it's part
        // of a '//' pattern, and so will cause 'a' to be matched when it has
        // any ancestor that is 'x'.
        nextToken();

        relativePathStatus = RELATIVE_PATH_REQUIRED;
      }
      else
      {
        appendOp(4, OpCodes.FROM_ROOT);

        relativePathStatus = RELATIVE_PATH_PERMITTED;
      }


      // Tell how long the step is without the predicate
      m_ops.setOp(m_ops.getOp(OpMap.MAPINDEX_LENGTH) - 2, 4);
      m_ops.setOp(m_ops.getOp(OpMap.MAPINDEX_LENGTH) - 1, OpCodes.NODETYPE_ROOT);

      nextToken();
    }
    else
    {
      relativePathStatus = RELATIVE_PATH_REQUIRED;
    }

    if (relativePathStatus != RELATIVE_PATH_NOT_PERMITTED)
    {
      if (!tokenIs(Token.VBAR) && (null != m_token))
      {
        RelativePathPattern();
      }
      else if (relativePathStatus == RELATIVE_PATH_REQUIRED)
      {
        // "A relative path pattern was expected."
        error(XPATHErrorResources.ER_EXPECTED_REL_PATH_PATTERN, null);
      }
    }

    // Terminate for safety.
    m_ops.setOp(m_ops.getOp(OpMap.MAPINDEX_LENGTH), OpCodes.ENDOP);
    m_ops.setOp(OpMap.MAPINDEX_LENGTH, m_ops.getOp(OpMap.MAPINDEX_LENGTH) + 1);
    m_ops.setOp(opPos + OpMap.MAPINDEX_LENGTH,
      m_ops.getOp(OpMap.MAPINDEX_LENGTH) - opPos);
  }

  /**
   *
   * IdKeyPattern  ::=  'id' '(' Literal ')'
   * | 'key' '(' Literal ',' Literal ')'
   * (Also handle doc())
   *
   *
   * @throws TransformerException
   */
  protected void IdKeyPattern() throws TransformerException
  {
    FunctionCall();
  }

  /**
   *
   * RelativePathPattern  ::=  StepPattern
   * | RelativePathPattern '/' StepPattern
   * | RelativePathPattern '//' StepPattern
   *
   * @throws TransformerException
   */
  protected void RelativePathPattern()
              throws TransformerException
  {

    // Caller will have consumed any '/' or '//' preceding the
    // RelativePathPattern, so let StepPattern know it can't begin with a '/'
    boolean trailingSlashConsumed = StepPattern(false);

    while (tokenIs(Token.SLASH))
    {
      nextToken();

      // StepPattern() may consume first slash of pair in "a//b" while
      // processing StepPattern "a".  On next iteration, let StepPattern know
      // that happened, so it doesn't match ill-formed patterns like "a///b".
      trailingSlashConsumed = StepPattern(!trailingSlashConsumed);
    }
  }

  /**
   *
   * StepPattern  ::=  AbbreviatedNodeTestStep
   *
   * @param isLeadingSlashPermitted a boolean indicating whether a slash can
   *        appear at the start of this step
   *
   * @return boolean indicating whether a slash following the step was consumed
   *
   * @throws TransformerException
   */
  protected boolean StepPattern(boolean isLeadingSlashPermitted)
            throws TransformerException
  {
    return AbbreviatedNodeTestStep(isLeadingSlashPermitted);
  }

  /**
   *
   * AbbreviatedNodeTestStep    ::=    '@'? NodeTest Predicate
   *
   * @param isLeadingSlashPermitted a boolean indicating whether a slash can
   *        appear at the start of this step
   *
   * @return boolean indicating whether a slash following the step was consumed
   *
   * @throws TransformerException
   */
  protected boolean AbbreviatedNodeTestStep(boolean isLeadingSlashPermitted)
            throws TransformerException
  {

    int opPos = m_ops.getOp(OpMap.MAPINDEX_LENGTH);
    int axesType;

    // The next blocks guarantee that a MATCH_XXX will be added.
    int matchTypePos = -1;

    if (tokenIs(Token.AT))
    {
      axesType = OpCodes.MATCH_ATTRIBUTE;

      appendOp(2, axesType);
      nextToken();
    }
    else if (this.lookahead(Token.DCOLON, 1))
    {
      if (tokenIs(Token.ATTR))
      {
        axesType = OpCodes.MATCH_ATTRIBUTE;

        appendOp(2, axesType);
      }
      else if (tokenIs(Token.CHILD))
      {
        matchTypePos = m_ops.getOp(OpMap.MAPINDEX_LENGTH);
        axesType = OpCodes.MATCH_IMMEDIATE_ANCESTOR;

        appendOp(2, axesType);
      }
      else
      {
        axesType = -1;

        this.error(XPATHErrorResources.ER_AXES_NOT_ALLOWED,
                   new Object[]{ this.m_token });
      }

      nextToken();
      nextToken();
    }
    else if (tokenIs(Token.SLASH))
    {
      if (!isLeadingSlashPermitted)
      {
        // "A step was expected in the pattern, but '/' was encountered."
        error(XPATHErrorResources.ER_EXPECTED_STEP_PATTERN, null);
      }
      axesType = OpCodes.MATCH_ANY_ANCESTOR;

      appendOp(2, axesType);
      nextToken();
    }
    else
    {
      matchTypePos = m_ops.getOp(OpMap.MAPINDEX_LENGTH);
      axesType = OpCodes.MATCH_IMMEDIATE_ANCESTOR;

      appendOp(2, axesType);
    }

    // Make room for telling how long the step is without the predicate
    m_ops.setOp(OpMap.MAPINDEX_LENGTH, m_ops.getOp(OpMap.MAPINDEX_LENGTH) + 1);

    NodeTest(axesType);

    // Tell how long the step is without the predicate
    m_ops.setOp(opPos + OpMap.MAPINDEX_LENGTH + 1,
      m_ops.getOp(OpMap.MAPINDEX_LENGTH) - opPos);

    while (tokenIs(Token.LBRACK))
    {
      Predicate();
    }

    boolean trailingSlashConsumed;

    // For "a//b", where "a" is current step, we need to mark operation of
    // current step as "MATCH_ANY_ANCESTOR".  Then we'll consume the first
    // slash and subsequent step will be treated as a MATCH_IMMEDIATE_ANCESTOR
    // (unless it too is followed by '//'.)
    //
    // %REVIEW%  Following is what happens today, but I'm not sure that's
    // %REVIEW%  correct behaviour.  Perhaps no valid case could be constructed
    // %REVIEW%  where it would matter?
    //
    // If current step is on the attribute axis (e.g., "@x//b"), we won't
    // change the current step, and let following step be marked as
    // MATCH_ANY_ANCESTOR on next call instead.
    if ((matchTypePos > -1) && tokenIs(Token.SLASH) && lookahead(Token.SLASH, 1))
    {
      m_ops.setOp(matchTypePos, OpCodes.MATCH_ANY_ANCESTOR);

      nextToken();

      trailingSlashConsumed = true;
    }
    else
    {
      trailingSlashConsumed = false;
    }

    // Tell how long the entire step is.
    m_ops.setOp(opPos + OpMap.MAPINDEX_LENGTH,
      m_ops.getOp(OpMap.MAPINDEX_LENGTH) - opPos);

    return trailingSlashConsumed;
  }
}<|MERGE_RESOLUTION|>--- conflicted
+++ resolved
@@ -35,11 +35,7 @@
  * Tokenizes and parses XPath expressions. This should really be named
  * XPathParserImpl, and may be renamed in the future.
  * @xsl.usage general
-<<<<<<< HEAD
- * @LastModified: Feb 2022
-=======
  * @LastModified: Apr 2022
->>>>>>> 07f4a0fb
  */
 public class XPathParser
 {
@@ -83,7 +79,6 @@
   // XML security manager
   XMLSecurityManager m_xmlSecMgr;
 
-<<<<<<< HEAD
   // Union operands must be node-sets, e.g. //a | //b
   // A flag indicating whether the operand is a location path
   boolean isLocationPath = false;
@@ -94,8 +89,6 @@
   // Keep track of the status of reading the next token after lPathRequired is flagged
   boolean nextTokenRead = false;
 
-=======
->>>>>>> 07f4a0fb
   /**
    * The parser constructor.
    */
@@ -524,7 +517,6 @@
   }
 
   /**
-<<<<<<< HEAD
    * Checks whether the function token represents a function that returns a
    * nodeset.
    * @param funcTok the function token
@@ -535,18 +527,6 @@
       return (funcTok == FunctionTable.FUNC_CURRENT || funcTok == FunctionTable.FUNC_HERE
               || funcTok == FunctionTable.FUNC_ID);
   }
-=======
-   * Consume an expected token, throwing an exception if it
-   * isn't there.
-   *
-   * @param expected The string to be expected.
-   *
-   * @throws TransformerException
-   */
-  private final void consumeExpected(String expected)
-          throws TransformerException
-  {
->>>>>>> 07f4a0fb
 
   /**
    * Checks whether the operand is a location path, reports error if not.
@@ -1706,11 +1686,7 @@
       opPos = m_ops.getOp(OpMap.MAPINDEX_LENGTH);
     }
 
-<<<<<<< HEAD
-    if (tokenIs(Token.DOT))
-=======
     if (tokenIs(Token.DOT_STR))
->>>>>>> 07f4a0fb
     {
       nextToken();
 
