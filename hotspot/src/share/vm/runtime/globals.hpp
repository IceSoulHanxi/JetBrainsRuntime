--- conflicted
+++ resolved
@@ -3281,18 +3281,6 @@
   product(bool, UseCodeCacheFlushing, true,                                 \
           "Attempt to clean the code cache before shutting off compiler")   \
                                                                             \
-<<<<<<< HEAD
-=======
-  product(intx,  MinCodeCacheFlushingInterval, 30,                          \
-          "Minimum number of seconds between code cache cleaning sessions") \
-                                                                            \
-  product(uintx,  CodeCacheFlushingMinimumFreeSpace, 1500*K,                \
-          "When less than X space left, start code cache cleaning")         \
-                                                                            \
-  product(uintx, CodeCacheFlushingFraction, 2,                              \
-          "Fraction of the code cache that is flushed when full")           \
-                                                                            \
->>>>>>> 2cbd6549
   /* interpreter debugging */                                               \
   develop(intx, BinarySwitchThreshold, 5,                                   \
           "Minimal number of lookupswitch entries for rewriting to binary " \
