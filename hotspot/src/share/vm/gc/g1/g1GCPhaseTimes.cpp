--- conflicted
+++ resolved
@@ -117,8 +117,6 @@
   _root_region_scan_wait_time_ms = 0.0;
   _external_accounted_time_ms = 0.0;
   _recorded_clear_claimed_marks_time_ms = 0.0;
-<<<<<<< HEAD
-=======
   _recorded_young_cset_choice_time_ms = 0.0;
   _recorded_non_young_cset_choice_time_ms = 0.0;
   _recorded_redirty_logged_cards_time_ms = 0.0;
@@ -133,7 +131,6 @@
   _cur_fast_reclaim_humongous_reclaimed = 0;
   _cur_verify_before_time_ms = 0.0;
   _cur_verify_after_time_ms = 0.0;
->>>>>>> 949ad324
 
   for (int i = 0; i < GCParPhasesSentinel; i++) {
     if (_gc_par_phases[i] != NULL) {
@@ -365,16 +362,6 @@
     trace_time("Remove Self Forwards",_cur_evac_fail_remove_self_forwards);
     trace_time("Restore RemSet", _cur_evac_fail_restore_remsets);
   }
-<<<<<<< HEAD
-  debug_line("Choose CSet", (_recorded_young_cset_choice_time_ms + _recorded_non_young_cset_choice_time_ms));
-  debug_line("Preserve CM Refs", _recorded_preserve_cm_referents_time_ms);
-  trace_phase(_gc_par_phases[PreserveCMReferents]);
-  debug_line("Reference Processing", _cur_ref_proc_time_ms);
-  debug_line("Reference Enqueuing", _cur_ref_enq_time_ms);
-  debug_line("Redirty Cards", _recorded_redirty_logged_cards_time_ms);
-  if (_recorded_clear_claimed_marks_time_ms > 0.0) {
-    debug_line("Clear Claimed Marks", _recorded_clear_claimed_marks_time_ms);
-=======
 
   debug_time("Reference Enqueuing", _cur_ref_enq_time_ms);
 
@@ -384,7 +371,6 @@
   debug_time("Redirty Cards", _recorded_redirty_logged_cards_time_ms);
   if (_recorded_clear_claimed_marks_time_ms > 0.0) {
     debug_time("Clear Claimed Marks", _recorded_clear_claimed_marks_time_ms);
->>>>>>> 949ad324
   }
 
   trace_phase(_gc_par_phases[RedirtyCards]);
